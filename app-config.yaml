--- conflicted
+++ resolved
@@ -192,8 +192,5 @@
   github: ${GITHUB_ENABLED}
   githubOrg: ${GITHUB_ORG_ENABLED}
   gitlab: ${GITLAB_ENABLED}
-<<<<<<< HEAD
   azureDevOps: ${AZURE_ENABLED}
-=======
-  jenkins: ${JENKINS_ENABLED}
->>>>>>> 639e4f82
+  jenkins: ${JENKINS_ENABLED}