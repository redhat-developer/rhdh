app:
  title: Janus IDP Backstage Showcase
  baseUrl: http://localhost:3000
  # Plugin: Segment
  analytics:
    segment:
      writeKey: ${SEGMENT_WRITE_KEY}
      maskIP: ${SEGMENT_MASK_IP} # prevents IP addresses from being sent if true
      testMode: ${SEGMENT_TEST_MODE} # prevents data from being sent if true

organization:
  name: My Org

backend:
  # Used for enabling authentication, secret is shared by all backend plugins
  # See https://backstage.io/docs/auth/service-to-service-auth for
  # information on the format
  # auth:
  #   keys:
  #     - secret: ${BACKEND_SECRET}
  baseUrl: http://localhost:7007
  listen:
    port: 7007
    # Uncomment the following host directive to bind to specific interfaces
    # host: 127.0.0.1
  csp:
    # Content-Security-Policy directives follow the Helmet format: https://helmetjs.github.io/#reference
    # Default Helmet Content-Security-Policy values can be removed by setting the key to false
    connect-src:
      - "'self'"
      - 'http:'
      - 'https:'
    # Plugin: Jira
    img-src:
      # "'self'" and 'data' are from the backstage default but must be set since img-src is overwritten
      - "'self'"
      - 'data:'
      # Allow your Jira instance for @roadiehq/backstage-plugin-jira
      - ${JIRA_URL}
  cors:
    origin: http://localhost:3000
    methods: [GET, HEAD, PATCH, POST, PUT, DELETE]
    credentials: true
  # This is for local development only, it is not recommended to use this in production
  # The production database configuration is stored in app-config.production.yaml
  database:
    client: better-sqlite3
    connection: ':memory:'
  cache:
    store: memory
  # workingDirectory: /tmp # Use this to configure a working directory for the scaffolder, defaults to the OS temp-dir

integrations:
  # Plugin: GitHub
  github:
    - host: github.com
      # This is a GitHub App. You can find out how to generate this file, and more information
      # about setting up the GitHub integration here: https://backstage.io/docs/integrations/github/github-apps
      apps:
        # - $include: github-app-backstage-showcase-credentials.yaml
        - appId: ${GITHUB_APP_APP_ID}
          webhookUrl: ${GITHUB_APP_WEBHOOK_URL}
          clientId: ${GITHUB_APP_CLIENT_ID}
          clientSecret: ${GITHUB_APP_CLIENT_SECRET}
          webhookSecret: ${GITHUB_APP_WEBHOOK_SECRET}
          privateKey: |
            ${GITHUB_APP_PRIVATE_KEY}

  # Plugin: GitLab
  gitlab:
    - host: gitlab.com
      token: ${GITLAB_TOKEN}

  # Plugin: Azure DevOps
  azure:
    - host: dev.azure.com
      token: ${AZURE_TOKEN}

  # Plugin: Bitbucket Server
  bitbucketServer:
    - host: ${BITBUCKET_SERVER_HOST}
      apiBaseUrl: ${BITBUCKET_API_BASE_URL}
      username: ${BITBUCKET_SERVER_USERNAME}
      password: ${BITBUCKET_SERVER_PASSWORD}

# Plugin: Azure DevOps
azureDevOps:
  host: dev.azure.com
  token: ${AZURE_TOKEN}
  organization: ${AZURE_ORG}

proxy:
  ### Example for how to add a proxy endpoint for the frontend.
  ### A typical reason to do this is to handle HTTPS and CORS for internal services.
  # '/test':
  #   target: 'https://example.com'
  #   changeOrigin: true

  # Plugin: Quay
  '/quay/api':
    target: https://quay.io/
    headers:
      X-Requested-With: 'XMLHttpRequest'
      # Uncomment the following line to access a private Quay Repository using a token
      # Authorization: 'Bearer <YOUR TOKEN>'
    changeOrigin: true
    secure: true

  # Plugin: SonarQube
  '/sonarqube':
    # if not using sonarqube, assign SONARQUBE_URL to https://sonarcloud.io
    # target: https://sonarcloud.io/api
    target: ${SONARQUBE_URL}/api
    allowedMethods: ['GET']
    auth: ${SONARQUBE_TOKEN}

  # Plugin: Jenkins
  '/jenkins/api':
    target: ${JENKINS_URL}
    headers:
      Authorization: ${JENKINS_TOKEN}

  # Plugin: Jira
  '/jira/api':
    target: ${JIRA_URL}
    headers:
      Authorization: ${JIRA_TOKEN}
      Accept: 'application/json'
      Content-Type: 'application/json'
      X-Atlassian-Token: 'no-check'
      User-Agent: ${JIRA_USER_AGENT}

  # Plugin: Jfrog Artifactory
  '/jfrog-artifactory/api':
    target: ${ARTIFACTORY_URL}
    headers:
      Authorization: Bearer ${ARTIFACTORY_TOKEN}
    # Change to "false" in case of using self hosted artifactory instance with a self-signed certificate
    secure: ${ARTIFACTORY_SECURE}

<<<<<<< HEAD
  '/dynatrace':
    target: ${DYNATRACE_API_URL}
    headers:
      # This API access token requires entities.read and problems.read permissions
      # For more info on how to generate this token: https://www.dynatrace.com/support/help/dynatrace-api/basics/dynatrace-api-authentication
      Authorization: 'Api-Token ${DYNATRACE_ACCESS_TOKEN}'
=======
  # Plugin: PagerDuty
  '/pagerduty':
    target: https://api.pagerduty.com
    headers:
      Authorization: Token token=${PAGERDUTY_TOKEN}
>>>>>>> 8356de25

# Reference documentation http://backstage.io/docs/features/techdocs/configuration
# Note: After experimenting with basic setup, use CI/CD to generate docs
# and an external cloud storage when deploying TechDocs for production use-case.
# https://backstage.io/docs/features/techdocs/how-to-guides#how-to-migrate-from-techdocs-basic-to-recommended-deployment-approach

# Plugin: TechDocs
techdocs:
  builder: ${TECHDOCS_BUILDER_TYPE}
  generator:
    runIn: ${TECHDOCS_GENERATOR_TYPE}
  publisher:
    type: ${TECHDOCS_PUBLISHER_TYPE}
    awsS3:
      bucketName: ${BUCKET_NAME}
      region: ${BUCKET_REGION_VAULT}
      endpoint: ${BUCKET_URL}
      s3ForcePathStyle: true
      credentials:
        accessKeyId: ${AWS_ACCESS_KEY_ID}
        secretAccessKey: ${AWS_SECRET_ACCESS_KEY}

auth:
  # see https://backstage.io/docs/auth/ to learn about auth providers
  environment: development
  providers:
    # Plugin: GitHub
    github:
      development:
        clientId: ${GITHUB_APP_CLIENT_ID}
        clientSecret: ${GITHUB_APP_CLIENT_SECRET}

scaffolder:
  # see https://backstage.io/docs/features/software-templates/configuration for software template options

catalog:
  import:
    entityFilename: catalog-info.yaml
    pullRequestBranchName: backstage-integration
  rules:
    - allow: [Component, System, Group, Resource, Location, Template, API]
  locations:
    - type: url
      target: https://github.com/janus-idp/backstage-showcase/blob/main/catalog-entities/all.yaml

    - type: url
      target: https://github.com/janus-idp/software-templates/blob/main/showcase-templates.yaml

  providers:
    # Plugin: Keycloak
    keycloakOrg:
      default:
        baseUrl: ${KEYCLOAK_BASE_URL}
        loginRealm: ${KEYCLOAK_LOGIN_REALM}
        realm: ${KEYCLOAK_REALM}
        clientId: ${KEYCLOAK_CLIENT_ID}
        clientSecret: ${KEYCLOAK_CLIENT_SECRET}

    # Plugin: OCM
    ocm:
      operate-first:
        name: ${OCM_HUB_NAME}
        url: ${OCM_HUB_URL}
        serviceAccountToken: ${moc_infra_token}
        owner: janus-authors

    # Plugin: GitHub Discovery & Org Data
    githubOrg:
      default:
        id: production
        orgUrl: ${GITHUB_ORG_URL}

# Plugin: Kubernetes, OCM
kubernetes:
  customResources:
    - group: 'tekton.dev'
      apiVersion: 'v1beta1'
      plural: 'pipelineruns'
    - group: 'tekton.dev'
      apiVersion: 'v1beta1'
      plural: 'taskruns'
  serviceLocatorMethod:
    type: 'multiTenant'
  clusterLocatorMethods:
    - type: 'config'
      clusters:
        - name: ${K8S_CLUSTER_NAME}
          url: ${K8S_CLUSTER_URL}
          authProvider: 'serviceAccount'
          skipTLSVerify: true
          serviceAccountToken: ${K8S_CLUSTER_TOKEN}

# Plugin: ArgoCD
argocd:
  username: ${ARGOCD_USERNAME}
  password: ${ARGOCD_PASSWORD}
  appLocatorMethods:
    - type: 'config'
      instances:
        - name: argoInstance1
          url: ${ARGOCD_INSTANCE1_URL}
          token: ${ARGOCD_AUTH_TOKEN}
        - name: argoInstance2
          url: ${ARGOCD_INSTANCE2_URL}
          token: ${ARGOCD_AUTH_TOKEN2}

# Plugin: SonarQube
sonarqube:
  baseUrl: ${SONARQUBE_URL}
  apiKey: ${SONARQUBE_TOKEN}

# Plugin: Jenkins
jenkins:
  instances:
    - name: default
      baseUrl: ${JENKINS_URL}
      username: ${JENKINS_USERNAME}
      apiKey: ${JENKINS_TOKEN}

<<<<<<< HEAD
# Plugin: Dynatrace
dynatrace:
  baseUrl: ${DYNATRACE_URL}
=======
# Plugin: PagerDuty
pagerduty:
  # uncomment the following, and provide a URL to override the default URL used for events
  # eventsBaseUrl: <PagerDuty Event URL>

# Plugin: Lighthouse
lighthouse:
  baseUrl: ${LIGHTHOUSE_BASEURL}
>>>>>>> 8356de25

enabled:
  kubernetes: ${K8S_ENABLED}
  techdocs: ${TECHDOCS_ENABLED}
  argocd: ${ARGOCD_ENABLED}
  sonarqube: ${SONARQUBE_ENABLED}
  keycloak: ${KEYCLOAK_ENABLED}
  ocm: ${OCM_ENABLED}
  github: ${GITHUB_ENABLED}
  githubOrg: ${GITHUB_ORG_ENABLED}
  gitlab: ${GITLAB_ENABLED}
  azureDevOps: ${AZURE_ENABLED}
  jenkins: ${JENKINS_ENABLED}<|MERGE_RESOLUTION|>--- conflicted
+++ resolved
@@ -138,20 +138,18 @@
     # Change to "false" in case of using self hosted artifactory instance with a self-signed certificate
     secure: ${ARTIFACTORY_SECURE}
 
-<<<<<<< HEAD
+  # Plugin: PagerDuty
+  '/pagerduty':
+    target: https://api.pagerduty.com
+    headers:
+      Authorization: Token token=${PAGERDUTY_TOKEN}
+
   '/dynatrace':
     target: ${DYNATRACE_API_URL}
     headers:
       # This API access token requires entities.read and problems.read permissions
       # For more info on how to generate this token: https://www.dynatrace.com/support/help/dynatrace-api/basics/dynatrace-api-authentication
       Authorization: 'Api-Token ${DYNATRACE_ACCESS_TOKEN}'
-=======
-  # Plugin: PagerDuty
-  '/pagerduty':
-    target: https://api.pagerduty.com
-    headers:
-      Authorization: Token token=${PAGERDUTY_TOKEN}
->>>>>>> 8356de25
 
 # Reference documentation http://backstage.io/docs/features/techdocs/configuration
 # Note: After experimenting with basic setup, use CI/CD to generate docs
@@ -271,11 +269,6 @@
       username: ${JENKINS_USERNAME}
       apiKey: ${JENKINS_TOKEN}
 
-<<<<<<< HEAD
-# Plugin: Dynatrace
-dynatrace:
-  baseUrl: ${DYNATRACE_URL}
-=======
 # Plugin: PagerDuty
 pagerduty:
   # uncomment the following, and provide a URL to override the default URL used for events
@@ -284,7 +277,10 @@
 # Plugin: Lighthouse
 lighthouse:
   baseUrl: ${LIGHTHOUSE_BASEURL}
->>>>>>> 8356de25
+
+# Plugin: Dynatrace
+dynatrace:
+  baseUrl: ${DYNATRACE_URL}
 
 enabled:
   kubernetes: ${K8S_ENABLED}
