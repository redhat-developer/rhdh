--- conflicted
+++ resolved
@@ -22,11 +22,7 @@
     "cypress-terminal-report": "^5.3.8",
     "eslint": "8.52.0",
     "eslint-plugin-cypress": "2.15.1",
-<<<<<<< HEAD
     "otplib": "^12.0.1",
-    "typescript": "5.0.4"
-=======
     "typescript": "5.2.2"
->>>>>>> e6fe17b3
   }
 }