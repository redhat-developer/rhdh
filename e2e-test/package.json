{
  "name": "showcase-app",
  "version": "1.0.0",
  "description": "Showcase E2E test",
  "main": "index.js",
  "repository": "https://github.com/janus-idp/showcase-e2e",
  "author": "janus-idp",
  "license": "Apache-2.0",
  "scripts": {
    "cypress:open": "cypress open",
    "cypress:clearcache": "cypress cache clear",
    "cypress:run": "yarn run lint && yarn cypress run --headless --browser chrome --spec 'cypress/e2e/*.spec.ts'",
    "test:backstage-run": "yarn cypress:run",
    "test:backstage-open": "yarn cypress:open",
    "lint": "eslint cypress/e2e --ext .js,.ts"
  },
  "devDependencies": {
<<<<<<< HEAD
    "@cypress/eslint-plugin-dev": "^5.3.2",
    "@typescript-eslint/eslint-plugin": "^5.59.6",
    "@typescript-eslint/parser": "^5.59.6",
    "cypress": "12.7.0",
    "cypress-terminal-report": "^5.3.8",
    "eslint": "^8.40.0",
    "eslint-plugin-cypress": "^2.13.3",
    "otplib": "^12.0.1",
    "typescript": "^5.0.4"
=======
    "@cypress/eslint-plugin-dev": "5.3.2",
    "@typescript-eslint/eslint-plugin": "6.9.0",
    "@typescript-eslint/parser": "6.9.0",
    "cypress": "13.3.3",
    "eslint": "8.52.0",
    "eslint-plugin-cypress": "2.15.1",
    "typescript": "5.0.4"
>>>>>>> a55e6580
  }
}<|MERGE_RESOLUTION|>--- conflicted
+++ resolved
@@ -14,25 +14,14 @@
     "test:backstage-open": "yarn cypress:open",
     "lint": "eslint cypress/e2e --ext .js,.ts"
   },
-  "devDependencies": {
-<<<<<<< HEAD
-    "@cypress/eslint-plugin-dev": "^5.3.2",
-    "@typescript-eslint/eslint-plugin": "^5.59.6",
-    "@typescript-eslint/parser": "^5.59.6",
-    "cypress": "12.7.0",
-    "cypress-terminal-report": "^5.3.8",
-    "eslint": "^8.40.0",
-    "eslint-plugin-cypress": "^2.13.3",
-    "otplib": "^12.0.1",
-    "typescript": "^5.0.4"
-=======
     "@cypress/eslint-plugin-dev": "5.3.2",
     "@typescript-eslint/eslint-plugin": "6.9.0",
     "@typescript-eslint/parser": "6.9.0",
     "cypress": "13.3.3",
+    "cypress-terminal-report": "^5.3.8",
     "eslint": "8.52.0",
     "eslint-plugin-cypress": "2.15.1",
+    "otplib": "12.0.1",
     "typescript": "5.0.4"
->>>>>>> a55e6580
   }
 }