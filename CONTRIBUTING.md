--- conflicted
+++ resolved
@@ -136,11 +136,7 @@
 
 7. **Update Documentation**
 
-<<<<<<< HEAD
-   If there will be changes to the [app config](https://github.com/janus-idp/backstage-showcase/blob/main/app-config.yaml), we ask that [documentation](https://github.com/janus-idp/backstage-showcase/blob/main/showcase-docs/getting-started.md) be updated if it will be a requirement for running the app. We also ask to ensure that the app will still work in the case of dummy information being supplied to the app config. While it is not a hard requirement, it does help others with quickly being able to get up and running with the showcase app.
-=======
    If there will be changes to the [app config](app-config.yaml), we ask that [documentation](README.md#getting-started) be updated if it will be a requirement for running the app. We also ask to ensure that the app will still work in the case of dummy information being supplied to the app config. While it is not a hard requirement, it does help others with quickly being able to get up and running with the showcase app.
->>>>>>> a2cf29f8
 
 8. **Push to Your Fork**
 
