<<<<<<< HEAD
# # OWNERS and OWNERS_ALIASES automation
#
# This repository relies on [Prow](https://docs.prow.k8s.io/docs/) `OWNERS` files for code review automation. Prow only supports individual GitHub usernames inside `OWNERS`, so we mirror GitHub team membership into `OWNERS_ALIASES` via automation.
#
# ## Files
#
# - `OWNERS` references alias names (for example, `rhdh-cope`).
# - `scripts/generate-owners-aliases.js` contains the `TEAMS` list of GitHub team slugs to mirror (each slug is used as the alias name).
# - `OWNERS_ALIASES` is generated automatically and must not be edited by hand.
#
# ## Workflow
#
# The workflow defined in `.github/workflows/sync-owners-aliases.yaml` relies on `scripts/generate-owners-aliases.js` (and its `TEAMS` constant) to pull GitHub team membership and regenerate `OWNERS_ALIASES`:
#
# 1. runs weekly (Monday 06:00 UTC) and can be triggered manually,
# 2. fetches the members of each configured GitHub team using the provided token,
# 3. regenerates `OWNERS_ALIASES`, and
# 4. opens a pull request with the changes (via `peter-evans/create-pull-request`).
#
# To allow the workflow to read private team membership, configure a repository secret named `OWNERS_GITHUB_TOKEN` that contains a Personal Access Token with the `read:org` scope. If the secret is not provided, the workflow falls back to the default `GITHUB_TOKEN`, which only works when the teams are public.
#
# ## Adding a new team
#
# 1. Add the GitHub team slug to the `TEAMS` array inside `scripts/generate-owners-aliases.js`.
# 2. Update `OWNERS` to reference the new alias wherever needed.
# 3. Run the "Sync OWNERS aliases" workflow manually (Actions → Sync OWNERS aliases → Run workflow). The resulting pull request will update `OWNERS_ALIASES`.
#
# ***The generated aliases remain alphabetically sorted to reduce merge conflicts.*** 

=======
approvers:
 - 04kash
 - albarbaro
 - alizard0
 - christoph-jerolimov
 - davidfestal
 - debsmita1
 - divyanshiGupta
 - Fortune-Ndlovu
 - gashcrumb 
 - gustavolira
 - invincibleJai
 - JessicaJHee  
 - josephca
 - kadel
 - kim-tsao
 - nickboldt
 - PatAKnight
 - rm3l
 - schultzp2020
 - subhashkhileri
 - Zaperex
>>>>>>> 695c3b7c


approvers:
 - rhdh-cope
 - rhdh-security
 - rhdh-administrators<|MERGE_RESOLUTION|>--- conflicted
+++ resolved
@@ -1,4 +1,3 @@
-<<<<<<< HEAD
 # # OWNERS and OWNERS_ALIASES automation
 #
 # This repository relies on [Prow](https://docs.prow.k8s.io/docs/) `OWNERS` files for code review automation. Prow only supports individual GitHub usernames inside `OWNERS`, so we mirror GitHub team membership into `OWNERS_ALIASES` via automation.
@@ -28,31 +27,6 @@
 #
 # ***The generated aliases remain alphabetically sorted to reduce merge conflicts.*** 
 
-=======
-approvers:
- - 04kash
- - albarbaro
- - alizard0
- - christoph-jerolimov
- - davidfestal
- - debsmita1
- - divyanshiGupta
- - Fortune-Ndlovu
- - gashcrumb 
- - gustavolira
- - invincibleJai
- - JessicaJHee  
- - josephca
- - kadel
- - kim-tsao
- - nickboldt
- - PatAKnight
- - rm3l
- - schultzp2020
- - subhashkhileri
- - Zaperex
->>>>>>> 695c3b7c
-
 
 approvers:
  - rhdh-cope
