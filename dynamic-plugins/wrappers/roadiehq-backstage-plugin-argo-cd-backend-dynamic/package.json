{
  "name": "roadiehq-backstage-plugin-argo-cd-backend",
  "version": "3.0.0",
  "main": "src/index.ts",
  "types": "src/index.ts",
  "license": "Apache-2.0",
  "private": true,
  "publishConfig": {
    "access": "public",
    "main": "dist/index.cjs.js",
    "types": "dist/index.d.ts"
  },
  "backstage": {
    "role": "backend-plugin"
  },
  "exports": {
    ".": "./src/index.ts",
    "./package.json": "./package.json"
  },
  "scripts": {
    "build": "backstage-cli package build",
    "lint": "backstage-cli package lint",
    "test": "backstage-cli package test --passWithNoTests --coverage",
    "clean": "backstage-cli package clean",
    "clean-dynamic-sources": "yarn clean && rm -Rf node_modules",
    "export-dynamic": "janus-cli package export-dynamic-plugin --embed-package @roadiehq/backstage-plugin-argo-cd-backend --override-interop default"
  },
  "dependencies": {
    "@backstage/backend-common": "0.21.7",
    "@backstage/backend-plugin-api": "^0.6.12",
<<<<<<< HEAD
    "@backstage/backend-dynamic-feature-service": "^0.2.2",
=======
>>>>>>> e074e893
    "@roadiehq/backstage-plugin-argo-cd-backend": "3.0.0"
  },
  "devDependencies": {
    "@backstage/cli": "0.26.4",
    "@janus-idp/cli": "1.8.2"
  },
  "files": [
    "dist",
    "dist-dynamic/*.*",
    "dist-dynamic/dist/**"
  ]
}<|MERGE_RESOLUTION|>--- conflicted
+++ resolved
@@ -28,10 +28,6 @@
   "dependencies": {
     "@backstage/backend-common": "0.21.7",
     "@backstage/backend-plugin-api": "^0.6.12",
-<<<<<<< HEAD
-    "@backstage/backend-dynamic-feature-service": "^0.2.2",
-=======
->>>>>>> e074e893
     "@roadiehq/backstage-plugin-argo-cd-backend": "3.0.0"
   },
   "devDependencies": {
