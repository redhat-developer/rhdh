--- conflicted
+++ resolved
@@ -1,24 +1,22 @@
 {
   "name": "roadiehq-backstage-plugin-argo-cd-backend-dynamic",
   "version": "3.0.3",
-  "main": "dist/index.cjs.js",
-  "types": "dist/index.d.ts",
+  "main": "./dist/index.cjs.js",
+  "types": "src/index.ts",
   "license": "Apache-2.0",
   "private": true,
   "publishConfig": {
-    "access": "public",
-    "main": "dist/index.cjs.js",
-    "types": "dist/index.d.ts"
+    "access": "public"
   },
   "backstage": {
     "role": "backend-plugin",
-<<<<<<< HEAD
     "supported-versions": "1.27.7",
     "pluginId": "roadiehq-argo-cd",
-    "pluginPackage": "roadiehq-backstage-plugin-argo-cd-backend"
-=======
-    "supported-versions": "1.27.7"
->>>>>>> 9c77d09b
+    "pluginPackage": "roadiehq-backstage-plugin-argo-cd-backend",
+    "pluginPackages": [
+      "roadiehq-backstage-plugin-argo-cd",
+      "roadiehq-backstage-plugin-argo-cd-backend"
+    ]
   },
   "exports": {
     ".": {
