--- conflicted
+++ resolved
@@ -1,24 +1,21 @@
 {
   "name": "parfuemerie-douglas-scaffolder-backend-module-azure-repositories-dynamic",
-  "version": "0.2.7",
-  "main": "dist/index.cjs.js",
-  "types": "dist/index.d.ts",
+  "version": "0.3.0",
+  "main": "./dist/index.cjs.js",
+  "types": "src/index.ts",
   "license": "Apache-2.0",
   "private": true,
   "publishConfig": {
-    "access": "public",
-    "main": "dist/index.cjs.js",
-    "types": "dist/index.d.ts"
+    "access": "public"
   },
   "backstage": {
     "role": "backend-plugin",
-<<<<<<< HEAD
     "supported-versions": "1.27.7",
     "pluginId": "parfuemerie-douglas-module-azure-repositories",
-    "pluginPackage": "parfuemerie-douglas-scaffolder-backend-module-azure-repositories"
-=======
-    "supported-versions": "1.27.7"
->>>>>>> 9c77d09b
+    "pluginPackage": "parfuemerie-douglas-scaffolder-backend-module-azure-repositories",
+    "pluginPackages": [
+      "parfuemerie-douglas-scaffolder-backend-module-azure-repositories"
+    ]
   },
   "exports": {
     ".": {
@@ -29,7 +26,7 @@
   },
   "scripts": {},
   "dependencies": {
-    "azure-devops-node-api": "^12.1.0",
+    "azure-devops-node-api": "^13.0.0",
     "winston": "^3.2.1"
   },
   "devDependencies": {},
@@ -56,10 +53,11 @@
     "@backstage/backend-plugin-api": "0.7.0",
     "@backstage/integration": "1.8.0",
     "@backstage/plugin-scaffolder-node": "0.2.9",
-    "@backstage/backend-common": "^0.20.0",
-    "@backstage/config": "^1.1.1",
+    "@backstage/backend-common": "^0.22.0",
+    "@backstage/cli": "^0.26.11",
+    "@backstage/config": "^1.2.0",
     "@backstage/errors": "^1.2.3",
-    "@backstage/plugin-scaffolder-backend": "^1.19.2",
+    "@backstage/plugin-scaffolder-backend": "^1.22.6",
     "@backstage/types": "^1.1.1"
   },
   "overrides": {
