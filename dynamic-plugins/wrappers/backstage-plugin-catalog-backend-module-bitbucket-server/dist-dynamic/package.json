{
  "name": "backstage-plugin-catalog-backend-module-bitbucket-server-dynamic",
  "version": "0.1.36",
  "main": "dist/index.cjs.js",
  "types": "dist/index.d.ts",
  "license": "Apache-2.0",
  "private": true,
  "publishConfig": {
    "access": "public",
    "main": "dist/index.cjs.js",
    "types": "dist/index.d.ts"
  },
  "backstage": {
    "role": "backend-plugin-module",
<<<<<<< HEAD
    "supported-versions": "1.27.7",
    "pluginId": "bitbucket-server",
    "pluginPackage": "backstage-plugin-catalog-backend-module-bitbucket-server"
=======
    "supported-versions": "1.27.7"
>>>>>>> 9c77d09b
  },
  "exports": {
    ".": {
      "require": "./dist/index.cjs.js",
      "default": "./dist/index.cjs.js"
    },
    "./package.json": "./package.json"
  },
  "scripts": {},
  "dependencies": {
    "@types/node-fetch": "^2.5.12",
    "node-fetch": "^2.6.7",
    "uuid": "^9.0.0"
  },
  "devDependencies": {},
  "files": [
    "dist"
  ],
  "repository": {
    "type": "git",
    "url": "https://github.com/janus-idp/backstage-showcase",
    "directory": "dynamic-plugins/wrappers/backstage-plugin-catalog-backend-module-bitbucket-server"
  },
  "maintainers": [
    "@janus-idp/maintainers-showcase"
  ],
  "author": "Red Hat",
  "homepage": "https://red.ht/rhdh",
  "bugs": "https://issues.redhat.com/browse/RHIDP",
  "keywords": [
    "support:tech-preview",
    "lifecycle:active"
  ],
  "bundleDependencies": true,
  "peerDependencies": {
    "@backstage/backend-common": "^0.23.3",
    "@backstage/backend-plugin-api": "^0.7.0",
    "@backstage/backend-tasks": "^0.5.27",
    "@backstage/catalog-model": "^1.5.0",
    "@backstage/config": "^1.2.0",
    "@backstage/errors": "^1.2.4",
    "@backstage/integration": "^1.13.0",
    "@backstage/plugin-catalog-node": "^1.12.4"
  },
  "overrides": {
    "@aws-sdk/util-utf8-browser": {
      "@smithy/util-utf8": "^2.0.0"
    }
  },
  "resolutions": {
    "@aws-sdk/util-utf8-browser": "npm:@smithy/util-utf8@~2"
  }
}<|MERGE_RESOLUTION|>--- conflicted
+++ resolved
@@ -1,24 +1,18 @@
 {
   "name": "backstage-plugin-catalog-backend-module-bitbucket-server-dynamic",
   "version": "0.1.36",
-  "main": "dist/index.cjs.js",
-  "types": "dist/index.d.ts",
+  "main": "./dist/index.cjs.js",
+  "types": "src/index.ts",
   "license": "Apache-2.0",
   "private": true,
   "publishConfig": {
-    "access": "public",
-    "main": "dist/index.cjs.js",
-    "types": "dist/index.d.ts"
+    "access": "public"
   },
   "backstage": {
     "role": "backend-plugin-module",
-<<<<<<< HEAD
     "supported-versions": "1.27.7",
     "pluginId": "bitbucket-server",
     "pluginPackage": "backstage-plugin-catalog-backend-module-bitbucket-server"
-=======
-    "supported-versions": "1.27.7"
->>>>>>> 9c77d09b
   },
   "exports": {
     ".": {
