--- conflicted
+++ resolved
@@ -1,24 +1,18 @@
 {
   "name": "roadiehq-scaffolder-backend-module-utils-dynamic",
   "version": "1.17.1",
-  "main": "dist/index.cjs.js",
-  "types": "dist/index.d.ts",
+  "main": "./dist/index.cjs.js",
+  "types": "src/index.ts",
   "license": "Apache-2.0",
   "private": true,
   "publishConfig": {
-    "access": "public",
-    "main": "dist/index.cjs.js",
-    "types": "dist/index.d.ts"
+    "access": "public"
   },
   "backstage": {
     "role": "backend-plugin-module",
-<<<<<<< HEAD
     "supported-versions": "1.27.7",
     "pluginId": "roadiehq-module-utils",
     "pluginPackage": "roadiehq-scaffolder-backend-module-utils"
-=======
-    "supported-versions": "1.27.7"
->>>>>>> 9c77d09b
   },
   "exports": {
     ".": {
