{
  "name": "backstage-plugin-tech-radar",
  "version": "0.7.4",
  "main": "src/index.ts",
  "types": "src/index.ts",
  "license": "Apache-2.0",
  "publishConfig": {
    "access": "public",
    "main": "dist/index.cjs.js",
    "types": "dist/index.d.ts"
  },
  "backstage": {
    "role": "frontend-plugin",
    "supported-versions": "1.27.7",
    "pluginId": "tech-radar",
    "pluginPackage": "backstage-plugin-tech-radar",
    "pluginPackages": [
      "backstage-plugin-tech-radar"
    ]
  },
  "sideEffects": false,
  "scripts": {
    "build": "backstage-cli package build",
    "lint": "backstage-cli package lint",
    "test": "backstage-cli package test --passWithNoTests --coverage",
    "clean": "backstage-cli package clean",
    "export-dynamic": "janus-cli package export-dynamic-plugin --in-place"
  },
  "dependencies": {
<<<<<<< HEAD
    "@backstage/core-plugin-api": "1.9.3",
    "@mui/icons-material": "5.16.4",
=======
    "@backstage/core-plugin-api": "1.9.2",
    "@mui/icons-material": "5.16.7",
>>>>>>> a8178e8b
    "@backstage-community/plugin-tech-radar": "0.7.4"
  },
  "devDependencies": {
    "@backstage/cli": "0.26.11",
    "@janus-idp/cli": "1.13.1"
  },
  "files": [
    "dist",
    "dist-scalprum"
  ],
  "scalprum": {
    "name": "backstage.plugin-tech-radar",
    "exposedModules": {
      "PluginRoot": "./src/index.ts"
    }
  },
  "repository": {
    "type": "git",
    "url": "https://github.com/janus-idp/backstage-showcase",
    "directory": "dynamic-plugins/wrappers/backstage-plugin-tech-radar"
  },
  "maintainers": [
    "@janus-idp/maintainers-showcase"
  ],
  "author": "Red Hat",
  "homepage": "https://red.ht/rhdh",
  "bugs": "https://issues.redhat.com/browse/RHIDP",
  "keywords": [
    "support:tech-preview",
    "lifecycle:active"
  ]
}<|MERGE_RESOLUTION|>--- conflicted
+++ resolved
@@ -27,13 +27,8 @@
     "export-dynamic": "janus-cli package export-dynamic-plugin --in-place"
   },
   "dependencies": {
-<<<<<<< HEAD
     "@backstage/core-plugin-api": "1.9.3",
-    "@mui/icons-material": "5.16.4",
-=======
-    "@backstage/core-plugin-api": "1.9.2",
     "@mui/icons-material": "5.16.7",
->>>>>>> a8178e8b
     "@backstage-community/plugin-tech-radar": "0.7.4"
   },
   "devDependencies": {
