--- conflicted
+++ resolved
@@ -1,24 +1,18 @@
 {
   "name": "backstage-plugin-scaffolder-backend-module-gitlab-dynamic",
   "version": "0.4.4",
-  "main": "dist/index.cjs.js",
-  "types": "dist/index.d.ts",
+  "main": "./dist/index.cjs.js",
+  "types": "src/index.ts",
   "license": "Apache-2.0",
   "private": true,
   "publishConfig": {
-    "access": "public",
-    "main": "dist/index.cjs.js",
-    "types": "dist/index.d.ts"
+    "access": "public"
   },
   "backstage": {
     "role": "backend-plugin-module",
-<<<<<<< HEAD
     "supported-versions": "1.27.7",
     "pluginId": "gitlab",
     "pluginPackage": "backstage-plugin-scaffolder-backend-module-gitlab"
-=======
-    "supported-versions": "1.27.7"
->>>>>>> 9c77d09b
   },
   "exports": {
     ".": {
