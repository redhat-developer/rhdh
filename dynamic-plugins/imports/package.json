--- conflicted
+++ resolved
@@ -25,16 +25,9 @@
     "@janus-idp/backstage-plugin-ocm": "4.4.4",
     "@janus-idp/backstage-plugin-ocm-backend": "4.4.0",
     "@janus-idp/backstage-plugin-quay": "1.11.3",
-<<<<<<< HEAD
     "@janus-idp/backstage-plugin-rbac": "1.28.4",
     "@janus-idp/backstage-plugin-tekton": "3.12.2",
     "@janus-idp/backstage-plugin-topology": "1.25.2",
-=======
-    "@janus-idp/backstage-plugin-rbac": "1.29.0",
-    "@janus-idp/backstage-plugin-tekton": "3.12.3",
-    "@janus-idp/backstage-plugin-topology": "1.27.0",
-    "@janus-idp/backstage-plugin-argocd": "1.6.2",
->>>>>>> 9d9920cb
     "@janus-idp/backstage-scaffolder-backend-module-quay": "1.7.1",
     "@janus-idp/backstage-scaffolder-backend-module-regex": "1.7.1",
     "@janus-idp/backstage-scaffolder-backend-module-servicenow": "1.7.2",
