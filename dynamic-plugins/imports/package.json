--- conflicted
+++ resolved
@@ -25,24 +25,11 @@
     "@janus-idp/backstage-plugin-ocm": "4.4.4",
     "@janus-idp/backstage-plugin-ocm-backend": "4.4.0",
     "@janus-idp/backstage-plugin-quay": "1.11.3",
-<<<<<<< HEAD
-<<<<<<< HEAD
-    "@janus-idp/backstage-plugin-rbac": "1.28.2",
-    "@janus-idp/backstage-plugin-tekton": "3.12.2",
-    "@janus-idp/backstage-plugin-topology": "1.25.2",
-=======
     "@janus-idp/backstage-plugin-rbac": "1.29.0",
     "@janus-idp/backstage-plugin-tekton": "3.12.3",
     "@janus-idp/backstage-plugin-bulk-import": "1.4.1",
     "@janus-idp/backstage-plugin-bulk-import-backend": "1.3.0",
     "@janus-idp/backstage-plugin-topology": "1.27.0",
->>>>>>> 9d3bb06e
-    "@janus-idp/backstage-plugin-argocd": "1.6.2",
-=======
-    "@janus-idp/backstage-plugin-rbac": "1.28.4",
-    "@janus-idp/backstage-plugin-tekton": "3.12.2",
-    "@janus-idp/backstage-plugin-topology": "1.25.2",
->>>>>>> 7880332 (chore(wrappers): add wrapper for plugin-redhat-argocd and plugin-redhat-argocd-common (RHIDP 3548) (#1518))
     "@janus-idp/backstage-scaffolder-backend-module-quay": "1.7.1",
     "@janus-idp/backstage-scaffolder-backend-module-regex": "1.7.1",
     "@janus-idp/backstage-scaffolder-backend-module-servicenow": "1.7.2",
