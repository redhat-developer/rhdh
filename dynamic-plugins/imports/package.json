{
  "name": "dynamic-plugins-imports",
  "version": "0.0.0",
  "license": "Apache-2.0",
  "private": true,
  "backstage": {
    "role": "cli"
  },
  "scripts": {
    "export-dynamic": "node ./import-plugins.js",
    "install-dynamic": "node ./import-plugins.js --install-only",
    "lint": "backstage-cli package lint"
  },
  "devDependencies": {
    "@backstage/cli": "0.26.4",
    "tar": "6.2.1"
  },
  "peerDependencies": {
<<<<<<< HEAD
    "@janus-idp/backstage-plugin-3scale-backend": "1.5.6",
    "@janus-idp/backstage-plugin-aap-backend": "1.6.6",
    "@janus-idp/backstage-plugin-acr": "1.3.6",
    "@janus-idp/backstage-plugin-analytics-provider-segment": "1.3.6",
    "@janus-idp/backstage-plugin-jfrog-artifactory": "1.3.6",
    "@janus-idp/backstage-plugin-keycloak-backend": "1.9.6",
    "@janus-idp/backstage-plugin-nexus-repository-manager": "1.5.6",
    "@janus-idp/backstage-plugin-ocm": "4.0.2",
    "@janus-idp/backstage-plugin-ocm-backend": "4.0.2",
    "@janus-idp/backstage-plugin-quay": "1.6.7",
    "@janus-idp/backstage-plugin-rbac": "1.18.2",
    "@janus-idp/backstage-plugin-tekton": "3.6.5",
    "@janus-idp/backstage-plugin-topology": "1.19.5",
    "@janus-idp/backstage-scaffolder-backend-module-quay": "1.4.6",
    "@janus-idp/backstage-scaffolder-backend-module-regex": "1.4.6",
    "@janus-idp/backstage-scaffolder-backend-module-servicenow": "1.4.7",
    "@janus-idp/backstage-scaffolder-backend-module-sonarqube": "1.4.6"
=======
    "@janus-idp/backstage-plugin-3scale-backend": "1.4.12",
    "@janus-idp/backstage-plugin-aap-backend": "1.5.10",
    "@janus-idp/backstage-plugin-acr": "1.2.35",
    "@janus-idp/backstage-plugin-analytics-provider-segment": "1.2.16",
    "@janus-idp/backstage-plugin-jfrog-artifactory": "1.2.35",
    "@janus-idp/backstage-plugin-keycloak-backend": "1.8.11",
    "@janus-idp/backstage-plugin-nexus-repository-manager": "1.4.36",
    "@janus-idp/backstage-plugin-ocm": "3.7.10",
    "@janus-idp/backstage-plugin-ocm-backend": "3.5.12",
    "@janus-idp/backstage-plugin-quay": "1.5.17",
    "@janus-idp/backstage-plugin-rbac": "1.17.4",
    "@janus-idp/backstage-plugin-tekton": "3.5.18",
    "@janus-idp/backstage-plugin-topology": "1.18.14",
    "@janus-idp/backstage-plugin-argocd": "1.0.2",
    "@janus-idp/backstage-scaffolder-backend-module-quay": "1.3.10",
    "@janus-idp/backstage-scaffolder-backend-module-regex": "1.3.10",
    "@janus-idp/backstage-scaffolder-backend-module-servicenow": "1.3.11",
    "@janus-idp/backstage-scaffolder-backend-module-sonarqube": "1.3.10"
>>>>>>> 78b940b1
  }
}<|MERGE_RESOLUTION|>--- conflicted
+++ resolved
@@ -16,7 +16,6 @@
     "tar": "6.2.1"
   },
   "peerDependencies": {
-<<<<<<< HEAD
     "@janus-idp/backstage-plugin-3scale-backend": "1.5.6",
     "@janus-idp/backstage-plugin-aap-backend": "1.6.6",
     "@janus-idp/backstage-plugin-acr": "1.3.6",
@@ -30,29 +29,10 @@
     "@janus-idp/backstage-plugin-rbac": "1.18.2",
     "@janus-idp/backstage-plugin-tekton": "3.6.5",
     "@janus-idp/backstage-plugin-topology": "1.19.5",
+    "@janus-idp/backstage-plugin-argocd": "1.0.3",
     "@janus-idp/backstage-scaffolder-backend-module-quay": "1.4.6",
     "@janus-idp/backstage-scaffolder-backend-module-regex": "1.4.6",
     "@janus-idp/backstage-scaffolder-backend-module-servicenow": "1.4.7",
     "@janus-idp/backstage-scaffolder-backend-module-sonarqube": "1.4.6"
-=======
-    "@janus-idp/backstage-plugin-3scale-backend": "1.4.12",
-    "@janus-idp/backstage-plugin-aap-backend": "1.5.10",
-    "@janus-idp/backstage-plugin-acr": "1.2.35",
-    "@janus-idp/backstage-plugin-analytics-provider-segment": "1.2.16",
-    "@janus-idp/backstage-plugin-jfrog-artifactory": "1.2.35",
-    "@janus-idp/backstage-plugin-keycloak-backend": "1.8.11",
-    "@janus-idp/backstage-plugin-nexus-repository-manager": "1.4.36",
-    "@janus-idp/backstage-plugin-ocm": "3.7.10",
-    "@janus-idp/backstage-plugin-ocm-backend": "3.5.12",
-    "@janus-idp/backstage-plugin-quay": "1.5.17",
-    "@janus-idp/backstage-plugin-rbac": "1.17.4",
-    "@janus-idp/backstage-plugin-tekton": "3.5.18",
-    "@janus-idp/backstage-plugin-topology": "1.18.14",
-    "@janus-idp/backstage-plugin-argocd": "1.0.2",
-    "@janus-idp/backstage-scaffolder-backend-module-quay": "1.3.10",
-    "@janus-idp/backstage-scaffolder-backend-module-regex": "1.3.10",
-    "@janus-idp/backstage-scaffolder-backend-module-servicenow": "1.3.11",
-    "@janus-idp/backstage-scaffolder-backend-module-sonarqube": "1.3.10"
->>>>>>> 78b940b1
   }
 }