#
# Copyright (c) 2023 Red Hat, Inc.
# Licensed under the Apache License, Version 2.0 (the "License");
# you may not use this file except in compliance with the License.
# You may obtain a copy of the License at
#
#     http://www.apache.org/licenses/LICENSE-2.0
#
# Unless required by applicable law or agreed to in writing, software
# distributed under the License is distributed on an "AS IS" BASIS,
# WITHOUT WARRANTIES OR CONDITIONS OF ANY KIND, either express or implied.
# See the License for the specific language governing permissions and
# limitations under the License.
#
# To transform into Brew-friendly Dockerfile:
# 1. comment out lines with EXTERNAL_SOURCE=. and CONTAINER_SOURCE=/opt/app-root/src
# 2. uncomment lines with EXTERNAL_SOURCE and CONTAINER_SOURCE pointing at $REMOTE_SOURCES and $REMOTE_SOURCES_DIR instead (Brew defines these paths)
# 3. uncomment lines with RUN source .../cachito.env
# 4. add Brew metadata

# Stage 1 - Build nodejs skeleton
#@follow_tag(registry.redhat.io/ubi9/nodejs-18:1)
FROM registry.redhat.io/ubi9/nodejs-18:1 AS builder
# hadolint ignore=DL3002
USER 0

# Install isolated-vm dependencies
# hadolint ignore=DL3041
RUN dnf install -y -q --allowerasing --nobest nodejs-devel nodejs-libs \
  # already installed or installed as deps:
  openssl openssl-devel ca-certificates make cmake cpp gcc gcc-c++ zlib zlib-devel brotli brotli-devel python3 nodejs-packaging && \
  dnf update -y && dnf clean all

# Env vars
ENV YARN=./.yarn/releases/yarn-1.22.19.cjs

# Downstream sources
ENV EXTERNAL_SOURCE=$REMOTE_SOURCES/upstream1/app
ENV EXTERNAL_SOURCE_NESTED=$EXTERNAL_SOURCE/distgit/containers/rhdh-hub
# /remote-source/
ENV CONTAINER_SOURCE=$REMOTE_SOURCES_DIR

WORKDIR $CONTAINER_SOURCE/
COPY $EXTERNAL_SOURCE_NESTED/.yarn ./.yarn
COPY $EXTERNAL_SOURCE_NESTED/.yarnrc.yml ./
RUN chmod +x $YARN

# Stage 2 - Install dependencies
COPY $EXTERNAL_SOURCE_NESTED/package.json $EXTERNAL_SOURCE_NESTED/yarn.lock ./
COPY $EXTERNAL_SOURCE_NESTED/packages/app/package.json ./packages/app/package.json
COPY $EXTERNAL_SOURCE_NESTED/packages/backend/package.json ./packages/backend/package.json

# Downstream only - debugging
# COPY $REMOTE_SOURCES/ ./
# hadolint ignore=SC2086
# RUN for d in $(find / -name ".npmrc" -o -name ".yarnrc" 2>/dev/null); do echo; echo "==== $d ===="; cat $d; done
# # ls -la ./ upstream1 upstream1/app/ upstream1/app/distgit/containers/ upstream1/app/distgit/containers/rhdh-hub/ || true
# # debug contents of /remote-source/
#  echo "###### /tmp/tls-ca-bundle.pem ######>>"; cat /tmp/tls-ca-bundle.pem; echo "<<###### /tmp/tls-ca-bundle.pem ######"
#  echo "###### $CONTAINER_SOURCE/registry-ca.pem ######>>"; cat $CONTAINER_SOURCE/registry-ca.pem; echo "<<###### $CONTAINER_SOURCE/registry-ca.pem ######"

# Downstream only - Cachito configuration
# see https://docs.engineering.redhat.com/pages/viewpage.action?pageId=228017926#UpstreamSources(Cachito,ContainerFirst)-CachitoIntegrationfornpm
COPY $REMOTE_SOURCES/upstream1/cachito.env \
     $REMOTE_SOURCES/upstream1/app/registry-ca.pem \
     $REMOTE_SOURCES/upstream1/app/distgit/containers/rhdh-hub/.npmrc \
     ./
# registry=https://cachito-nexus.engineering.redhat.com/repository/cachito-yarn-914335/
# email=noreply@domain.local
# always-auth=true
# //cachito-nexus.engineering.redhat.com/repository/cachito-yarn-914335/:_auth=Y2FjaGl0by15YXJuLTkxNDMzNTo2OWZjM2Q1NDVhMTA5ZGU1OGJmM2E5ZTliYg==
# fetch-retries=5
# fetch-retry-factor=2
# strict-ssl=true
# cafile="../../../registry-ca.pem"
# hadolint ignore=SC1091
RUN \
    # debug
    # ls -l $CONTAINER_SOURCE/cachito.env; \
    # load envs
    source $CONTAINER_SOURCE/cachito.env; \
    \
    # load cert
    cert_path=$CONTAINER_SOURCE/registry-ca.pem; \
    # debug
    # ls -la "${cert_path}"; \
    npm config set cafile "${cert_path}"; $YARN config set cafile "${cert_path}" -g; \
    \
    # debug
    # ls -l /usr/; \
    # set up node dir with common.gypi and unsafe-perms=true
    ln -s /usr/include/node/common.gypi /usr/common.gypi; $YARN config set nodedir /usr; $YARN config set unsafe-perm true
    # debug
    # cat $CONTAINER_SOURCE/.npmrc || true; \
    # $YARN config list --verbose; npm config list; npm config list -l

RUN $YARN install --frozen-lockfile --network-timeout 600000

# Stage 3 - Build packages
COPY $EXTERNAL_SOURCE_NESTED ./

RUN git config --global --add safe.directory ./
# Upstream only
# RUN rm app-config.yaml && mv app-config.example.yaml app-config.yaml

# hadolint ignore=DL3059
RUN $YARN build --filter=backend

# Build dynamic plugins
# hadolint ignore=DL3059
RUN $YARN --cwd ./dynamic-plugins export-dynamic

# Stage 4 - Build the actual backend image and install production dependencies

# Downstream only - files already exist, nothing to copy - debugging
# RUN ls -l $CONTAINER_SOURCE/ $CONTAINER_SOURCE/packages/backend/dist/
ENV TARBALL_PATH=./packages/backend/dist
RUN tar xzf $TARBALL_PATH/skeleton.tar.gz; tar xzf $TARBALL_PATH/bundle.tar.gz; \
    rm -f $TARBALL_PATH/skeleton.tar.gz $TARBALL_PATH/bundle.tar.gz

# Copy app-config files needed in runtime
# Upstream only
# COPY $EXTERNAL_SOURCE_NESTED/app-config*.yaml ./

# Install production dependencies
# hadolint ignore=DL3059
RUN $YARN install --frozen-lockfile --production --network-timeout 600000

# Stage 5 - Build the runner image
#@follow_tag(registry.redhat.io/ubi9/nodejs-18-minimal:1)
FROM registry.redhat.io/ubi9/nodejs-18-minimal:1 AS runner
USER 0

<<<<<<< HEAD
=======
# Downstream only - install techdocs dependencies using cachito sources
RUN microdnf update -y && \
  microdnf install -y python3 python3-pip && \
  pip3 install mkdocs-techdocs-core==1.* && \
  microdnf clean all

>>>>>>> a8fb1f89
# Env vars
ENV YARN=./.yarn/releases/yarn-1.22.19.cjs

# Downstream sources
ENV CONTAINER_SOURCE=$REMOTE_SOURCES_DIR

WORKDIR $CONTAINER_SOURCE/

# Downstream only - install techdocs dependencies using cachito sources
COPY $REMOTE_SOURCES/upstream2 ./upstream2/
RUN microdnf update -y && \
    microdnf install -y python3.11 python3.11-pip python3.11-devel make cmake cpp gcc gcc-c++; \
    ln -s /usr/bin/pip3.11 /usr/bin/pip3; \
    ln -s /usr/bin/pip3.11 /usr/bin/pip; \
    # ls -la $CONTAINER_SOURCE/ $CONTAINER_SOURCE/upstream2/ $CONTAINER_SOURCE/upstream2/app/distgit/containers/rhdh-hub/docker/ || true; \
    cat $CONTAINER_SOURCE/upstream2/cachito.env && \
    # cachito.env contains path to cert:
    # export PIP_CERT=/remote-source/upstream2/app/package-index-ca.pem
    source $CONTAINER_SOURCE/upstream2/cachito.env && \
    # fix ownership for pip install folder
    mkdir -p /opt/app-root/src/.cache/pip && chown -R root:root /opt/app-root && \
    # ls -ld /opt/ /opt/app-root /opt/app-root/src/ /opt/app-root/src/.cache /opt/app-root/src/.cache/pip || true; \
    pushd $CONTAINER_SOURCE/upstream2/app/distgit/containers/rhdh-hub/docker/ >/dev/null && \
        set -xe; \
        python3.11 -V; pip3.11 -V; \
        pip3.11 install --user --no-cache-dir --upgrade pip setuptools pyyaml; \
        pip3.11 install --user --no-cache-dir -r requirements.txt -r requirements-build.txt; \
    popd >/dev/null; \
    microdnf clean all; rm -fr $CONTAINER_SOURCE/upstream2
    
# Downstream only - copy from builder, not cleanup stage
COPY --from=builder --chown=1001:1001 $CONTAINER_SOURCE/ ./

# Copy python script used to gather dynamic plugins
COPY docker/install-dynamic-plugins.py ./
RUN chmod a+r ./install-dynamic-plugins.py

# Copy embedded dynamic plugins
COPY --from=builder $CONTAINER_SOURCE/dynamic-plugins/ ./dynamic-plugins/
RUN chmod -R a+r ./dynamic-plugins/

# The fix-permissions script is important when operating in environments that dynamically use a random UID at runtime, such as OpenShift.
# The upstream backstage image does not account for this and it causes the container to fail at runtime.
RUN fix-permissions ./

# Switch to nodejs user
USER 1001

ENTRYPOINT ["node", "packages/backend", "--config", "app-config.yaml", "--config", "app-config.example.yaml", "--config", "app-config.example.production.yaml"]

# append Brew metadata here<|MERGE_RESOLUTION|>--- conflicted
+++ resolved
@@ -131,15 +131,6 @@
 FROM registry.redhat.io/ubi9/nodejs-18-minimal:1 AS runner
 USER 0
 
-<<<<<<< HEAD
-=======
-# Downstream only - install techdocs dependencies using cachito sources
-RUN microdnf update -y && \
-  microdnf install -y python3 python3-pip && \
-  pip3 install mkdocs-techdocs-core==1.* && \
-  microdnf clean all
-
->>>>>>> a8fb1f89
 # Env vars
 ENV YARN=./.yarn/releases/yarn-1.22.19.cjs
 
