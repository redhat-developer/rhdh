# syntax=docker/dockerfile:1.14-labs

# THIS IS USED BY Konflux builds == 1.4 - 1.5; see ../.rhdh/docker/Dockerfile for >=1.6
#
# Copyright (c) 2023-2024 Red Hat, Inc.
# Licensed under the Apache License, Version 2.0 (the "License");
# you may not use this file except in compliance with the License.
# You may obtain a copy of the License at
#
#     http://www.apache.org/licenses/LICENSE-2.0
#
# Unless required by applicable law or agreed to in writing, software
# distributed under the License is distributed on an "AS IS" BASIS,
# WITHOUT WARRANTIES OR CONDITIONS OF ANY KIND, either express or implied.
# See the License for the specific language governing permissions and
# limitations under the License.

# Stage 1 - Build nodejs skeleton
# https://registry.access.redhat.com/ubi9/nodejs-22
FROM registry.access.redhat.com/ubi9/nodejs-22:9.5-1744136606 AS skeleton
# hadolint ignore=DL3002
USER 0

# Install isolated-vm dependencies
# hadolint ignore=DL3041
RUN dnf install -q -y --allowerasing --nobest \
  nodejs-devel nodejs-libs \
  # already installed or installed as deps:
  openssl openssl-devel ca-certificates make cmake cpp gcc gcc-c++ zlib zlib-devel brotli brotli-devel python3 nodejs-packaging && \
  dnf update -y && dnf clean all

ENV EXTERNAL_SOURCE_NESTED=.
ENV CONTAINER_SOURCE=/opt/app-root/src

# Env vars
ENV YARN=$CONTAINER_SOURCE/.yarn/releases/yarn-3.8.7.cjs

WORKDIR $CONTAINER_SOURCE/
COPY $EXTERNAL_SOURCE_NESTED/.yarn ./.yarn
COPY $EXTERNAL_SOURCE_NESTED/.yarnrc.yml ./

# Add execute permissions to yarn; add yarn to path via symlink
RUN chmod +x "$YARN" && ln -s "$YARN" /usr/local/bin/yarn

# Stage 2 - Install dependencies
FROM skeleton AS deps
COPY $EXTERNAL_SOURCE_NESTED/yarn.lock ./
# BEGIN COPY package.json files
COPY $EXTERNAL_SOURCE_NESTED/plugins/scalprum-backend/package.json ./plugins/scalprum-backend/package.json
COPY $EXTERNAL_SOURCE_NESTED/plugins/licensed-users-info-backend/package.json ./plugins/licensed-users-info-backend/package.json
COPY $EXTERNAL_SOURCE_NESTED/plugins/dynamic-plugins-info/package.json ./plugins/dynamic-plugins-info/package.json
COPY $EXTERNAL_SOURCE_NESTED/plugins/dynamic-plugins-info-backend/package.json ./plugins/dynamic-plugins-info-backend/package.json
COPY $EXTERNAL_SOURCE_NESTED/packages/backend/package.json ./packages/backend/package.json
COPY $EXTERNAL_SOURCE_NESTED/packages/app/package.json ./packages/app/package.json
COPY $EXTERNAL_SOURCE_NESTED/package.json ./package.json
COPY $EXTERNAL_SOURCE_NESTED/e2e-tests/package.json ./e2e-tests/package.json
COPY $EXTERNAL_SOURCE_NESTED/dynamic-plugins/_utils/package.json ./dynamic-plugins/_utils/package.json
COPY $EXTERNAL_SOURCE_NESTED/dynamic-plugins/wrappers/roadiehq-scaffolder-backend-module-utils-dynamic/package.json ./dynamic-plugins/wrappers/roadiehq-scaffolder-backend-module-utils-dynamic/package.json
COPY $EXTERNAL_SOURCE_NESTED/dynamic-plugins/wrappers/roadiehq-scaffolder-backend-module-http-request-dynamic/package.json ./dynamic-plugins/wrappers/roadiehq-scaffolder-backend-module-http-request-dynamic/package.json
COPY $EXTERNAL_SOURCE_NESTED/dynamic-plugins/wrappers/roadiehq-scaffolder-backend-argocd-dynamic/package.json ./dynamic-plugins/wrappers/roadiehq-scaffolder-backend-argocd-dynamic/package.json
COPY $EXTERNAL_SOURCE_NESTED/dynamic-plugins/wrappers/roadiehq-backstage-plugin-security-insights/package.json ./dynamic-plugins/wrappers/roadiehq-backstage-plugin-security-insights/package.json
COPY $EXTERNAL_SOURCE_NESTED/dynamic-plugins/wrappers/roadiehq-backstage-plugin-jira/package.json ./dynamic-plugins/wrappers/roadiehq-backstage-plugin-jira/package.json
COPY $EXTERNAL_SOURCE_NESTED/dynamic-plugins/wrappers/roadiehq-backstage-plugin-github-pull-requests/package.json ./dynamic-plugins/wrappers/roadiehq-backstage-plugin-github-pull-requests/package.json
COPY $EXTERNAL_SOURCE_NESTED/dynamic-plugins/wrappers/roadiehq-backstage-plugin-github-insights/package.json ./dynamic-plugins/wrappers/roadiehq-backstage-plugin-github-insights/package.json
COPY $EXTERNAL_SOURCE_NESTED/dynamic-plugins/wrappers/roadiehq-backstage-plugin-datadog/package.json ./dynamic-plugins/wrappers/roadiehq-backstage-plugin-datadog/package.json
COPY $EXTERNAL_SOURCE_NESTED/dynamic-plugins/wrappers/roadiehq-backstage-plugin-argo-cd/package.json ./dynamic-plugins/wrappers/roadiehq-backstage-plugin-argo-cd/package.json
COPY $EXTERNAL_SOURCE_NESTED/dynamic-plugins/wrappers/roadiehq-backstage-plugin-argo-cd-backend-dynamic/package.json ./dynamic-plugins/wrappers/roadiehq-backstage-plugin-argo-cd-backend-dynamic/package.json
COPY $EXTERNAL_SOURCE_NESTED/dynamic-plugins/wrappers/red-hat-developer-hub-backstage-plugin-marketplace/package.json ./dynamic-plugins/wrappers/red-hat-developer-hub-backstage-plugin-marketplace/package.json
COPY $EXTERNAL_SOURCE_NESTED/dynamic-plugins/wrappers/red-hat-developer-hub-backstage-plugin-marketplace-backend-dynamic/package.json ./dynamic-plugins/wrappers/red-hat-developer-hub-backstage-plugin-marketplace-backend-dynamic/package.json
COPY $EXTERNAL_SOURCE_NESTED/dynamic-plugins/wrappers/red-hat-developer-hub-backstage-plugin-global-header/package.json ./dynamic-plugins/wrappers/red-hat-developer-hub-backstage-plugin-global-header/package.json
COPY $EXTERNAL_SOURCE_NESTED/dynamic-plugins/wrappers/red-hat-developer-hub-backstage-plugin-global-floating-action-button/package.json ./dynamic-plugins/wrappers/red-hat-developer-hub-backstage-plugin-global-floating-action-button/package.json
COPY $EXTERNAL_SOURCE_NESTED/dynamic-plugins/wrappers/red-hat-developer-hub-backstage-plugin-dynamic-home-page/package.json ./dynamic-plugins/wrappers/red-hat-developer-hub-backstage-plugin-dynamic-home-page/package.json
COPY $EXTERNAL_SOURCE_NESTED/dynamic-plugins/wrappers/red-hat-developer-hub-backstage-plugin-catalog-backend-module-marketplace-dynamic/package.json ./dynamic-plugins/wrappers/red-hat-developer-hub-backstage-plugin-catalog-backend-module-marketplace-dynamic/package.json
COPY $EXTERNAL_SOURCE_NESTED/dynamic-plugins/wrappers/red-hat-developer-hub-backstage-plugin-bulk-import/package.json ./dynamic-plugins/wrappers/red-hat-developer-hub-backstage-plugin-bulk-import/package.json
COPY $EXTERNAL_SOURCE_NESTED/dynamic-plugins/wrappers/red-hat-developer-hub-backstage-plugin-bulk-import-backend-dynamic/package.json ./dynamic-plugins/wrappers/red-hat-developer-hub-backstage-plugin-bulk-import-backend-dynamic/package.json
COPY $EXTERNAL_SOURCE_NESTED/dynamic-plugins/wrappers/parfuemerie-douglas-scaffolder-backend-module-azure-repositories-dynamic/package.json ./dynamic-plugins/wrappers/parfuemerie-douglas-scaffolder-backend-module-azure-repositories-dynamic/package.json
COPY $EXTERNAL_SOURCE_NESTED/dynamic-plugins/wrappers/pagerduty-backstage-plugin/package.json ./dynamic-plugins/wrappers/pagerduty-backstage-plugin/package.json
COPY $EXTERNAL_SOURCE_NESTED/dynamic-plugins/wrappers/pagerduty-backstage-plugin-backend-dynamic/package.json ./dynamic-plugins/wrappers/pagerduty-backstage-plugin-backend-dynamic/package.json
COPY $EXTERNAL_SOURCE_NESTED/dynamic-plugins/wrappers/immobiliarelabs-backstage-plugin-gitlab/package.json ./dynamic-plugins/wrappers/immobiliarelabs-backstage-plugin-gitlab/package.json
COPY $EXTERNAL_SOURCE_NESTED/dynamic-plugins/wrappers/immobiliarelabs-backstage-plugin-gitlab-backend-dynamic/package.json ./dynamic-plugins/wrappers/immobiliarelabs-backstage-plugin-gitlab-backend-dynamic/package.json
COPY $EXTERNAL_SOURCE_NESTED/dynamic-plugins/wrappers/backstage-plugin-techdocs/package.json ./dynamic-plugins/wrappers/backstage-plugin-techdocs/package.json
COPY $EXTERNAL_SOURCE_NESTED/dynamic-plugins/wrappers/backstage-plugin-techdocs-module-addons-contrib/package.json ./dynamic-plugins/wrappers/backstage-plugin-techdocs-module-addons-contrib/package.json
COPY $EXTERNAL_SOURCE_NESTED/dynamic-plugins/wrappers/backstage-plugin-techdocs-backend-dynamic/package.json ./dynamic-plugins/wrappers/backstage-plugin-techdocs-backend-dynamic/package.json
COPY $EXTERNAL_SOURCE_NESTED/dynamic-plugins/wrappers/backstage-plugin-signals/package.json ./dynamic-plugins/wrappers/backstage-plugin-signals/package.json
COPY $EXTERNAL_SOURCE_NESTED/dynamic-plugins/wrappers/backstage-plugin-signals-backend-dynamic/package.json ./dynamic-plugins/wrappers/backstage-plugin-signals-backend-dynamic/package.json
COPY $EXTERNAL_SOURCE_NESTED/dynamic-plugins/wrappers/backstage-plugin-scaffolder-backend-module-gitlab-dynamic/package.json ./dynamic-plugins/wrappers/backstage-plugin-scaffolder-backend-module-gitlab-dynamic/package.json
COPY $EXTERNAL_SOURCE_NESTED/dynamic-plugins/wrappers/backstage-plugin-scaffolder-backend-module-github-dynamic/package.json ./dynamic-plugins/wrappers/backstage-plugin-scaffolder-backend-module-github-dynamic/package.json
COPY $EXTERNAL_SOURCE_NESTED/dynamic-plugins/wrappers/backstage-plugin-scaffolder-backend-module-gerrit-dynamic/package.json ./dynamic-plugins/wrappers/backstage-plugin-scaffolder-backend-module-gerrit-dynamic/package.json
COPY $EXTERNAL_SOURCE_NESTED/dynamic-plugins/wrappers/backstage-plugin-scaffolder-backend-module-bitbucket-server-dynamic/package.json ./dynamic-plugins/wrappers/backstage-plugin-scaffolder-backend-module-bitbucket-server-dynamic/package.json
COPY $EXTERNAL_SOURCE_NESTED/dynamic-plugins/wrappers/backstage-plugin-scaffolder-backend-module-bitbucket-cloud-dynamic/package.json ./dynamic-plugins/wrappers/backstage-plugin-scaffolder-backend-module-bitbucket-cloud-dynamic/package.json
COPY $EXTERNAL_SOURCE_NESTED/dynamic-plugins/wrappers/backstage-plugin-scaffolder-backend-module-azure-dynamic/package.json ./dynamic-plugins/wrappers/backstage-plugin-scaffolder-backend-module-azure-dynamic/package.json
COPY $EXTERNAL_SOURCE_NESTED/dynamic-plugins/wrappers/backstage-plugin-notifications/package.json ./dynamic-plugins/wrappers/backstage-plugin-notifications/package.json
COPY $EXTERNAL_SOURCE_NESTED/dynamic-plugins/wrappers/backstage-plugin-notifications-backend-module-email-dynamic/package.json ./dynamic-plugins/wrappers/backstage-plugin-notifications-backend-module-email-dynamic/package.json
COPY $EXTERNAL_SOURCE_NESTED/dynamic-plugins/wrappers/backstage-plugin-notifications-backend-dynamic/package.json ./dynamic-plugins/wrappers/backstage-plugin-notifications-backend-dynamic/package.json
COPY $EXTERNAL_SOURCE_NESTED/dynamic-plugins/wrappers/backstage-plugin-kubernetes/package.json ./dynamic-plugins/wrappers/backstage-plugin-kubernetes/package.json
COPY $EXTERNAL_SOURCE_NESTED/dynamic-plugins/wrappers/backstage-plugin-kubernetes-backend-dynamic/package.json ./dynamic-plugins/wrappers/backstage-plugin-kubernetes-backend-dynamic/package.json
COPY $EXTERNAL_SOURCE_NESTED/dynamic-plugins/wrappers/backstage-plugin-catalog-backend-module-msgraph-dynamic/package.json ./dynamic-plugins/wrappers/backstage-plugin-catalog-backend-module-msgraph-dynamic/package.json
COPY $EXTERNAL_SOURCE_NESTED/dynamic-plugins/wrappers/backstage-plugin-catalog-backend-module-ldap-dynamic/package.json ./dynamic-plugins/wrappers/backstage-plugin-catalog-backend-module-ldap-dynamic/package.json
COPY $EXTERNAL_SOURCE_NESTED/dynamic-plugins/wrappers/backstage-plugin-catalog-backend-module-gitlab-org-dynamic/package.json ./dynamic-plugins/wrappers/backstage-plugin-catalog-backend-module-gitlab-org-dynamic/package.json
COPY $EXTERNAL_SOURCE_NESTED/dynamic-plugins/wrappers/backstage-plugin-catalog-backend-module-gitlab-dynamic/package.json ./dynamic-plugins/wrappers/backstage-plugin-catalog-backend-module-gitlab-dynamic/package.json
COPY $EXTERNAL_SOURCE_NESTED/dynamic-plugins/wrappers/backstage-plugin-catalog-backend-module-github-org-dynamic/package.json ./dynamic-plugins/wrappers/backstage-plugin-catalog-backend-module-github-org-dynamic/package.json
COPY $EXTERNAL_SOURCE_NESTED/dynamic-plugins/wrappers/backstage-plugin-catalog-backend-module-github-dynamic/package.json ./dynamic-plugins/wrappers/backstage-plugin-catalog-backend-module-github-dynamic/package.json
COPY $EXTERNAL_SOURCE_NESTED/dynamic-plugins/wrappers/backstage-plugin-catalog-backend-module-bitbucket-server-dynamic/package.json ./dynamic-plugins/wrappers/backstage-plugin-catalog-backend-module-bitbucket-server-dynamic/package.json
COPY $EXTERNAL_SOURCE_NESTED/dynamic-plugins/wrappers/backstage-plugin-catalog-backend-module-bitbucket-cloud-dynamic/package.json ./dynamic-plugins/wrappers/backstage-plugin-catalog-backend-module-bitbucket-cloud-dynamic/package.json
COPY $EXTERNAL_SOURCE_NESTED/dynamic-plugins/wrappers/backstage-community-plugin-topology/package.json ./dynamic-plugins/wrappers/backstage-community-plugin-topology/package.json
COPY $EXTERNAL_SOURCE_NESTED/dynamic-plugins/wrappers/backstage-community-plugin-tekton/package.json ./dynamic-plugins/wrappers/backstage-community-plugin-tekton/package.json
COPY $EXTERNAL_SOURCE_NESTED/dynamic-plugins/wrappers/backstage-community-plugin-tech-radar/package.json ./dynamic-plugins/wrappers/backstage-community-plugin-tech-radar/package.json
COPY $EXTERNAL_SOURCE_NESTED/dynamic-plugins/wrappers/backstage-community-plugin-tech-radar-backend-dynamic/package.json ./dynamic-plugins/wrappers/backstage-community-plugin-tech-radar-backend-dynamic/package.json
COPY $EXTERNAL_SOURCE_NESTED/dynamic-plugins/wrappers/backstage-community-plugin-sonarqube/package.json ./dynamic-plugins/wrappers/backstage-community-plugin-sonarqube/package.json
COPY $EXTERNAL_SOURCE_NESTED/dynamic-plugins/wrappers/backstage-community-plugin-sonarqube-backend-dynamic/package.json ./dynamic-plugins/wrappers/backstage-community-plugin-sonarqube-backend-dynamic/package.json
COPY $EXTERNAL_SOURCE_NESTED/dynamic-plugins/wrappers/backstage-community-plugin-scaffolder-backend-module-sonarqube-dynamic/package.json ./dynamic-plugins/wrappers/backstage-community-plugin-scaffolder-backend-module-sonarqube-dynamic/package.json
COPY $EXTERNAL_SOURCE_NESTED/dynamic-plugins/wrappers/backstage-community-plugin-scaffolder-backend-module-servicenow-dynamic/package.json ./dynamic-plugins/wrappers/backstage-community-plugin-scaffolder-backend-module-servicenow-dynamic/package.json
COPY $EXTERNAL_SOURCE_NESTED/dynamic-plugins/wrappers/backstage-community-plugin-scaffolder-backend-module-regex-dynamic/package.json ./dynamic-plugins/wrappers/backstage-community-plugin-scaffolder-backend-module-regex-dynamic/package.json
COPY $EXTERNAL_SOURCE_NESTED/dynamic-plugins/wrappers/backstage-community-plugin-scaffolder-backend-module-quay-dynamic/package.json ./dynamic-plugins/wrappers/backstage-community-plugin-scaffolder-backend-module-quay-dynamic/package.json
COPY $EXTERNAL_SOURCE_NESTED/dynamic-plugins/wrappers/backstage-community-plugin-scaffolder-backend-module-kubernetes-dynamic/package.json ./dynamic-plugins/wrappers/backstage-community-plugin-scaffolder-backend-module-kubernetes-dynamic/package.json
COPY $EXTERNAL_SOURCE_NESTED/dynamic-plugins/wrappers/backstage-community-plugin-redhat-argocd/package.json ./dynamic-plugins/wrappers/backstage-community-plugin-redhat-argocd/package.json
COPY $EXTERNAL_SOURCE_NESTED/dynamic-plugins/wrappers/backstage-community-plugin-rbac/package.json ./dynamic-plugins/wrappers/backstage-community-plugin-rbac/package.json
COPY $EXTERNAL_SOURCE_NESTED/dynamic-plugins/wrappers/backstage-community-plugin-quay/package.json ./dynamic-plugins/wrappers/backstage-community-plugin-quay/package.json
COPY $EXTERNAL_SOURCE_NESTED/dynamic-plugins/wrappers/backstage-community-plugin-ocm/package.json ./dynamic-plugins/wrappers/backstage-community-plugin-ocm/package.json
COPY $EXTERNAL_SOURCE_NESTED/dynamic-plugins/wrappers/backstage-community-plugin-ocm-backend-dynamic/package.json ./dynamic-plugins/wrappers/backstage-community-plugin-ocm-backend-dynamic/package.json
COPY $EXTERNAL_SOURCE_NESTED/dynamic-plugins/wrappers/backstage-community-plugin-nexus-repository-manager/package.json ./dynamic-plugins/wrappers/backstage-community-plugin-nexus-repository-manager/package.json
COPY $EXTERNAL_SOURCE_NESTED/dynamic-plugins/wrappers/backstage-community-plugin-lighthouse/package.json ./dynamic-plugins/wrappers/backstage-community-plugin-lighthouse/package.json
COPY $EXTERNAL_SOURCE_NESTED/dynamic-plugins/wrappers/backstage-community-plugin-jfrog-artifactory/package.json ./dynamic-plugins/wrappers/backstage-community-plugin-jfrog-artifactory/package.json
COPY $EXTERNAL_SOURCE_NESTED/dynamic-plugins/wrappers/backstage-community-plugin-jenkins/package.json ./dynamic-plugins/wrappers/backstage-community-plugin-jenkins/package.json
COPY $EXTERNAL_SOURCE_NESTED/dynamic-plugins/wrappers/backstage-community-plugin-jenkins-backend-dynamic/package.json ./dynamic-plugins/wrappers/backstage-community-plugin-jenkins-backend-dynamic/package.json
COPY $EXTERNAL_SOURCE_NESTED/dynamic-plugins/wrappers/backstage-community-plugin-github-issues/package.json ./dynamic-plugins/wrappers/backstage-community-plugin-github-issues/package.json
COPY $EXTERNAL_SOURCE_NESTED/dynamic-plugins/wrappers/backstage-community-plugin-github-actions/package.json ./dynamic-plugins/wrappers/backstage-community-plugin-github-actions/package.json
COPY $EXTERNAL_SOURCE_NESTED/dynamic-plugins/wrappers/backstage-community-plugin-dynatrace/package.json ./dynamic-plugins/wrappers/backstage-community-plugin-dynatrace/package.json
COPY $EXTERNAL_SOURCE_NESTED/dynamic-plugins/wrappers/backstage-community-plugin-catalog-backend-module-scaffolder-relation-processor-dynamic/package.json ./dynamic-plugins/wrappers/backstage-community-plugin-catalog-backend-module-scaffolder-relation-processor-dynamic/package.json
COPY $EXTERNAL_SOURCE_NESTED/dynamic-plugins/wrappers/backstage-community-plugin-catalog-backend-module-pingidentity-dynamic/package.json ./dynamic-plugins/wrappers/backstage-community-plugin-catalog-backend-module-pingidentity-dynamic/package.json
COPY $EXTERNAL_SOURCE_NESTED/dynamic-plugins/wrappers/backstage-community-plugin-catalog-backend-module-keycloak-dynamic/package.json ./dynamic-plugins/wrappers/backstage-community-plugin-catalog-backend-module-keycloak-dynamic/package.json
COPY $EXTERNAL_SOURCE_NESTED/dynamic-plugins/wrappers/backstage-community-plugin-azure-devops/package.json ./dynamic-plugins/wrappers/backstage-community-plugin-azure-devops/package.json
COPY $EXTERNAL_SOURCE_NESTED/dynamic-plugins/wrappers/backstage-community-plugin-azure-devops-backend-dynamic/package.json ./dynamic-plugins/wrappers/backstage-community-plugin-azure-devops-backend-dynamic/package.json
COPY $EXTERNAL_SOURCE_NESTED/dynamic-plugins/wrappers/backstage-community-plugin-analytics-provider-segment/package.json ./dynamic-plugins/wrappers/backstage-community-plugin-analytics-provider-segment/package.json
COPY $EXTERNAL_SOURCE_NESTED/dynamic-plugins/wrappers/backstage-community-plugin-acr/package.json ./dynamic-plugins/wrappers/backstage-community-plugin-acr/package.json
COPY $EXTERNAL_SOURCE_NESTED/dynamic-plugins/wrappers/backstage-community-plugin-3scale-backend-dynamic/package.json ./dynamic-plugins/wrappers/backstage-community-plugin-3scale-backend-dynamic/package.json
# END COPY package.json files

# unpack headers from tarball (includes openssl headers not present in /usr/include/node) - see RHIDP-6755 for why we need this upstream
COPY $EXTERNAL_SOURCE_NESTED/.nvm/ .
RUN NODE_HEADERS_VERSION=$(node --version); echo "=== Install node headers $NODE_HEADERS_VERSION from tar.gz ==="; \
  if [[ ! -f releases/node-${NODE_HEADERS_VERSION}-headers.tar.gz ]]; then \
    echo "[ERROR] Base image includes nodejs $NODE_HEADERS_VERSION but could not find releases/node-${NODE_HEADERS_VERSION}-headers.tar.gz to install!"; \
    echo "[ERROR] To fix, upload the node-${NODE_HEADERS_VERSION}-headers.tar.gz file into https://github.com/redhat-developer/rhdh/tree/main/.nvm/releases (or related branch)!"; \
    exit 1; \
  fi; \
  mkdir -p ~/.cache/node-gyp/${NODE_HEADERS_VERSION/v/}; \
  tar -xf releases/node-${NODE_HEADERS_VERSION}-headers.tar.gz --directory ~/.cache/node-gyp/${NODE_HEADERS_VERSION/v/}/ --strip-components 1; \
  echo "11" > ~/.cache/node-gyp/${NODE_HEADERS_VERSION/v/}/installVersion; \
  rm -fr releases/node-${NODE_HEADERS_VERSION}-headers.tar.gz

# Increate timeout for yarn install
RUN "$YARN" config set httpTimeout 600000

RUN echo "=== YARN INSTALL ==="; FAILED=0; "$YARN" install --immutable || true; \
  for d in /tmp/xfs-*; do if [[ -f ${d}/build.log ]]; then \
    (( FAILED = FAILED + 1 )); echo; echo $d; echo "======"; cat ${d}/build.log; \
  fi; done; \
  if [[ $FAILED -gt 0 ]]; then exit $FAILED; fi

# Stage 3 - Build packages
FROM deps AS build

COPY $EXTERNAL_SOURCE_NESTED ./

RUN git config --global --add safe.directory ./
# Upstream only
RUN rm app-config.yaml && mv app-config.example.yaml app-config.yaml

# Downstream only - replace midstream build-metadata.json with the version from downstream (where we include the midstream SHA)
# COPY packages/app/src/build-metadata.json ./packages/app/src/

# hadolint ignore=DL3059,DL4006,SC2086
RUN \
  # Append build time into packages/app/src/build-metadata.json
  now=$(date -u +%FT%TZ); sed -i packages/app/src/build-metadata.json -r \
  -e "s/(\"Last Commit\": \"(.+)\")/\1, \"Build Time\": \"$now\"/" && \
  cat packages/app/src/build-metadata.json; echo

RUN echo "=== YARN BUILD ==="; "$YARN" build --filter=backend

RUN echo "=== EXPORT DYNAMIC PLUGINS ==="; FAILED=0; "$YARN" export-dynamic --filter=./dynamic-plugins/wrappers/* || true; \
for d in /tmp/xfs-*; do if [[ -f ${d}/build.log ]]; then \
  (( FAILED = FAILED + 1 )); echo; echo $d; echo "======"; cat ${d}/build.log; \
fi; done; \
if [[ $FAILED -gt 0 ]]; then exit $FAILED; fi

RUN echo "=== YARN COPY DYNAMIC PLUGINS in $(pwd) ==="; "$YARN" copy-dynamic-plugins dist

# Stage 4 - Build the actual backend image and install production dependencies
# Upstream only
FROM skeleton AS cleanup

# Upstream only - copy the install dependencies from the build stage and context
COPY --from=build $CONTAINER_SOURCE/yarn.lock \
  $CONTAINER_SOURCE/package.json \
  ./
COPY --from=build \
  $CONTAINER_SOURCE/packages/backend/dist/skeleton.tar.gz \
  $CONTAINER_SOURCE/packages/backend/dist/bundle.tar.gz \
  ./packages/backend/dist/

# unpack and remove tarballs
ENV TARBALL_PATH=./packages/backend/dist
RUN tar xzf "$TARBALL_PATH"/skeleton.tar.gz; tar xzf "$TARBALL_PATH"/bundle.tar.gz; \
  rm -f "$TARBALL_PATH"/skeleton.tar.gz "$TARBALL_PATH"/bundle.tar.gz

# Copy app-config files needed in runtime
COPY $EXTERNAL_SOURCE_NESTED/app-config*.yaml ./
COPY $EXTERNAL_SOURCE_NESTED/dynamic-plugins.default.yaml ./

# Hackaround: create library symlinks to build: isolated-vm node-gyp better-sqlite cpu-features
# TODO is this still needed? maintaining it over time will be a chore if the .so files change
RUN echo "=== lib64 symlinks ==="; \
  for l in libbrotlidec.so.1 libbrotlienc.so.1 libbrotlicommon.so.1 libc.so.6 ld-linux-x86-64.so.2 libcrypto.so.3 libk5crypto.so.3 libz.so.1 libssl.so.3; do \
    ln -s /usr/lib64/$l /usr/lib64/${l%.*} 2>/dev/null || true; \
    ls -l /usr/lib64/${l%.*}; \
  done

# Increate timeout for yarn install
RUN "$YARN" config set httpTimeout 600000

# Install production dependencies
# hadolint ignore=DL3059
<<<<<<< HEAD
RUN echo "=== YARN WORKSPACES FOCUS ==="; FAILED=0; "$YARN" workspaces focus --all --production || true; \
=======
RUN FAILED=0; "$YARN" workspaces focus --all --production || true; \
>>>>>>> 67480585
  for d in /tmp/xfs-*; do if [[ -f ${d}/build.log ]]; then \
    (( FAILED = FAILED + 1 )); echo; echo $d; echo "======"; cat ${d}/build.log; \
  fi; done; \
  if [[ $FAILED -gt 0 ]]; then exit $FAILED; fi

RUN \
  # delete all the nested .npmrc files and set default values
  find . -type f -name .npmrc -exec rm -Rf {} \; && \
  # reset npm config to the default registry and absolute path to .pem file
  npm config set registry=https://registry.npmjs.org/ && \
  npm config set cafile /opt/app-root/src/registry-ca.pem

# Stage 5 - Build the runner image
# https://registry.access.redhat.com/ubi9/nodejs-22-minimal
FROM registry.access.redhat.com/ubi9/nodejs-22-minimal:9.5-1742929466 AS runner
USER 0

ENV EXTERNAL_SOURCE_NESTED=.
ENV CONTAINER_SOURCE=/opt/app-root/src
WORKDIR $CONTAINER_SOURCE/

# Install techdocs dependencies using requirements files
# hadolint ignore=DL3013,DL3041,SC2086
COPY "$EXTERNAL_SOURCE_NESTED"/python/ ./python
RUN microdnf install -y python3.11 python3.11-pip python3.11-devel make cmake cpp gcc gcc-c++ skopeo 1>/dev/null 2>&1; \
  alternatives --install /usr/bin/python python /usr/bin/python3.11 1 && \
  alternatives --install /usr/bin/pip pip /usr/bin/pip3.11 1 && \
  # fix ownership for pip install folder
  mkdir -p /opt/app-root/src/.cache/pip && chown -R root:root /opt/app-root && \
  # ls -ld /opt/ /opt/app-root /opt/app-root/src/ /opt/app-root/src/.cache /opt/app-root/src/.cache/pip || true; \
  pushd "$EXTERNAL_SOURCE_NESTED"/python/ >/dev/null && \
  set -e; \
  python3.11 -V; pip3.11 -V; \
  pip install --no-cache-dir --upgrade pip setuptools pyyaml; \
  pip install --no-cache-dir -r requirements.txt -r requirements-build.txt; mkdocs --version; \
  popd >/dev/null; \
  rm -fr python/; \
  microdnf clean all

# Upstream only - copy from cleanup stage
COPY --from=cleanup --chown=1001:1001 $CONTAINER_SOURCE/ ./
# Downstream only - copy from build, not cleanup stage
# COPY --from=build --chown=1001:1001 "$CONTAINER_SOURCE"/ ./

# Copy embedded dynamic plugins from $CONTAINER_SOURCE
COPY --from=build $CONTAINER_SOURCE/dynamic-plugins/dist/ ./dynamic-plugins/dist/

# RHIDP-4220 - make Konflux preflight and EC checks happy - [check-container] Create a directory named /licenses and include all relevant licensing
COPY $EXTERNAL_SOURCE/LICENSE /licenses/

# RHIDP-5216/RHIDP-5215 - interim marketplace catalog entities until these data will be loaded from container images
COPY $EXTERNAL_SOURCE/catalog-entities/marketplace /marketplace/catalog-entities/

# Copy script to gather dynamic plugins; copy embedded dynamic plugins to root folder; fix permissions
COPY docker/install-dynamic-plugins.py docker/install-dynamic-plugins.sh ./
RUN chmod -R a+r ./dynamic-plugins/ ./install-dynamic-plugins.py; \
  chmod -R a+rx ./install-dynamic-plugins.sh

# The existence of the index.html.tmpl tells Backstage to take that file and load it into memory, inject the needed appConfig (instead of writing
# it into a random *.chunk.js file, and then serve that file from memory so that we can set the readOnlyRootFilesystem: true option for
# the container.
RUN ln -s /opt/app-root/src/packages/app/dist/index.html /opt/app-root/src/packages/app/dist/index.html.tmpl

# Fix for https://issues.redhat.com/browse/RHIDP-728
<<<<<<< HEAD
RUN mkdir /opt/app-root/src/.npm; chown -R 1001:1001 /opt/app-root/src/.npm;
=======
RUN mkdir -p /opt/app-root/src/.npm; chown -R 1001:1001 /opt/app-root/src/.npm
>>>>>>> 67480585

# The fix-permissions script is important when operating in environments that dynamically use a random UID at runtime, such as OpenShift.
# The upstream backstage image does not account for this and it causes the container to fail at runtime.
# suppress warnings about dereferencing symlinks
RUN fix-permissions ./ 2>&1 | grep -v "chgrp: cannot dereference" || true

# Switch to nodejs user
USER 1001

# Temporary workaround to avoid triggering issue
# https://github.com/backstage/backstage/issues/20644
ENV CHOKIDAR_USEPOLLING='1' CHOKIDAR_INTERVAL='10000'

# To avoid running scripts when using `npm pack` to install dynamic plugins
ENV NPM_CONFIG_ignore-scripts='true'

# gGVM6sYRK0D0ndVX22BOtS7NRcxPej8t is key for dev environment
# Upstream - Use dev key in all branches
ENV SEGMENT_WRITE_KEY=gGVM6sYRK0D0ndVX22BOtS7NRcxPej8t
ENV SEGMENT_TEST_MODE=false

# RHIDP-2217: corporate proxy support (configured using 'global-agent' for 'node-fetch' calls and 'undici' for 'fetch' calls)
# This is to avoid having to define several environment variables for the same purpose,
# i.e, GLOBAL_AGENT_HTTP(S)_PROXY (for 'global-agent') and the conventional HTTP(S)_PROXY (honored by other libraries like Axios).
# By setting GLOBAL_AGENT_ENVIRONMENT_VARIABLE_NAMESPACE to an empty value,
# 'global-agent' will use the same HTTP_PROXY, HTTPS_PROXY and NO_PROXY environment variables.
ENV GLOBAL_AGENT_ENVIRONMENT_VARIABLE_NAMESPACE=''

# RHDHBUGS-106,RHIDP-4646: requests to the loopback interface should bypass the corporate proxy if set.
# Note that NO_PROXY will take effect only if the 'HTTP(S)_PROXY' environment variables are set.
# Users can still override this when running the image.
ENV NO_PROXY='localhost,127.0.0.1'

# The `--no-node-snapshot` node option enables the usage of the backstage scaffolder on nodejs 20
# https://github.com/backstage/backstage/issues/20661

# Copy instrumentation needed for surfacing metrics
COPY --chown=1001:1001 $EXTERNAL_SOURCE_NESTED/packages/backend/src/instrumentation.js ./
# Remove write and execute permissions
RUN chmod a=r ./instrumentation.js

ENV NODE_OPTIONS="--no-node-snapshot"
ENTRYPOINT ["node", "--require", "./instrumentation.js", "packages/backend", "--config", "app-config.yaml", "--config", "app-config.example.yaml", "--config", "app-config.example.production.yaml"]

# append Brew metadata here<|MERGE_RESOLUTION|>--- conflicted
+++ resolved
@@ -222,11 +222,7 @@
 
 # Install production dependencies
 # hadolint ignore=DL3059
-<<<<<<< HEAD
 RUN echo "=== YARN WORKSPACES FOCUS ==="; FAILED=0; "$YARN" workspaces focus --all --production || true; \
-=======
-RUN FAILED=0; "$YARN" workspaces focus --all --production || true; \
->>>>>>> 67480585
   for d in /tmp/xfs-*; do if [[ -f ${d}/build.log ]]; then \
     (( FAILED = FAILED + 1 )); echo; echo $d; echo "======"; cat ${d}/build.log; \
   fi; done; \
@@ -291,11 +287,7 @@
 RUN ln -s /opt/app-root/src/packages/app/dist/index.html /opt/app-root/src/packages/app/dist/index.html.tmpl
 
 # Fix for https://issues.redhat.com/browse/RHIDP-728
-<<<<<<< HEAD
-RUN mkdir /opt/app-root/src/.npm; chown -R 1001:1001 /opt/app-root/src/.npm;
-=======
 RUN mkdir -p /opt/app-root/src/.npm; chown -R 1001:1001 /opt/app-root/src/.npm
->>>>>>> 67480585
 
 # The fix-permissions script is important when operating in environments that dynamically use a random UID at runtime, such as OpenShift.
 # The upstream backstage image does not account for this and it causes the container to fail at runtime.
