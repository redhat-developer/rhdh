--- conflicted
+++ resolved
@@ -92,15 +92,6 @@
 FROM registry.access.redhat.com/ubi9/nodejs-18-minimal:1-74.1695740475 AS runner
 USER 0
 
-<<<<<<< HEAD
-=======
-# Upstream only - install techdocs dependencies directly
-RUN microdnf update -y && \
-  microdnf install -y python3 python3-pip && \
-  pip3 install mkdocs-techdocs-core==1.* && \
-  microdnf clean all
-
->>>>>>> a8fb1f89
 # Env vars
 ENV YARN=./.yarn/releases/yarn-1.22.19.cjs
 
