#
# Copyright (c) 2023 Red Hat, Inc.
# Licensed under the Apache License, Version 2.0 (the "License");
# you may not use this file except in compliance with the License.
# You may obtain a copy of the License at
#
#     http://www.apache.org/licenses/LICENSE-2.0
#
# Unless required by applicable law or agreed to in writing, software
# distributed under the License is distributed on an "AS IS" BASIS,
# WITHOUT WARRANTIES OR CONDITIONS OF ANY KIND, either express or implied.
# See the License for the specific language governing permissions and
# limitations under the License.
#
# To transform into Brew-friendly Dockerfile:
# 1. comment out lines with EXTERNAL_SOURCE=. and CONTAINER_SOURCE=/opt/app-root/src
# 2. uncomment lines with EXTERNAL_SOURCE and CONTAINER_SOURCE pointing at $REMOTE_SOURCES and $REMOTE_SOURCES_DIR instead (Brew defines these paths)
# 3. uncomment lines with RUN source .../cachito.env
# 4. add Brew metadata

# Stage 1 - Build nodejs skeleton
FROM registry.access.redhat.com/ubi9/nodejs-18:1-70.1697667811 AS skeleton
# hadolint ignore=DL3002
USER 0

# Install isolated-vm dependencies
# hadolint ignore=DL3041
RUN dnf install -y -q --allowerasing --nobest nodejs-devel nodejs-libs \
  # already installed or installed as deps:
  openssl openssl-devel ca-certificates make cmake cpp gcc gcc-c++ zlib zlib-devel brotli brotli-devel python3 nodejs-packaging && \
  dnf update -y && dnf clean all

# Upstream sources
ENV EXTERNAL_SOURCE=.
ENV EXTERNAL_SOURCE_NESTED=.
ENV CONTAINER_SOURCE=/opt/app-root/src

# Env vars
ENV YARN=$CONTAINER_SOURCE/.yarn/releases/yarn-1.22.19.cjs

WORKDIR $CONTAINER_SOURCE/
COPY $EXTERNAL_SOURCE_NESTED/.yarn ./.yarn
COPY $EXTERNAL_SOURCE_NESTED/.yarnrc.yml ./
RUN chmod +x $YARN

# Stage 2 - Install dependencies
FROM skeleton AS deps
COPY $EXTERNAL_SOURCE_NESTED/dynamic-plugins/ ./dynamic-plugins/
COPY $EXTERNAL_SOURCE_NESTED/package.json $EXTERNAL_SOURCE_NESTED/yarn.lock ./
COPY $EXTERNAL_SOURCE_NESTED/packages/app/package.json ./packages/app/package.json
COPY $EXTERNAL_SOURCE_NESTED/packages/backend/package.json ./packages/backend/package.json
COPY $EXTERNAL_SOURCE_NESTED/plugins/scalprum-backend/package.json ./plugins/scalprum-backend/package.json
COPY $EXTERNAL_SOURCE_NESTED/plugins/dynamic-plugins-info-backend/package.json ./plugins/dynamic-plugins-info-backend/package.json

RUN $YARN install --frozen-lockfile --network-timeout 600000

# Stage 3 - Build packages
FROM deps AS build
COPY $EXTERNAL_SOURCE_NESTED ./

RUN git config --global --add safe.directory ./
# Upstream only
RUN rm app-config.yaml && mv app-config.example.yaml app-config.yaml

# hadolint ignore=DL3059
RUN $YARN build --filter=backend

# Build dynamic plugins
RUN $YARN export-dynamic
RUN $YARN copy-dynamic-plugins dist

# Stage 4 - Build the actual backend image and install production dependencies
FROM skeleton AS cleanup

# Upstream only - copy the install dependencies from the build stage and context
COPY --from=build $CONTAINER_SOURCE/yarn.lock \
<<<<<<< HEAD
  $CONTAINER_SOURCE/package.json \
  $CONTAINER_SOURCE/packages/backend/dist/skeleton.tar.gz \
  $CONTAINER_SOURCE/packages/backend/dist/bundle.tar.gz \
  ./
=======
     $CONTAINER_SOURCE/package.json \
     $CONTAINER_SOURCE/packages/backend/dist/skeleton.tar.gz \
     $CONTAINER_SOURCE/packages/backend/dist/bundle.tar.gz \
     ./

>>>>>>> ff2e29cf
ENV TARBALL_PATH=.
RUN tar xzf $TARBALL_PATH/skeleton.tar.gz; tar xzf $TARBALL_PATH/bundle.tar.gz; \
  rm -f $TARBALL_PATH/skeleton.tar.gz $TARBALL_PATH/bundle.tar.gz

# Copy app-config files needed in runtime
# Upstream only
COPY $EXTERNAL_SOURCE_NESTED/app-config*.yaml ./
COPY $EXTERNAL_SOURCE_NESTED/dynamic-plugins.default.yaml ./

# Install production dependencies
# hadolint ignore=DL3059
RUN $YARN install --frozen-lockfile --production --network-timeout 600000

# Stage 5 - Build the runner image
FROM registry.access.redhat.com/ubi9/nodejs-18-minimal:1-74.1697662866 AS runner
USER 0

# Env vars
ENV YARN=./.yarn/releases/yarn-1.22.19.cjs

# Upstream sources
ENV CONTAINER_SOURCE=/opt/app-root/src

WORKDIR $CONTAINER_SOURCE/

# Upstream only - install techdocs dependencies (PyPI source tarballs not required)
RUN microdnf update -y && \
  microdnf install -y python3 python3-pip && \
  pip3 install mkdocs-techdocs-core==1.2.3 && \
  microdnf clean all

# Upstream only - copy from cleanup stage
COPY --from=cleanup --chown=1001:1001 $CONTAINER_SOURCE/ ./

# Copy python script used to gather dynamic plugins
COPY docker/install-dynamic-plugins.py ./
RUN chmod a+r ./install-dynamic-plugins.py

# Copy embedded dynamic plugins
COPY --from=build $CONTAINER_SOURCE/dynamic-plugins/dist/ ./dynamic-plugins/dist/
RUN chmod -R a+r ./dynamic-plugins/

# Copy embedded dynamic plugins to default dynamic plugins root
RUN rm -fr dynamic-plugins-root && cp -R dynamic-plugins/dist/ dynamic-plugins-root

# The fix-permissions script is important when operating in environments that dynamically use a random UID at runtime, such as OpenShift.
# The upstream backstage image does not account for this and it causes the container to fail at runtime.
RUN fix-permissions ./

# Switch to nodejs user
USER 1001

# Temporary workaround to avoid triggering issue
# https://github.com/backstage/backstage/issues/20644
ENV CHOKIDAR_USEPOLLING='1' CHOKIDAR_INTERVAL='10000'

ENTRYPOINT ["node", "packages/backend", "--config", "app-config.yaml", "--config", "app-config.example.yaml", "--config", "app-config.example.production.yaml"]

# append Brew metadata here<|MERGE_RESOLUTION|>--- conflicted
+++ resolved
@@ -74,18 +74,10 @@
 
 # Upstream only - copy the install dependencies from the build stage and context
 COPY --from=build $CONTAINER_SOURCE/yarn.lock \
-<<<<<<< HEAD
-  $CONTAINER_SOURCE/package.json \
-  $CONTAINER_SOURCE/packages/backend/dist/skeleton.tar.gz \
-  $CONTAINER_SOURCE/packages/backend/dist/bundle.tar.gz \
-  ./
-=======
      $CONTAINER_SOURCE/package.json \
      $CONTAINER_SOURCE/packages/backend/dist/skeleton.tar.gz \
      $CONTAINER_SOURCE/packages/backend/dist/bundle.tar.gz \
      ./
-
->>>>>>> ff2e29cf
 ENV TARBALL_PATH=.
 RUN tar xzf $TARBALL_PATH/skeleton.tar.gz; tar xzf $TARBALL_PATH/bundle.tar.gz; \
   rm -f $TARBALL_PATH/skeleton.tar.gz $TARBALL_PATH/bundle.tar.gz
