#
# Copyright (c) 2023 Red Hat, Inc.
# Licensed under the Apache License, Version 2.0 (the "License");
# you may not use this file except in compliance with the License.
# You may obtain a copy of the License at
#
#     http://www.apache.org/licenses/LICENSE-2.0
#
# Unless required by applicable law or agreed to in writing, software
# distributed under the License is distributed on an "AS IS" BASIS,
# WITHOUT WARRANTIES OR CONDITIONS OF ANY KIND, either express or implied.
# See the License for the specific language governing permissions and
# limitations under the License.
#
# To transform into Brew-friendly Dockerfile:
# 1. comment out lines with EXTERNAL_SOURCE=. and CONTAINER_SOURCE=/opt/app-root/src
# 2. uncomment lines with EXTERNAL_SOURCE and CONTAINER_SOURCE pointing at $REMOTE_SOURCES and $REMOTE_SOURCES_DIR instead (Brew defines these paths)
# 3. uncomment lines with RUN source .../cachito.env
# 4. add Brew metadata

# Stage 1 - Build nodejs skeleton
FROM registry.access.redhat.com/ubi9/nodejs-18:1-70.1697547871 AS skeleton
# hadolint ignore=DL3002
USER 0

# Install isolated-vm dependencies
# hadolint ignore=DL3041
RUN dnf install -y -q --allowerasing --nobest nodejs-devel nodejs-libs \
  # already installed or installed as deps:
  openssl openssl-devel ca-certificates make cmake cpp gcc gcc-c++ zlib zlib-devel brotli brotli-devel python3 nodejs-packaging && \
  dnf update -y && dnf clean all

# Env vars
ENV YARN=./.yarn/releases/yarn-1.22.19.cjs

# Upstream sources
ENV EXTERNAL_SOURCE=.
ENV EXTERNAL_SOURCE_NESTED=.
ENV CONTAINER_SOURCE=/opt/app-root/src

WORKDIR $CONTAINER_SOURCE/
COPY $EXTERNAL_SOURCE_NESTED/.yarn ./.yarn
COPY $EXTERNAL_SOURCE_NESTED/.yarnrc.yml ./
RUN chmod +x $YARN

# Stage 2 - Install dependencies
FROM skeleton AS deps

COPY $EXTERNAL_SOURCE_NESTED/dynamic-plugins/ ./dynamic-plugins/
COPY $EXTERNAL_SOURCE_NESTED/package.json $EXTERNAL_SOURCE_NESTED/yarn.lock ./
COPY $EXTERNAL_SOURCE_NESTED/packages/app/package.json ./packages/app/package.json
COPY $EXTERNAL_SOURCE_NESTED/packages/backend/package.json ./packages/backend/package.json
COPY $EXTERNAL_SOURCE_NESTED/plugins/scalprum-backend/package.json ./plugins/scalprum-backend/package.json
COPY $EXTERNAL_SOURCE_NESTED/plugins/dynamic-plugins-info-backend/package.json ./plugins/dynamic-plugins-info-backend/package.json

RUN $YARN install --frozen-lockfile --network-timeout 600000

# Stage 3 - Build packages
FROM deps AS build

COPY $EXTERNAL_SOURCE_NESTED ./

RUN git config --global --add safe.directory ./
# Upstream only
RUN rm app-config.yaml && mv app-config.example.yaml app-config.yaml

# hadolint ignore=DL3059
RUN $YARN build --filter=backend

# Build dynamic plugins
RUN $YARN export-dynamic
<<<<<<< HEAD
RUN $YARN clean-dynamic-sources
RUN mkdir -p dynamic-plugins-root && \
  cd dynamic-plugins-root && \
  rm -Rf * && \
  for pkg in $CONTAINER_SOURCE/dynamic-plugins/*/dist-dynamic; do \
  if [ -d $pkg ]; then \
  archive=$(npm pack $pkg) && \
  tar -xzf "$archive" && rm "$archive" && \
  mv package $(echo $archive | sed -e 's:\.tgz$::'); \
  fi; \
  done
=======
RUN $YARN copy-dynamic-plugins dist
>>>>>>> ce85b16b

# Stage 4 - Build the actual backend image and install production dependencies
FROM skeleton AS cleanup

# Upstream only - copy the install dependencies from the build stage and context
COPY --from=build $CONTAINER_SOURCE/yarn.lock \
  $CONTAINER_SOURCE/package.json \
  $CONTAINER_SOURCE/packages/backend/dist/skeleton.tar.gz \
  $CONTAINER_SOURCE/packages/backend/dist/bundle.tar.gz \
  ./
ENV TARBALL_PATH=.
RUN tar xzf $TARBALL_PATH/skeleton.tar.gz; tar xzf $TARBALL_PATH/bundle.tar.gz; \
  rm -f $TARBALL_PATH/skeleton.tar.gz $TARBALL_PATH/bundle.tar.gz

# Copy app-config files needed in runtime
# Upstream only
COPY $EXTERNAL_SOURCE_NESTED/app-config*.yaml ./
COPY $EXTERNAL_SOURCE_NESTED/dynamic-plugins.default.yaml ./

# Install production dependencies
# hadolint ignore=DL3059
RUN $YARN install --frozen-lockfile --production --network-timeout 600000

# Stage 5 - Build the runner image
FROM registry.access.redhat.com/ubi9/nodejs-18-minimal:1-74.1697537911 AS runner
USER 0

# Env vars
ENV YARN=./.yarn/releases/yarn-1.22.19.cjs

# Upstream sources
ENV CONTAINER_SOURCE=/opt/app-root/src

WORKDIR $CONTAINER_SOURCE/

# Upstream only - install techdocs dependencies (PyPI source tarballs not required)
RUN microdnf update -y && \
  microdnf install -y python3 python3-pip && \
  pip3 install mkdocs-techdocs-core==1.2.3 && \
  microdnf clean all

# Upstream only - copy from cleanup stage
COPY --from=cleanup --chown=1001:1001 $CONTAINER_SOURCE/ ./

# Copy python script used to gather dynamic plugins
COPY docker/install-dynamic-plugins.py ./
RUN chmod a+r ./install-dynamic-plugins.py

# Copy embedded dynamic plugins
COPY --from=build $CONTAINER_SOURCE/dynamic-plugins/dist/ ./dynamic-plugins/dist/
RUN chmod -R a+r ./dynamic-plugins/dist/

# Copy embedded dynamic plugins to default dynamic plugins root
RUN rm -f dynamic-plugins-root && cp -R dynamic-plugins/dist/ dynamic-plugins-root

# The fix-permissions script is important when operating in environments that dynamically use a random UID at runtime, such as OpenShift.
# The upstream backstage image does not account for this and it causes the container to fail at runtime.
RUN fix-permissions ./

# Switch to nodejs user
USER 1001

# Temporary workaround to avoid triggering issue
# https://github.com/backstage/backstage/issues/20644
ENV CHOKIDAR_USEPOLLING='1' CHOKIDAR_INTERVAL='10000'

ENTRYPOINT ["node", "packages/backend", "--config", "app-config.yaml", "--config", "app-config.example.yaml", "--config", "app-config.example.production.yaml"]

# append Brew metadata here<|MERGE_RESOLUTION|>--- conflicted
+++ resolved
@@ -69,21 +69,7 @@
 
 # Build dynamic plugins
 RUN $YARN export-dynamic
-<<<<<<< HEAD
-RUN $YARN clean-dynamic-sources
-RUN mkdir -p dynamic-plugins-root && \
-  cd dynamic-plugins-root && \
-  rm -Rf * && \
-  for pkg in $CONTAINER_SOURCE/dynamic-plugins/*/dist-dynamic; do \
-  if [ -d $pkg ]; then \
-  archive=$(npm pack $pkg) && \
-  tar -xzf "$archive" && rm "$archive" && \
-  mv package $(echo $archive | sed -e 's:\.tgz$::'); \
-  fi; \
-  done
-=======
 RUN $YARN copy-dynamic-plugins dist
->>>>>>> ce85b16b
 
 # Stage 4 - Build the actual backend image and install production dependencies
 FROM skeleton AS cleanup
