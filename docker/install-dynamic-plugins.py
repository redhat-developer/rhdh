#
# Copyright (c) 2023 Red Hat, Inc.
# Licensed under the Apache License, Version 2.0 (the "License");
# you may not use this file except in compliance with the License.
# You may obtain a copy of the License at
#
#     http://www.apache.org/licenses/LICENSE-2.0
#
# Unless required by applicable law or agreed to in writing, software
# distributed under the License is distributed on an "AS IS" BASIS,
# WITHOUT WARRANTIES OR CONDITIONS OF ANY KIND, either express or implied.
# See the License for the specific language governing permissions and
# limitations under the License.
#
import copy
from enum import StrEnum
import hashlib
import json
import os
import sys
import tempfile
import yaml
import tarfile
import shutil
import subprocess
import base64
import binascii
import atexit
import time
import signal
import re

"""
Dynamic Plugin Installer for Backstage Application

This script is used to install dynamic plugins in the Backstage application, and is available in the container image to be called at container initialization, for example in an init container when using Kubernetes.

It expects, as the only argument, the path to the root directory where the dynamic plugins will be installed.

Environment Variables:
    MAX_ENTRY_SIZE: Maximum size of a file in the archive (default: 20MB)
    SKIP_INTEGRITY_CHECK: Set to "true" to skip integrity check of remote packages
    CATALOG_INDEX_IMAGE: OCI image reference for the plugin catalog index (e.g., quay.io/rhdh/plugin-catalog-index:1.9)

Configuration:
    The script expects the `dynamic-plugins.yaml` file to be present in the current directory and to contain the list of plugins to install along with their optional configuration.

    The `dynamic-plugins.yaml` file must contain:
    - a `plugins` list of objects with the following properties:
        - `package`: the package to install (NPM package name, local path starting with './', or OCI image starting with 'oci://')
            - For OCI packages ONLY, the tag or digest can be replaced by the `{{inherit}}` tag (requires the included configuration to contain a valid tag or digest to inherit from)
            - If the OCI image contains only a single plugin, the plugin path can be omitted and will be auto-detected from the image metadata (normally specified by !<plugin-path>)
            - When using `{{inherit}}`, the plugin path can also be omitted to inherit both version and path from a base configuration (only works if exactly one plugin from that image is defined in included files)
        - `integrity`: a string containing the integrity hash of the package (required for remote NPM packages unless SKIP_INTEGRITY_CHECK is set, optional for local packages, not used for OCI packages)
        - `pluginConfig`: an optional plugin-specific configuration fragment
        - `disabled`: an optional boolean to disable the plugin (`false` by default)
        - `pullPolicy`: download behavior control - 'IfNotPresent' (default) or 'Always' (OCI packages with ':latest!' default to 'Always')
        - `forceDownload`: an optional boolean to force download for NPM packages even if already installed (`false` by default)
    - an optional `includes` list of yaml files to include, each file containing a list of plugins

    The plugins listed in the included files will be included in the main list of considered plugins and possibly overwritten by the plugins already listed in the main `plugins` list.

    A simple empty example `dynamic-plugins.yaml` file:

    ```yaml
    includes:
      - dynamic-plugins.default.yaml
    plugins: []
    ```

Package Types:
    1. NPM packages: Standard package names (e.g., '@backstage/plugin-catalog')
    2. Local packages: Paths starting with './' (e.g., './my-local-plugin') - automatically detects changes via package.json version, modification times, and lock files
    3. OCI packages: Images starting with 'oci://' (e.g., 'oci://quay.io/user/plugin:v1.0!plugin-name')

Pull Policies:
    - IfNotPresent: Only download if not already installed (default for most packages)
    - Always: Always check for updates and download if different (default for OCI packages with ':latest!' tag)

Process:
    For each enabled plugin mentioned in the main `plugins` list and the various included files, the script will:
    - For NPM packages: call `npm pack` to get the package archive and extract it
    - For OCI packages: use `skopeo` to download and extract the specified plugin from the container image
    - For local packages: pack and extract from the local filesystem
    - Verify package integrity (for remote NPM packages only, unless skipped)
    - Track installation state using hash files to detect changes and avoid unnecessary re-downloads
    - Merge the plugin-specific configuration fragment in a global configuration file named `app-config.dynamic-plugins.yaml`

"""

class PullPolicy(StrEnum):
    IF_NOT_PRESENT = 'IfNotPresent'
    ALWAYS = 'Always'
    # NEVER = 'Never' not needed

class InstallException(Exception):
    """Exception class from which every exception in this library will derive."""
    pass

# Refer to https://github.com/opencontainers/image-spec/blob/main/descriptor.md#registered-algorithms
RECOGNIZED_ALGORITHMS = (
    'sha512',
    'sha256',
    'blake3',
)

DOCKER_PROTOCOL_PREFIX = 'docker://'

def merge(source, destination, prefix = ''):
    for key, value in source.items():
        if isinstance(value, dict):
            # get node or create one
            node = destination.setdefault(key, {})
            merge(value, node, key + '.')
        else:
            # if key exists in destination trigger an error
            if key in destination and destination[key] != value:
                raise InstallException(f"Config key '{ prefix + key }' defined differently for 2 dynamic plugins")

            destination[key] = value

    return destination

def maybeMergeConfig(config, globalConfig):
    if config is not None and isinstance(config, dict):
        print('\t==> Merging plugin-specific configuration', flush=True)
        return merge(config, globalConfig)
    else:
        return globalConfig

def mergePlugin(plugin: dict, allPlugins: dict, dynamicPluginsFile: str, level: int):
    package = plugin['package']
    if not isinstance(package, str):
        raise InstallException(f"content of the \'plugins.package\' field must be a string in {dynamicPluginsFile}")

    if package.startswith('oci://'):
        return OciPackageMerger(plugin, dynamicPluginsFile, allPlugins).merge_plugin(level)
    else:
        # Use NPMPackageMerger for all other package types (NPM, git, local, tarball, etc.)
        return NPMPackageMerger(plugin, dynamicPluginsFile, allPlugins).merge_plugin(level)

def get_oci_plugin_paths(image: str) -> list[str]:
    """
    Get list of plugin paths from OCI image via manifest annotation.
    
    Args:
        image: OCI image reference (e.g., 'oci://registry/path:tag')
    
    Returns:
        List of plugin paths from the manifest annotation
    """
    skopeo_path = shutil.which('skopeo')
    if not skopeo_path:
        raise InstallException('skopeo executable not found in PATH')
    
    try:
        image_url = image.replace('oci://', 'docker://')
        result = subprocess.run(
            [skopeo_path, 'inspect', '--raw', image_url],
            check=True,
            capture_output=True
        )
        
        manifest = json.loads(result.stdout)
        annotations = manifest.get('annotations', {})
        annotation_value = annotations.get('io.backstage.dynamic-packages')
        
        if not annotation_value:
            return []
        
        decoded = base64.b64decode(annotation_value).decode('utf-8')
        plugins_metadata = json.loads(decoded)
        
        plugin_paths = []
        for plugin_obj in plugins_metadata:
            if isinstance(plugin_obj, dict):
                plugin_paths.extend(plugin_obj.keys())
        
        return plugin_paths
        
    except Exception as e:
        raise InstallException(f"Failed to read plugin metadata from {image}: {e}")

class PackageMerger:
    def __init__(self, plugin: dict, dynamicPluginsFile: str, allPlugins: dict):
        self.plugin = plugin
        self.dynamicPluginsFile = dynamicPluginsFile
        self.allPlugins = allPlugins
        
    def parse_plugin_key(self, package: str) -> str:
        """Parses the package and returns the plugin key. Must be implemented by subclasses."""
        return package
    
    def add_new_plugin(self, pluginKey: str):
        """Adds a new plugin to the allPlugins dict."""
        self.allPlugins[pluginKey] = self.plugin
    def override_plugin(self, pluginKey: str):
        """Overrides an existing plugin config with a new plugin config in the allPlugins dict."""
        for key in self.plugin:
            self.allPlugins[pluginKey][key] = self.plugin[key]
    def merge_plugin(self, level: int):
        pluginKey = self.plugin['package']
        if not isinstance(pluginKey, str):
            raise InstallException(f"content of the \'package\' field must be a string in {self.dynamicPluginsFile}")
        pluginKey = self.parse_plugin_key(pluginKey)
        
        if pluginKey not in self.allPlugins:
            print(f'\n======= Adding new dynamic plugin configuration for {pluginKey}', flush=True)
            # Keep track of the level of the plugin modification to know when dupe conflicts occur in `includes` and main config files
            self.plugin["last_modified_level"] = level
            self.add_new_plugin(pluginKey)
        else:
            # Override the included plugins with fields in the main plugins list
            print('\n======= Overriding dynamic plugin configuration', pluginKey, flush=True)
            
            # Check for duplicate plugin configurations defined at the same level (level = 0 for `includes` and 1 for the main config file)
            if self.allPlugins[pluginKey].get("last_modified_level") == level:
                raise InstallException(f"Duplicate plugin configuration for {self.plugin['package']} found in {self.dynamicPluginsFile}.")
            
            self.allPlugins[pluginKey]["last_modified_level"] = level
            self.override_plugin(pluginKey)

class NPMPackageMerger(PackageMerger):
    """Handles NPM package merging with version stripping for plugin keys."""
    # Ref: https://docs.npmjs.com/cli/v11/using-npm/package-spec
    # Pattern for standard NPM packages: [@scope/]package[@version|@tag|@version-range|] or [@scope/]package
    # Pattern for standard NPM packages: [@scope/]package[@version|@tag|@version-range|] or [@scope/]package
    NPM_PACKAGE_PATTERN = (
        r'(@[^/]+/)?' # Optional @scope
        r'([^@]+)'     # Package name
        r'(?:@(.+))?'  # Optional @version, @tag, or @version-range
        r'$'
    )

    STANDARD_NPM_PACKAGE_PATTERN = r'^' + NPM_PACKAGE_PATTERN

    # Pattern for NPM aliases: alias@npm:[@scope/]package[@version|@tag]
    NPM_ALIAS_PATTERN = r'^([^@]+)@npm:' + NPM_PACKAGE_PATTERN

    GITHUB_USERNAME_PATTERN = r'([^/@]+)/([^/#]+)'  # username/repo

    # Pattern for git URLs to strip out the #ref part for the plugin key
    GIT_URL_PATTERNS = [
        # git+https://...[#ref]
        (
            r'^git\+https?://[^#]+'   # git+http(s)://<repo>
            r'(?:#(.+))?'             # Optional #ref
            r'$'
        ),
        # git+ssh://...[#ref]
        (
            r'^git\+ssh://[^#]+'
            r'(?:#(.+))?'
            r'$'
        ),
        # git://...[#ref]
        (
            r'^git://[^#]+'
            r'(?:#(.+))?'
            r'$'
        ),
        # https://github.com/user/repo(.git)?[#ref]
        (
            r'^https://github\.com/[^/]+/[^/#]+'
            r'(?:\.git)?'
            r'(?:#(.+))?'
            r'$'
        ),
        # git@github.com:user/repo(.git)?[#ref]
        (
            r'^git@github\.com:[^/]+/[^/#]+'
            r'(?:\.git)?'
            r'(?:#(.+))?'
            r'$'
        ),
        # github:user/repo[#ref]
        (
            r'^github:' + GITHUB_USERNAME_PATTERN +
            r'(?:#(.+))?' +
            r'$'
        ),
        # user/repo[#ref]
        (
            r'^' + GITHUB_USERNAME_PATTERN +
            r'(?:#(.+))?' +
            r'$'
        )
    ]
    
    def __init__(self, plugin: dict, dynamicPluginsFile: str, allPlugins: dict):
        super().__init__(plugin, dynamicPluginsFile, allPlugins)
    
    def parse_plugin_key(self, package: str) -> str:
        """
        Parses NPM package specification and returns a version-stripped plugin key.
        
        Handles various NPM package formats specified in https://docs.npmjs.com/cli/v11/using-npm/package-spec:
        - Standard packages: [@scope/]package[@version] -> [@scope/]package
        - Aliases: alias@npm:package[@version] -> alias@npm:package
        - Git URLs: git+https://... -> git+https://... (without #ref)
        - GitHub shorthand: user/repo#ref -> user/repo
        - Local paths: ./path -> ./path (unchanged)
        - Tarballs: kept as-is since there is no standard format for them
        """
        
        # Local packages don't need version stripping
        if package.startswith('./'):
            return package
        
        # Tarballs are kept as-is since there is no standard format for them
        if package.endswith('.tgz'):
            return package
        
        # remove @version from NPM aliases: alias@npm:package[@version]
        alias_match = re.match(self.NPM_ALIAS_PATTERN, package)
        if alias_match:
            alias_name = alias_match.group(1)
            package_scope = alias_match.group(2) or ''
            npm_package = alias_match.group(3)
            # Recursively parse the npm package part to strip its version
            npm_key = self._strip_npm_package_version(package_scope + npm_package)
            return f"{alias_name}@npm:{npm_key}"
        
        # Check for git URLs
        for git_pattern in self.GIT_URL_PATTERNS:

            git_match = re.match(git_pattern, package)
    
            if git_match:
                # Remove the #ref part if present
                return package.split('#')[0]
        # Handle standard NPM packages
        return self._strip_npm_package_version(package)

    def _strip_npm_package_version(self, package: str) -> str:
        """Strip version from standard NPM package name."""
        npm_match = re.match(self.STANDARD_NPM_PACKAGE_PATTERN, package)
        if npm_match:
            scope = npm_match.group(1) or ''
            pkg_name = npm_match.group(2)
            return f"{scope}{pkg_name}"
        
        # If no pattern matches, return as-is (could be tarball URL or other format)
        return package

class PluginInstaller:
    """Base class for plugin installers with common functionality."""
    
    def __init__(self, destination: str, skip_integrity_check: bool = False):
        self.destination = destination
        self.skip_integrity_check = skip_integrity_check
        
    def should_skip_installation(self, plugin: dict, plugin_path_by_hash: dict) -> tuple[bool, str]:
        """Check if plugin installation should be skipped based on pull policy and current state."""
        plugin_hash = plugin['hash']
        pull_policy = plugin.get('pullPolicy', PullPolicy.IF_NOT_PRESENT)
        force_download = plugin.get('forceDownload', False)
        
        if plugin_hash not in plugin_path_by_hash:
            return False, "not_installed"
            
        if pull_policy == PullPolicy.ALWAYS or force_download:
            return False, "force_download"
            
        return True, "already_installed"
    
    def install(self, plugin: dict, plugin_path_by_hash: dict) -> str:
        """Install a plugin and return the plugin path. Must be implemented by subclasses."""
        raise NotImplementedError()

class OciPackageMerger(PackageMerger):
    EXPECTED_OCI_PATTERN = (
        r'^(oci://[^\s:@]+)'
        r'(?:'
            r':([^\s!@:]+)'  # tag only
            r'|'
            r'@((?:sha256|sha512|blake3):[^\s!@:]+)'  # digest only
        r')'
        r'(?:!([^\s]+))?$'  # plugin path is optional for single plugin packages
    )
    def __init__(self, plugin: dict, dynamicPluginsFile: str, allPlugins: dict):
        super().__init__(plugin, dynamicPluginsFile, allPlugins)
    def parse_plugin_key(self, package: str) -> tuple[str, str, bool, str]:
        """
        Parses and validates OCI package name format.
        Generates a plugin key and version from the OCI package name.
        Also checks if the {{inherit}} tag is used correctly.
        
        Args:
            package: The OCI package name.
        Returns:
            pluginKey: plugin key generated from the OCI package name
            version: detected tag or digest of the plugin
            inheritVersion: boolean indicating if the `{{inherit}}` tag is used
            resolvedPath: the resolved plugin path (either explicit or auto-detected)
        """  
        match = re.match(self.EXPECTED_OCI_PATTERN, package)
        if not match:
            raise InstallException(f"oci package \'{package}\' is not in the expected format \'oci://<registry>:<tag>\' or \'oci://<registry>@sha<algo>:<digest>\' (optionally followed by \'!<path>\') in {self.dynamicPluginsFile} where <algo> is one of {RECOGNIZED_ALGORITHMS}")
        
        # Strip away the version (tag or digest) from the package string, resulting in oci://<registry>:!<path>
        # This helps ensure keys used to identify OCI plugins are independent of the version of the plugin
        registry = match.group(1)
        tag_version = match.group(2)
        digest_version = match.group(3)

        version = tag_version if tag_version else digest_version
        
        path = match.group(4)
        
        # {{inherit}} tag indicates that the version should be inherited from the included configuration. Must NOT have a SHA digest included.
        inheritVersion = (tag_version == "{{inherit}}" and digest_version == None)
        
        # If {{inherit}} without path, we'll use plugin name with registry as the plugin key
        if inheritVersion and not path:
            # Return None for resolvedPath - will be inherited during merge_plugin()
            return registry, version, inheritVersion, None
        
        # If path is None, auto-detect from OCI manifest
        if not path:
            full_image = f"{registry}:{version}" if tag_version else f"{registry}@{version}"
            print(f"\n======= No plugin path specified for {full_image}, auto-detecting from OCI manifest", flush=True)
            plugin_paths = get_oci_plugin_paths(full_image)
            
            if len(plugin_paths) == 0:
                raise InstallException(
                    f"No plugins found in OCI image {full_image}."
                    f"The image might not contain the 'io.backstage.dynamic-packages' annotation."
                    f"Please ensure this was packaged correctly using the @red-hat-developer-hub/cli plugin package command."
                )
            
            if len(plugin_paths) > 1:
                plugins_list = '\n  - '.join(plugin_paths)
                raise InstallException(
                    f"Multiple plugins found in OCI image {full_image}:\n  - {plugins_list}\n"
                    f"Please specify which plugin to install using the syntax: {full_image}!<plugin-name>"
                )
            
            path = plugin_paths[0]
            print(f'\n======= Auto-resolving OCI package {full_image} to use plugin path: {path}', flush=True)
        
        # At this point, path always exists (either explicitly provided or auto-detected)
        pluginKey = f"{registry}:!{path}"
        
        return pluginKey, version, inheritVersion, path
    def add_new_plugin(self, version: str, inheritVersion: bool, pluginKey: str):
        """
        Adds a new plugin to the allPlugins dict.
        """
        if inheritVersion is True:
            # Cannot use {{inherit}} for the initial plugin configuration
            raise InstallException(f"ERROR: {{{{inherit}}}} tag is set and there is currently no resolved tag or digest for {self.plugin['package']} in {self.dynamicPluginsFile}.")
        else:
            self.plugin["version"] = version
        self.allPlugins[pluginKey] = self.plugin
    def override_plugin(self, version: str, inheritVersion: bool, pluginKey: str):
        """
        Overrides an existing plugin config with a new plugin config in the allPlugins dict.
        If `inheritVersion` is True, the version of the existing plugin config will be ignored.
        """
        if inheritVersion is not True:
            self.allPlugins[pluginKey]['package'] = self.plugin['package'] # Override package since no version inheritance        
            
            if self.allPlugins[pluginKey]['version'] != version:
                print(f"INFO: Overriding version for {pluginKey} from `{self.allPlugins[pluginKey]['version']}` to `{version}`")
            
            self.allPlugins[pluginKey]["version"] = version
            
        for key in self.plugin:
            if key == 'package':
                continue
            if key == "version":
                continue
            self.allPlugins[pluginKey][key] = self.plugin[key]
            
    def merge_plugin(self, level: int):
        package = self.plugin['package']
        if not isinstance(package, str):
            raise InstallException(f"content of the \'package\' field must be a string in {self.dynamicPluginsFile}")
        pluginKey, version, inheritVersion, resolvedPath = self.parse_plugin_key(package)
        
        # Special case: {{inherit}} without explicit path - match on image only
        if inheritVersion and resolvedPath is None:
            # pluginKey is the registry (oci://registry/image) when path is omitted
            
            # Find plugins from same image (ignoring path component)
            matches = [key for key in self.allPlugins.keys() 
                      if key.startswith(f"{pluginKey}:!")]
            
            if len(matches) == 0:
                raise InstallException(
                    f"Cannot use {{{{inherit}}}} for {pluginKey}: no existing plugin configuration found. "
                    f"Ensure a plugin from this image is defined in an included file with an explicit version."
                )
            
            if len(matches) > 1:
                full_packages = []
                for m in matches:
                    base_plugin = self.allPlugins[m]
                    base_version = base_plugin.get('version', '')
                    formatted = f"{m.split(':!')[0]}:{base_version}!{m.split(':!')[-1]}"
                    full_packages.append(formatted)
                paths_formatted = '\n  - '.join(full_packages)
                raise InstallException(
                    f"Cannot use {{{{inherit}}}} for {pluginKey}: multiple plugins from this image are defined in the included files:\n  - {paths_formatted}\n"
                    f"Please specify which plugin configuration to inherit from using: {pluginKey}:{{{{inherit}}}}!<plugin_path>"
                )
            
            # inherit both version AND path from the existing plugin configuration
            pluginKey = matches[0]
            base_plugin = self.allPlugins[pluginKey]
            version = base_plugin['version']
            resolvedPath = pluginKey.split(':!')[-1]
            
            registry_part = pluginKey.split(':!')[0]
            self.plugin['package'] = f"{registry_part}:{version}!{resolvedPath}"
            print(f'\n======= Inheriting version `{version}` and plugin path `{resolvedPath}` for {pluginKey}', flush=True)
        
        # Update package with resolved path if it was auto-detected (package didn't originally contain !path)
        elif '!' not in package:
            self.plugin['package'] = f"{package}!{resolvedPath}"
        
        # If package does not already exist, add it
        if pluginKey not in self.allPlugins:
            print(f'\n======= Adding new dynamic plugin configuration for version `{version}` of {pluginKey}', flush=True)
            # Keep track of the level of the plugin modification to know when dupe conflicts occur in `includes` and main config files
            self.plugin["last_modified_level"] = level
            self.add_new_plugin(version, inheritVersion, pluginKey)
        else:
            # Override the included plugins with fields in the main plugins list
            print('\n======= Overriding dynamic plugin configuration', pluginKey, flush=True)
            
            # Check for duplicate plugin configurations defined at the same level (level = 0 for `includes` and 1 for the main config file)
            if self.allPlugins[pluginKey].get("last_modified_level") == level:
                raise InstallException(f"Duplicate plugin configuration for {self.plugin['package']} found in {self.dynamicPluginsFile}.")
        
            self.allPlugins[pluginKey]["last_modified_level"] = level
            self.override_plugin(version, inheritVersion, pluginKey)

class OciDownloader:
    """Helper class for downloading and extracting plugins from OCI container images."""
    
    def __init__(self, destination: str):
        self._skopeo = shutil.which('skopeo')
        if self._skopeo is None:
            raise InstallException('skopeo executable not found in PATH')

        self.tmp_dir_obj = tempfile.TemporaryDirectory()
        self.tmp_dir = self.tmp_dir_obj.name
        self.image_to_tarball = {}
        self.destination = destination
        self.max_entry_size = int(os.environ.get('MAX_ENTRY_SIZE', 20000000))

    def skopeo(self, command):
        rv = subprocess.run([self._skopeo] + command, check=True, capture_output=True)
        if rv.returncode != 0:
            raise InstallException(f'Error while running skopeo command: {rv.stderr}')
        return rv.stdout

    def get_plugin_tar(self, image: str) -> str:
        if image not in self.image_to_tarball:
            # run skopeo copy to copy the tar ball to the local filesystem
            print(f'\t==> Copying image {image} to local filesystem', flush=True)
            image_digest = hashlib.sha256(image.encode('utf-8'), usedforsecurity=False).hexdigest()
            local_dir = os.path.join(self.tmp_dir, image_digest)
            # replace oci:// prefix with docker://
            image_url = image.replace('oci://', DOCKER_PROTOCOL_PREFIX)
            self.skopeo(['copy', image_url, f'dir:{local_dir}'])
            manifest_path = os.path.join(local_dir, 'manifest.json')
            manifest = json.load(open(manifest_path))
            # get the first layer of the image
            layer = manifest['layers'][0]['digest']
            (_sha, filename) = layer.split(':')
            local_path = os.path.join(local_dir, filename)
            self.image_to_tarball[image] = local_path

        return self.image_to_tarball[image]

    def extract_plugin(self, tar_file: str, plugin_path: str) -> None:
        with tarfile.open(tar_file, 'r:*') as tar: # NOSONAR
            # extract only the files in specified directory
            filesToExtract = []
            for member in tar.getmembers():
                if not member.name.startswith(plugin_path):
                    continue
                # zip bomb protection
                if member.size > self.max_entry_size:
                    raise InstallException('Zip bomb detected in ' + member.name)

                if member.islnk() or member.issym():
                    realpath = os.path.realpath(os.path.join(plugin_path, *os.path.split(member.linkname)))
                    if not realpath.startswith(plugin_path):
                        print(f'\t==> WARNING: skipping file containing link outside of the archive: ' + member.name + ' -> ' + member.linkpath)
                        continue

                filesToExtract.append(member)
            tar.extractall(os.path.abspath(self.destination), members=filesToExtract, filter='tar')

    def download(self, package: str) -> str:
        # At this point, package always contains ! since parse_plugin_key resolved it
        (image, plugin_path) = package.split('!')
        
        tar_file = self.get_plugin_tar(image)
        plugin_directory = os.path.join(self.destination, plugin_path)
        if os.path.exists(plugin_directory):
            print('\t==> Removing previous plugin directory', plugin_directory, flush=True)
            shutil.rmtree(plugin_directory, ignore_errors=True, onerror=None)
        self.extract_plugin(tar_file=tar_file, plugin_path=plugin_path)
        return plugin_path
    
    def digest(self, package: str) -> str:
<<<<<<< HEAD
        # Extract image reference (before the ! if present)
        if '!' in package:
            (image, _) = package.split('!')
        else:
            image = package
        
        image_url = image.replace('oci://', 'docker://')
=======
        (image, _) = package.split('!')
        image_url = image.replace('oci://', DOCKER_PROTOCOL_PREFIX)
>>>>>>> c83479f5
        output = self.skopeo(['inspect', image_url])
        data = json.loads(output)
        # OCI artifact digest field is defined as "hash method" ":" "hash"
        digest = data['Digest'].split(':')[1]
        return f"{digest}"

class OciPluginInstaller(PluginInstaller):
    """Handles OCI container-based plugin installation using skopeo."""
    
    def __init__(self, destination: str, skip_integrity_check: bool = False):
        super().__init__(destination, skip_integrity_check)
        self.downloader = OciDownloader(destination)
        
    def should_skip_installation(self, plugin: dict, plugin_path_by_hash: dict) -> tuple[bool, str]:
        """OCI packages have special digest-based checking for ALWAYS pull policy."""
        package = plugin['package']
        plugin_hash = plugin['hash']
        pull_policy = plugin.get('pullPolicy', PullPolicy.ALWAYS if ':latest!' in package else PullPolicy.IF_NOT_PRESENT)
        
        if plugin_hash not in plugin_path_by_hash:
            return False, "not_installed"
            
        if pull_policy == PullPolicy.IF_NOT_PRESENT:
            return True, "already_installed"
            
        if pull_policy == PullPolicy.ALWAYS:
            # Check if digest has changed
            installed_path = plugin_path_by_hash[plugin_hash]
            digest_file_path = os.path.join(self.destination, installed_path, 'dynamic-plugin-image.hash')
            
            local_digest = None
            if os.path.isfile(digest_file_path):
                with open(digest_file_path, 'r') as f:
                    local_digest = f.read().strip()
                    
            remote_digest = self.downloader.digest(package)
            if remote_digest == local_digest:
                return True, "digest_unchanged"
                
        return False, "force_download"
    
    def install(self, plugin: dict, plugin_path_by_hash: dict) -> str:
        """Install an OCI plugin package."""
        package = plugin['package']
        if plugin.get('version') is None:
            raise InstallException(f"Tag or Digest is not set for {package}. Please ensure there is at least one plugin configurations contains a valid tag or digest.")

        try:
            plugin_path = self.downloader.download(package)
            
            # Save digest for future comparison
            plugin_directory = os.path.join(self.destination, plugin_path)
            os.makedirs(plugin_directory, exist_ok=True)  # Ensure directory exists
            digest_file_path = os.path.join(plugin_directory, 'dynamic-plugin-image.hash')
            with open(digest_file_path, 'w') as f:
                f.write(self.downloader.digest(package))
                
            # Clean up duplicate hashes
            for key in [k for k, v in plugin_path_by_hash.items() if v == plugin_path]:
                plugin_path_by_hash.pop(key)
                
            return plugin_path
            
        except Exception as e:
            raise InstallException(f"Error while installing OCI plugin {package}: {e}")

class NpmPluginInstaller(PluginInstaller):
    """Handles NPM and local package installation using npm pack."""
    
    def __init__(self, destination: str, skip_integrity_check: bool = False):
        super().__init__(destination, skip_integrity_check)
        self.max_entry_size = int(os.environ.get('MAX_ENTRY_SIZE', 20000000))
    
    def install(self, plugin: dict, plugin_path_by_hash: dict) -> str:
        """Install an NPM or local plugin package."""
        package = plugin['package']
        package_is_local = package.startswith('./')
        
        if package_is_local:
            package = os.path.join(os.getcwd(), package[2:])
        
        # Verify integrity requirements
        if not package_is_local and not self.skip_integrity_check and 'integrity' not in plugin:
            raise InstallException(f"No integrity hash provided for Package {package}")
        
        # Download package
        print('\t==> Grabbing package archive through `npm pack`', flush=True)
        result = subprocess.run(['npm', 'pack', package], capture_output=True, cwd=self.destination)
        if result.returncode != 0:
            raise InstallException(f'Error while installing plugin {package} with \'npm pack\' : {result.stderr.decode("utf-8")}')
        
        archive = os.path.join(self.destination, result.stdout.decode('utf-8').strip())
        
        # Verify integrity for remote packages
        if not (package_is_local or self.skip_integrity_check):
            print('\t==> Verifying package integrity', flush=True)
            verify_package_integrity(plugin, archive, self.destination)
        
        # Extract package
        plugin_path = self._extract_npm_package(archive)
        
        return plugin_path
    
    def _extract_npm_package(self, archive: str) -> str:
        """Extract NPM package archive with security protections."""
        directory = archive.replace('.tgz', '')
        directory_realpath = os.path.realpath(directory)
        plugin_path = os.path.basename(directory_realpath)
        
        if os.path.exists(directory):
            print('\t==> Removing previous plugin directory', directory, flush=True)
            shutil.rmtree(directory, ignore_errors=True)
        os.mkdir(directory)
        
        print('\t==> Extracting package archive', archive, flush=True)
        with tarfile.open(archive, 'r:*') as tar:  # NOSONAR
            for member in tar.getmembers():
                if member.isreg():
                    if not member.name.startswith('package/'):
                        raise InstallException(f"NPM package archive does not start with 'package/' as it should: {member.name}")
                    
                    if member.size > self.max_entry_size:
                        raise InstallException(f'Zip bomb detected in {member.name}')
                    
                    member.name = member.name.removeprefix('package/')
                    tar.extract(member, path=directory, filter='data')
                    
                elif member.isdir():
                    print('\t\tSkipping directory entry', member.name, flush=True)
                    
                elif member.islnk() or member.issym():
                    if not member.linkpath.startswith('package/'):
                        raise InstallException(f'NPM package archive contains a link outside of the archive: {member.name} -> {member.linkpath}')
                    
                    member.name = member.name.removeprefix('package/')
                    member.linkpath = member.linkpath.removeprefix('package/')
                    
                    realpath = os.path.realpath(os.path.join(directory, *os.path.split(member.linkname)))
                    if not realpath.startswith(directory_realpath):
                        raise InstallException(f'NPM package archive contains a link outside of the archive: {member.name} -> {member.linkpath}')
                    
                    tar.extract(member, path=directory, filter='data')
                    
                else:
                    type_mapping = {
                        tarfile.CHRTYPE: "character device",
                        tarfile.BLKTYPE: "block device", 
                        tarfile.FIFOTYPE: "FIFO"
                    }
                    type_str = type_mapping.get(member.type, "unknown")
                    raise InstallException(f'NPM package archive contains a non regular file: {member.name} - {type_str}')
        
        print('\t==> Removing package archive', archive, flush=True)
        os.remove(archive)
        
        return plugin_path

def create_plugin_installer(package: str, destination: str, skip_integrity_check: bool = False) -> PluginInstaller:
    """Factory function to create appropriate plugin installer based on package type."""
    if package.startswith('oci://'):
        return OciPluginInstaller(destination, skip_integrity_check)
    else:
        return NpmPluginInstaller(destination, skip_integrity_check)

def install_plugin(plugin: dict, plugin_path_by_hash: dict, destination: str, skip_integrity_check: bool = False) -> tuple[str, dict]:
    """Install a single plugin and handle configuration merging."""
    package = plugin['package']
    
    # Check if plugin is disabled
    if plugin.get('disabled', False):
        print(f'\n======= Skipping disabled dynamic plugin {package}', flush=True)
        return None, {}
    
    # Create appropriate installer
    installer = create_plugin_installer(package, destination, skip_integrity_check)
    
    # Check if installation should be skipped
    should_skip, reason = installer.should_skip_installation(plugin, plugin_path_by_hash)
    if should_skip:
        print(f'\n======= Skipping download of already installed dynamic plugin {package} ({reason})', flush=True)
        # Remove from tracking dict so we don't delete it later
        if plugin['hash'] in plugin_path_by_hash:
            plugin_path_by_hash.pop(plugin['hash'])
        return None, plugin.get('pluginConfig', {})
    
    # Install the plugin
    print(f'\n======= Installing dynamic plugin {package}', flush=True)
    plugin_path = installer.install(plugin, plugin_path_by_hash)
    
    # Create hash file for tracking
    hash_file_path = os.path.join(destination, plugin_path, 'dynamic-plugin-config.hash')
    with open(hash_file_path, 'w') as f:
        f.write(plugin['hash'])
    
    print(f'\t==> Successfully installed dynamic plugin {package}', flush=True)
    
    return plugin_path, plugin.get('pluginConfig', {})

RECOGNIZED_ALGORITHMS = (
    'sha512',
    'sha384',
    'sha256',
)

def get_local_package_info(package_path: str) -> dict:
    """Get package information from a local package to include in hash calculation."""
    try:
        if package_path.startswith('./'):
            abs_package_path = os.path.join(os.getcwd(), package_path[2:])
        else:
            abs_package_path = package_path
            
        package_json_path = os.path.join(abs_package_path, 'package.json')
        
        if not os.path.isfile(package_json_path):
            # If no package.json, fall back to directory modification time
            if os.path.isdir(abs_package_path):
                mtime = os.path.getmtime(abs_package_path)
                return {'_directory_mtime': mtime}
            else:
                return {'_not_found': True}
        
        with open(package_json_path, 'r') as f:
            package_json = json.load(f)
            
        # Extract relevant fields that indicate package changes
        info = {}
        info['_package_json'] = package_json
                
        # Also include package.json modification time as additional change detection
        info['_package_json_mtime'] = os.path.getmtime(package_json_path)
        
        # Include package-lock.json or yarn.lock modification time if present
        for lock_file in ['package-lock.json', 'yarn.lock']:
            lock_path = os.path.join(abs_package_path, lock_file)
            if os.path.isfile(lock_path):
                info[f'_{lock_file}_mtime'] = os.path.getmtime(lock_path)
                
        return info
        
    except (json.JSONDecodeError, OSError, IOError) as e:
        # If we can't read the package info, include the error in hash
        # This ensures we'll try to reinstall if there are permission issues, etc.
        return {'_error': str(e)}

def verify_package_integrity(plugin: dict, archive: str, working_directory: str) -> None:
    package = plugin['package']
    if 'integrity' not in plugin:
        raise InstallException(f'Package integrity for {package} is missing')

    integrity = plugin['integrity']
    if not isinstance(integrity, str):
        raise InstallException(f'Package integrity for {package} must be a string')

    integrity = integrity.split('-')
    if len(integrity) != 2:
        raise InstallException(f'Package integrity for {package} must be a string of the form <algorithm>-<hash>')

    algorithm = integrity[0]
    if algorithm not in RECOGNIZED_ALGORITHMS:
        raise InstallException(f'{package}: Provided Package integrity algorithm {algorithm} is not supported, please use one of following algorithms {RECOGNIZED_ALGORITHMS} instead')

    hash_digest = integrity[1]
    try:
      base64.b64decode(hash_digest, validate=True)
    except binascii.Error:
      raise InstallException(f'{package}: Provided Package integrity hash {hash_digest} is not a valid base64 encoding')

    cat_process = subprocess.Popen(["cat", archive], stdout=subprocess.PIPE)
    openssl_dgst_process = subprocess.Popen(["openssl", "dgst", "-" + algorithm, "-binary"], stdin=cat_process.stdout, stdout=subprocess.PIPE)
    openssl_base64_process = subprocess.Popen(["openssl", "base64", "-A"], stdin=openssl_dgst_process.stdout, stdout=subprocess.PIPE)

    output, _ = openssl_base64_process.communicate()
    if hash_digest != output.decode('utf-8').strip():
      raise InstallException(f'{package}: The hash of the downloaded package {output.decode("utf-8").strip()} does not match the provided integrity hash {hash_digest} provided in the configuration file')

# Create the lock file, so that other instances of the script will wait for this one to finish
def create_lock(lock_file_path):
    while True:
      try:
        with open(lock_file_path, 'x'):
          print(f"======= Created lock file: {lock_file_path}")
          return
      except FileExistsError:
        wait_for_lock_release(lock_file_path)

# Remove the lock file
def remove_lock(lock_file_path):
   os.remove(lock_file_path)
   print(f"======= Removed lock file: {lock_file_path}")

# Wait for the lock file to be released
def wait_for_lock_release(lock_file_path):
   print(f"======= Waiting for lock release (file: {lock_file_path})...", flush=True)
   while True:
     if not os.path.exists(lock_file_path):
       break
     time.sleep(1)
   print("======= Lock released.")

# Clean up temporary catalog index directory
def cleanup_catalog_index_temp_dir(dynamic_plugins_root):
   """Clean up temporary catalog index directory."""
   catalog_index_temp_dir = os.path.join(dynamic_plugins_root, '.catalog-index-temp')
   if os.path.exists(catalog_index_temp_dir):
       print('\n======= Cleaning up temporary catalog index directory', flush=True)
       shutil.rmtree(catalog_index_temp_dir, ignore_errors=True, onerror=None)

def _extract_catalog_index_layers(manifest: dict, local_dir: str, catalog_index_temp_dir: str) -> None:
    """Extract layers from the catalog index OCI image."""
    max_entry_size = int(os.environ.get('MAX_ENTRY_SIZE', 20000000))
    
    for layer in manifest.get('layers', []):
        layer_digest = layer.get('digest', '')
        if not layer_digest:
            continue

        (_sha, filename) = layer_digest.split(':')
        layer_file = os.path.join(local_dir, filename)
        if not os.path.isfile(layer_file):
            print(f"\t==> WARNING: Layer file {filename} not found", flush=True)
            continue

        print(f"\t==> Extracting layer {filename}", flush=True)
        _extract_layer_tarball(layer_file, catalog_index_temp_dir, max_entry_size)

def _extract_layer_tarball(layer_file: str, catalog_index_temp_dir: str, max_entry_size: int) -> None:
    """Extract a single layer tarball with security checks."""
    with tarfile.open(layer_file, 'r:*') as tar:  # NOSONAR
        for member in tar.getmembers():
            # Security checks
            if member.size > max_entry_size:
                print(f"\t==> WARNING: Skipping large file {member.name} in catalog index", flush=True)
                continue
            if member.islnk() or member.issym():
                realpath = os.path.realpath(os.path.join(catalog_index_temp_dir, *os.path.split(member.linkname)))
                if not realpath.startswith(catalog_index_temp_dir):
                    print(f"\t==> WARNING: Skipping link outside archive: {member.name}", flush=True)
                    continue
            tar.extract(member, path=catalog_index_temp_dir, filter='data')

def extract_catalog_index(catalog_index_image: str, catalog_index_mount: str) -> str:
    """Extract the catalog index OCI image and return the path to dynamic-plugins.default.yaml if found."""
    print(f"\n======= Extracting catalog index from {catalog_index_image}", flush=True)
    skopeo_path = shutil.which('skopeo')
    if skopeo_path is None:
        raise InstallException("CATALOG_INDEX_IMAGE is set but skopeo executable not found in PATH. Cannot extract catalog index.")

    catalog_index_temp_dir = os.path.join(catalog_index_mount, '.catalog-index-temp')
    os.makedirs(catalog_index_temp_dir, exist_ok=True)

    with tempfile.TemporaryDirectory() as tmp_dir:
        image_url = catalog_index_image
        if not image_url.startswith(DOCKER_PROTOCOL_PREFIX):
            image_url = f'{DOCKER_PROTOCOL_PREFIX}{image_url}'
        print("\t==> Copying catalog index image to local filesystem", flush=True)
        local_dir = os.path.join(tmp_dir, 'catalog-index-oci')

        # Download the OCI image using skopeo
        result = subprocess.run(
            [skopeo_path, 'copy', image_url, f'dir:{local_dir}'],
            capture_output=True,
            text=True
        )
        if result.returncode != 0:
            raise InstallException(f"Failed to download catalog index image {catalog_index_image}: {result.stderr}")

        manifest_path = os.path.join(local_dir, 'manifest.json')
        if not os.path.isfile(manifest_path):
            raise InstallException(f"manifest.json not found in catalog index image {catalog_index_image}")

        with open(manifest_path, 'r') as f:
            manifest = json.load(f)

        print("\t==> Extracting catalog index layers", flush=True)
        _extract_catalog_index_layers(manifest, local_dir, catalog_index_temp_dir)

    default_plugins_file = os.path.join(catalog_index_temp_dir, 'dynamic-plugins.default.yaml')
    if not os.path.isfile(default_plugins_file):
        raise InstallException(f"Catalog index image {catalog_index_image} does not contain the expected dynamic-plugins.default.yaml file")
    print("\t==> Successfully extracted catalog index with dynamic-plugins.default.yaml", flush=True)
    return default_plugins_file

def main():

    dynamicPluginsRoot = sys.argv[1]

    lock_file_path = os.path.join(dynamicPluginsRoot, 'install-dynamic-plugins.lock')
    atexit.register(remove_lock, lock_file_path)
    atexit.register(cleanup_catalog_index_temp_dir, dynamicPluginsRoot)
    signal.signal(signal.SIGTERM, lambda signum, frame: sys.exit(0))
    create_lock(lock_file_path)

    # Extract catalog index if CATALOG_INDEX_IMAGE is set
    catalog_index_image = os.environ.get("CATALOG_INDEX_IMAGE", "")
    catalog_index_default_file = None
    if catalog_index_image:
        catalog_index_default_file = extract_catalog_index(catalog_index_image, dynamicPluginsRoot)

    skipIntegrityCheck = os.environ.get("SKIP_INTEGRITY_CHECK", "").lower() == "true"

    dynamicPluginsFile = 'dynamic-plugins.yaml'
    dynamicPluginsGlobalConfigFile = os.path.join(dynamicPluginsRoot, 'app-config.dynamic-plugins.yaml')

    # test if file dynamic-plugins.yaml exists
    if not os.path.isfile(dynamicPluginsFile):
        print(f"No {dynamicPluginsFile} file found. Skipping dynamic plugins installation.")
        with open(dynamicPluginsGlobalConfigFile, 'w') as file:
            file.write('')
            file.close()
        exit(0)

    globalConfig = {
        'dynamicPlugins': {
            'rootDirectory': 'dynamic-plugins-root',
        }
    }

    with open(dynamicPluginsFile, 'r') as file:
        content = yaml.safe_load(file)

    if content == '' or content is None:
        print(f"{dynamicPluginsFile} file is empty. Skipping dynamic plugins installation.")
        with open(dynamicPluginsGlobalConfigFile, 'w') as file:
            file.write('')
            file.close()
        exit(0)

    if not isinstance(content, dict):
        raise InstallException(f"{dynamicPluginsFile} content must be a YAML object")

    allPlugins = {}

    if skipIntegrityCheck:
        print(f"SKIP_INTEGRITY_CHECK has been set to {skipIntegrityCheck}, skipping integrity check of remote NPM packages")

    if 'includes' in content:
        includes = content['includes']
    else:
        includes = []

    if not isinstance(includes, list):
        raise InstallException(f"content of the \'includes\' field must be a list in {dynamicPluginsFile}")

    # Replace dynamic-plugins.default.yaml with catalog index if it was extracted
    if catalog_index_image:
        embedded_default = 'dynamic-plugins.default.yaml'
        if embedded_default in includes:
            print(f"\n======= Replacing {embedded_default} with catalog index: {catalog_index_default_file}", flush=True)
            # Replace the embedded default file with the catalog index at the same position
            index = includes.index(embedded_default)
            includes[index] = catalog_index_default_file

    for include in includes:
        if not isinstance(include, str):
            raise InstallException(f"content of the \'includes\' field must be a list of strings in {dynamicPluginsFile}")

        print('\n======= Including dynamic plugins from', include, flush=True)

        if not os.path.isfile(include):
            print(f"WARNING: File {include} does not exist, skipping including dynamic packages from {include}", flush=True)
            continue

        with open(include, 'r') as file:
            includeContent = yaml.safe_load(file)

        if not isinstance(includeContent, dict):
            raise InstallException(f"{include} content must be a YAML object")

        includePlugins = includeContent['plugins']
        if not isinstance(includePlugins, list):
            raise InstallException(f"content of the \'plugins\' field must be a list in {include}")

        for plugin in includePlugins:
            mergePlugin(plugin, allPlugins, include, level=0)

    if 'plugins' in content:
        plugins = content['plugins']
    else:
        plugins = []

    if not isinstance(plugins, list):
        raise InstallException(f"content of the \'plugins\' field must be a list in {dynamicPluginsFile}")

    for plugin in plugins:
        mergePlugin(plugin, allPlugins, dynamicPluginsFile, level=1)
        
    # add a hash for each plugin configuration to detect changes and check if version field is set for OCI packages
    for plugin in allPlugins.values():
        hash_dict = copy.deepcopy(plugin)
        # remove elements that shouldn't be tracked for installation detection
        hash_dict.pop('pluginConfig', None)
        # Don't track the internal version field used to track version inheritance
        hash_dict.pop('version', None)
        
        package = plugin['package']
        if package.startswith('./'):
            local_info = get_local_package_info(package)
            hash_dict['_local_package_info'] = local_info
        
        hash = hashlib.sha256(json.dumps(hash_dict, sort_keys=True).encode('utf-8')).hexdigest()
        plugin['hash'] = hash

    # create a dict of all currently installed plugins in dynamicPluginsRoot
    plugin_path_by_hash = {}
    for dir_name in os.listdir(dynamicPluginsRoot):
        dir_path = os.path.join(dynamicPluginsRoot, dir_name)
        if os.path.isdir(dir_path):
            hash_file_path = os.path.join(dir_path, 'dynamic-plugin-config.hash')
            if os.path.isfile(hash_file_path):
                with open(hash_file_path, 'r') as hash_file:
                    hash_value = hash_file.read().strip()
                    plugin_path_by_hash[hash_value] = dir_name
                    
    # iterate through the list of plugins
    for plugin in allPlugins.values():
        _, plugin_config = install_plugin(plugin, plugin_path_by_hash, dynamicPluginsRoot, skipIntegrityCheck)
        
        # Merge plugin configuration if provided
        if plugin_config:
            globalConfig = maybeMergeConfig(plugin_config, globalConfig)

    yaml.safe_dump(globalConfig, open(dynamicPluginsGlobalConfigFile, 'w'))

    # remove plugins that have been removed from the configuration
    for hash_value in plugin_path_by_hash:
        plugin_directory = os.path.join(dynamicPluginsRoot, plugin_path_by_hash[hash_value])
        print('\n======= Removing previously installed dynamic plugin', plugin_path_by_hash[hash_value], flush=True)
        shutil.rmtree(plugin_directory, ignore_errors=True, onerror=None)

if __name__ == '__main__':
    main()<|MERGE_RESOLUTION|>--- conflicted
+++ resolved
@@ -609,18 +609,13 @@
         return plugin_path
     
     def digest(self, package: str) -> str:
-<<<<<<< HEAD
         # Extract image reference (before the ! if present)
         if '!' in package:
             (image, _) = package.split('!')
         else:
             image = package
         
-        image_url = image.replace('oci://', 'docker://')
-=======
-        (image, _) = package.split('!')
         image_url = image.replace('oci://', DOCKER_PROTOCOL_PREFIX)
->>>>>>> c83479f5
         output = self.skopeo(['inspect', image_url])
         data = json.loads(output)
         # OCI artifact digest field is defined as "hash method" ":" "hash"
