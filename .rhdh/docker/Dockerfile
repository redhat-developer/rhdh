# syntax=docker/dockerfile:1.14-labs

# THIS IS USED BY Konflux builds >= 1.6
#
# Copyright (c) 2023-2024 Red Hat, Inc.
# Licensed under the Apache License, Version 2.0 (the "License");
# you may not use this file except in compliance with the License.
# You may obtain a copy of the License at
#
#     http://www.apache.org/licenses/LICENSE-2.0
#
# Unless required by applicable law or agreed to in writing, software
# distributed under the License is distributed on an "AS IS" BASIS,
# WITHOUT WARRANTIES OR CONDITIONS OF ANY KIND, either express or implied.
# See the License for the specific language governing permissions and
# limitations under the License.

# Stage 1 - Build nodejs skeleton
# https://registry.access.redhat.com/ubi9/nodejs-22
FROM registry.access.redhat.com/ubi9/nodejs-22:9.5-1744136606 AS skeleton
# hadolint ignore=DL3002
USER 0

# Install isolated-vm dependencies
# hadolint ignore=DL3041
RUN dnf install -q -y --allowerasing --nobest \
  acl alternatives attr audit-libs basesystem bash binutils binutils-gold brotli brotli-devel bsdtar bzip2-libs ca-certificates cmake containers-common coreutils-single cpp \
  cracklib cracklib-dicts criu criu-libs crun crypto-policies crypto-policies-scripts curl-minimal cyrus-sasl-lib dbus dbus-broker dbus-common dbus-libs dejavu-sans-fonts \
  dmidecode dnf dnf-data elfutils-debuginfod-client elfutils-default-yama-scope elfutils-libelf elfutils-libs emacs-filesystem environment-modules expat file-libs filesystem \
  findutils fonts-filesystem fuse-common fuse-overlayfs fuse3 fuse3-libs gawk gcc gcc-c++ gdb-gdbserver gdbm-libs gettext gettext-libs git git-core git-core-doc glib2 glibc \
  glibc-common glibc-devel glibc-headers glibc-langpack-en glibc-locale-source glibc-minimal-langpack gmp gnupg2 gnutls gobject-introspection gpgme grep groff-base gzip \
  ima-evm-utils iproute json-c json-glib kernel-headers keyutils keyutils-libs kmod kmod-libs krb5-libs langpacks-core-en langpacks-core-font-en langpacks-en less \
  libacl libarchive libassuan libattr libblkid libbpf libbrotli libcap libcap-ng libcbor libcom_err libcomps libcurl-minimal libdb libdnf libdnf-plugin-subscription-manager \
  libeconf libedit libevent libfdisk libffi libfido2 libgcc libgcrypt libgomp libgpg-error libidn2 libksba libmnl libmodulemd libmount libmpc libnet libnghttp2 libnl3 \
  libpipeline libpkgconf libpwquality librepo libreport-filesystem librhsm libseccomp libselinux libsemanage libsepol libsigsegv libslirp libsmartcols libsolv libstdc++ libstdc++-devel \
  libtasn1 libunistring libuser libutempter libuuid libverto libxcrypt libxcrypt-compat libxcrypt-devel libxml2 libyaml libzstd lua-libs lz4-libs make man mpfr \
  ncurses ncurses-base ncurses-libs nettle nodejs nodejs-devel nodejs-docs nodejs-full-i18n nodejs-libs nodejs-nodemon nodejs-packaging npm npth nss_wrapper-libs openldap \
  openssh openssh-clients openssl openssl-devel openssl-fips-provider openssl-fips-provider-so openssl-libs p11-kit p11-kit-trust pam passwd pcre pcre2 pcre2-syntax \
  perl perl-AutoLoader perl-B perl-base perl-Carp perl-Class-Struct perl-constant perl-Data-Dumper perl-Digest perl-Digest-MD5 perl-DynaLoader perl-Encode perl-Errno perl-Error \
  perl-Exporter perl-Fcntl perl-File-Basename perl-File-Find perl-File-Path perl-File-stat perl-File-Temp perl-FileHandle perl-Getopt-Long perl-Getopt-Std perl-Git perl-HTTP-Tiny \
  perl-interpreter perl-IO perl-IO-Socket-IP perl-IO-Socket-SSL perl-IPC-Open3 perl-lib perl-libnet perl-libs perl-MIME-Base64 perl-Mozilla-CA perl-mro perl-NDBM_File perl-Net-SSLeay \
  perl-overload perl-overloading perl-parent perl-PathTools perl-Pod-Escapes perl-Pod-Perldoc perl-Pod-Simple perl-Pod-Usage perl-podlators perl-POSIX perl-Scalar-List-Utils perl-SelectSaver \
  perl-Socket perl-Storable perl-subs perl-Symbol perl-Term-ANSIColor perl-Term-Cap perl-TermReadKey perl-Text-ParseWords perl-Text-Tabs+Wrap perl-Time-Local perl-URI perl-vars pkgconf \
  pkgconf-m4 pkgconf-pkg-config popt procps-ng protobuf-c psmisc python-unversioned-command python3 python3-chardet python3-cloud-what python3-dateutil python3-dbus python3-decorator \
  python3-dnf python3-dnf-plugins-core python3-gobject-base python3-gobject-base-noarch python3-gpg python3-hawkey python3-idna python3-iniparse python3-inotify python3-libcomps \
  python3-libdnf python3-librepo python3-libs python3-pip python3-pip-wheel python3-pysocks python3-requests python3-rpm python3-setuptools python3-setuptools-wheel python3-six \
  python3-subscription-manager-rhsm python3-systemd python3-urllib3 readline redhat-release rootfiles rpm rpm-build-libs rpm-libs rpm-plugin-selinux rpm-sign-libs rsync scl-utils \
  sed selinux-policy selinux-policy-targeted setup shadow-utils skopeo slirp4netns sqlite-libs subscription-manager subscription-manager-rhsm-certificates systemd systemd-libs \
  systemd-pam systemd-rpm-macros tar tcl tpm2-tss tzdata unzip usermode util-linux util-linux-core vim-filesystem vim-minimal virt-what which xz xz-libs yajl yum zlib zlib-devel && \

  # '(micro)dnf update -y' not allowed in Konflux+Cachi2: instead use renovate or https://github.com/konflux-ci/rpm-lockfile-prototype to update the rpms.lock.yaml file
  dnf clean all

ENV EXTERNAL_SOURCE_NESTED=.
ENV CONTAINER_SOURCE=/opt/app-root/src

# Env vars
ENV YARN=$CONTAINER_SOURCE/.yarn/releases/yarn-3.8.7.cjs

WORKDIR $CONTAINER_SOURCE/
COPY $EXTERNAL_SOURCE_NESTED/.yarn ./.yarn
COPY $EXTERNAL_SOURCE_NESTED/.yarnrc.yml ./

# Add execute permissions to yarn; add yarn to path via symlink
RUN chmod +x "$YARN" && ln -s "$YARN" /usr/local/bin/yarn

# Stage 2 - Install dependencies
FROM skeleton AS deps
COPY $EXTERNAL_SOURCE_NESTED/yarn.lock ./
# BEGIN COPY package.json files
COPY $EXTERNAL_SOURCE_NESTED/plugins/scalprum-backend/package.json ./plugins/scalprum-backend/package.json
COPY $EXTERNAL_SOURCE_NESTED/plugins/licensed-users-info-backend/package.json ./plugins/licensed-users-info-backend/package.json
COPY $EXTERNAL_SOURCE_NESTED/plugins/dynamic-plugins-info/package.json ./plugins/dynamic-plugins-info/package.json
COPY $EXTERNAL_SOURCE_NESTED/plugins/dynamic-plugins-info-backend/package.json ./plugins/dynamic-plugins-info-backend/package.json
COPY $EXTERNAL_SOURCE_NESTED/packages/backend/package.json ./packages/backend/package.json
COPY $EXTERNAL_SOURCE_NESTED/packages/app/package.json ./packages/app/package.json
COPY $EXTERNAL_SOURCE_NESTED/package.json ./package.json
COPY $EXTERNAL_SOURCE_NESTED/dynamic-plugins/_utils/package.json ./dynamic-plugins/_utils/package.json
COPY $EXTERNAL_SOURCE_NESTED/dynamic-plugins/wrappers/roadiehq-scaffolder-backend-module-utils-dynamic/package.json ./dynamic-plugins/wrappers/roadiehq-scaffolder-backend-module-utils-dynamic/package.json
COPY $EXTERNAL_SOURCE_NESTED/dynamic-plugins/wrappers/roadiehq-scaffolder-backend-module-http-request-dynamic/package.json ./dynamic-plugins/wrappers/roadiehq-scaffolder-backend-module-http-request-dynamic/package.json
COPY $EXTERNAL_SOURCE_NESTED/dynamic-plugins/wrappers/roadiehq-scaffolder-backend-argocd-dynamic/package.json ./dynamic-plugins/wrappers/roadiehq-scaffolder-backend-argocd-dynamic/package.json
COPY $EXTERNAL_SOURCE_NESTED/dynamic-plugins/wrappers/roadiehq-backstage-plugin-security-insights/package.json ./dynamic-plugins/wrappers/roadiehq-backstage-plugin-security-insights/package.json
COPY $EXTERNAL_SOURCE_NESTED/dynamic-plugins/wrappers/roadiehq-backstage-plugin-jira/package.json ./dynamic-plugins/wrappers/roadiehq-backstage-plugin-jira/package.json
COPY $EXTERNAL_SOURCE_NESTED/dynamic-plugins/wrappers/roadiehq-backstage-plugin-github-pull-requests/package.json ./dynamic-plugins/wrappers/roadiehq-backstage-plugin-github-pull-requests/package.json
COPY $EXTERNAL_SOURCE_NESTED/dynamic-plugins/wrappers/roadiehq-backstage-plugin-github-insights/package.json ./dynamic-plugins/wrappers/roadiehq-backstage-plugin-github-insights/package.json
COPY $EXTERNAL_SOURCE_NESTED/dynamic-plugins/wrappers/roadiehq-backstage-plugin-datadog/package.json ./dynamic-plugins/wrappers/roadiehq-backstage-plugin-datadog/package.json
COPY $EXTERNAL_SOURCE_NESTED/dynamic-plugins/wrappers/roadiehq-backstage-plugin-argo-cd/package.json ./dynamic-plugins/wrappers/roadiehq-backstage-plugin-argo-cd/package.json
COPY $EXTERNAL_SOURCE_NESTED/dynamic-plugins/wrappers/roadiehq-backstage-plugin-argo-cd-backend-dynamic/package.json ./dynamic-plugins/wrappers/roadiehq-backstage-plugin-argo-cd-backend-dynamic/package.json
COPY $EXTERNAL_SOURCE_NESTED/dynamic-plugins/wrappers/red-hat-developer-hub-backstage-plugin-marketplace/package.json ./dynamic-plugins/wrappers/red-hat-developer-hub-backstage-plugin-marketplace/package.json
COPY $EXTERNAL_SOURCE_NESTED/dynamic-plugins/wrappers/red-hat-developer-hub-backstage-plugin-marketplace-backend-dynamic/package.json ./dynamic-plugins/wrappers/red-hat-developer-hub-backstage-plugin-marketplace-backend-dynamic/package.json
COPY $EXTERNAL_SOURCE_NESTED/dynamic-plugins/wrappers/red-hat-developer-hub-backstage-plugin-global-header/package.json ./dynamic-plugins/wrappers/red-hat-developer-hub-backstage-plugin-global-header/package.json
COPY $EXTERNAL_SOURCE_NESTED/dynamic-plugins/wrappers/red-hat-developer-hub-backstage-plugin-global-floating-action-button/package.json ./dynamic-plugins/wrappers/red-hat-developer-hub-backstage-plugin-global-floating-action-button/package.json
COPY $EXTERNAL_SOURCE_NESTED/dynamic-plugins/wrappers/red-hat-developer-hub-backstage-plugin-dynamic-home-page/package.json ./dynamic-plugins/wrappers/red-hat-developer-hub-backstage-plugin-dynamic-home-page/package.json
COPY $EXTERNAL_SOURCE_NESTED/dynamic-plugins/wrappers/red-hat-developer-hub-backstage-plugin-catalog-backend-module-marketplace-dynamic/package.json ./dynamic-plugins/wrappers/red-hat-developer-hub-backstage-plugin-catalog-backend-module-marketplace-dynamic/package.json
COPY $EXTERNAL_SOURCE_NESTED/dynamic-plugins/wrappers/red-hat-developer-hub-backstage-plugin-bulk-import/package.json ./dynamic-plugins/wrappers/red-hat-developer-hub-backstage-plugin-bulk-import/package.json
COPY $EXTERNAL_SOURCE_NESTED/dynamic-plugins/wrappers/red-hat-developer-hub-backstage-plugin-bulk-import-backend-dynamic/package.json ./dynamic-plugins/wrappers/red-hat-developer-hub-backstage-plugin-bulk-import-backend-dynamic/package.json
COPY $EXTERNAL_SOURCE_NESTED/dynamic-plugins/wrappers/parfuemerie-douglas-scaffolder-backend-module-azure-repositories-dynamic/package.json ./dynamic-plugins/wrappers/parfuemerie-douglas-scaffolder-backend-module-azure-repositories-dynamic/package.json
COPY $EXTERNAL_SOURCE_NESTED/dynamic-plugins/wrappers/pagerduty-backstage-plugin/package.json ./dynamic-plugins/wrappers/pagerduty-backstage-plugin/package.json
COPY $EXTERNAL_SOURCE_NESTED/dynamic-plugins/wrappers/pagerduty-backstage-plugin-backend-dynamic/package.json ./dynamic-plugins/wrappers/pagerduty-backstage-plugin-backend-dynamic/package.json
COPY $EXTERNAL_SOURCE_NESTED/dynamic-plugins/wrappers/immobiliarelabs-backstage-plugin-gitlab/package.json ./dynamic-plugins/wrappers/immobiliarelabs-backstage-plugin-gitlab/package.json
COPY $EXTERNAL_SOURCE_NESTED/dynamic-plugins/wrappers/immobiliarelabs-backstage-plugin-gitlab-backend-dynamic/package.json ./dynamic-plugins/wrappers/immobiliarelabs-backstage-plugin-gitlab-backend-dynamic/package.json
COPY $EXTERNAL_SOURCE_NESTED/dynamic-plugins/wrappers/backstage-plugin-techdocs/package.json ./dynamic-plugins/wrappers/backstage-plugin-techdocs/package.json
COPY $EXTERNAL_SOURCE_NESTED/dynamic-plugins/wrappers/backstage-plugin-techdocs-module-addons-contrib/package.json ./dynamic-plugins/wrappers/backstage-plugin-techdocs-module-addons-contrib/package.json
COPY $EXTERNAL_SOURCE_NESTED/dynamic-plugins/wrappers/backstage-plugin-techdocs-backend-dynamic/package.json ./dynamic-plugins/wrappers/backstage-plugin-techdocs-backend-dynamic/package.json
COPY $EXTERNAL_SOURCE_NESTED/dynamic-plugins/wrappers/backstage-plugin-signals/package.json ./dynamic-plugins/wrappers/backstage-plugin-signals/package.json
COPY $EXTERNAL_SOURCE_NESTED/dynamic-plugins/wrappers/backstage-plugin-signals-backend-dynamic/package.json ./dynamic-plugins/wrappers/backstage-plugin-signals-backend-dynamic/package.json
COPY $EXTERNAL_SOURCE_NESTED/dynamic-plugins/wrappers/backstage-plugin-scaffolder-backend-module-gitlab-dynamic/package.json ./dynamic-plugins/wrappers/backstage-plugin-scaffolder-backend-module-gitlab-dynamic/package.json
COPY $EXTERNAL_SOURCE_NESTED/dynamic-plugins/wrappers/backstage-plugin-scaffolder-backend-module-github-dynamic/package.json ./dynamic-plugins/wrappers/backstage-plugin-scaffolder-backend-module-github-dynamic/package.json
COPY $EXTERNAL_SOURCE_NESTED/dynamic-plugins/wrappers/backstage-plugin-scaffolder-backend-module-gerrit-dynamic/package.json ./dynamic-plugins/wrappers/backstage-plugin-scaffolder-backend-module-gerrit-dynamic/package.json
COPY $EXTERNAL_SOURCE_NESTED/dynamic-plugins/wrappers/backstage-plugin-scaffolder-backend-module-bitbucket-server-dynamic/package.json ./dynamic-plugins/wrappers/backstage-plugin-scaffolder-backend-module-bitbucket-server-dynamic/package.json
COPY $EXTERNAL_SOURCE_NESTED/dynamic-plugins/wrappers/backstage-plugin-scaffolder-backend-module-bitbucket-cloud-dynamic/package.json ./dynamic-plugins/wrappers/backstage-plugin-scaffolder-backend-module-bitbucket-cloud-dynamic/package.json
COPY $EXTERNAL_SOURCE_NESTED/dynamic-plugins/wrappers/backstage-plugin-scaffolder-backend-module-azure-dynamic/package.json ./dynamic-plugins/wrappers/backstage-plugin-scaffolder-backend-module-azure-dynamic/package.json
COPY $EXTERNAL_SOURCE_NESTED/dynamic-plugins/wrappers/backstage-plugin-notifications/package.json ./dynamic-plugins/wrappers/backstage-plugin-notifications/package.json
COPY $EXTERNAL_SOURCE_NESTED/dynamic-plugins/wrappers/backstage-plugin-notifications-backend-module-email-dynamic/package.json ./dynamic-plugins/wrappers/backstage-plugin-notifications-backend-module-email-dynamic/package.json
COPY $EXTERNAL_SOURCE_NESTED/dynamic-plugins/wrappers/backstage-plugin-notifications-backend-dynamic/package.json ./dynamic-plugins/wrappers/backstage-plugin-notifications-backend-dynamic/package.json
COPY $EXTERNAL_SOURCE_NESTED/dynamic-plugins/wrappers/backstage-plugin-kubernetes/package.json ./dynamic-plugins/wrappers/backstage-plugin-kubernetes/package.json
COPY $EXTERNAL_SOURCE_NESTED/dynamic-plugins/wrappers/backstage-plugin-kubernetes-backend-dynamic/package.json ./dynamic-plugins/wrappers/backstage-plugin-kubernetes-backend-dynamic/package.json
COPY $EXTERNAL_SOURCE_NESTED/dynamic-plugins/wrappers/backstage-plugin-catalog-backend-module-msgraph-dynamic/package.json ./dynamic-plugins/wrappers/backstage-plugin-catalog-backend-module-msgraph-dynamic/package.json
COPY $EXTERNAL_SOURCE_NESTED/dynamic-plugins/wrappers/backstage-plugin-catalog-backend-module-ldap-dynamic/package.json ./dynamic-plugins/wrappers/backstage-plugin-catalog-backend-module-ldap-dynamic/package.json
COPY $EXTERNAL_SOURCE_NESTED/dynamic-plugins/wrappers/backstage-plugin-catalog-backend-module-gitlab-org-dynamic/package.json ./dynamic-plugins/wrappers/backstage-plugin-catalog-backend-module-gitlab-org-dynamic/package.json
COPY $EXTERNAL_SOURCE_NESTED/dynamic-plugins/wrappers/backstage-plugin-catalog-backend-module-gitlab-dynamic/package.json ./dynamic-plugins/wrappers/backstage-plugin-catalog-backend-module-gitlab-dynamic/package.json
COPY $EXTERNAL_SOURCE_NESTED/dynamic-plugins/wrappers/backstage-plugin-catalog-backend-module-github-org-dynamic/package.json ./dynamic-plugins/wrappers/backstage-plugin-catalog-backend-module-github-org-dynamic/package.json
COPY $EXTERNAL_SOURCE_NESTED/dynamic-plugins/wrappers/backstage-plugin-catalog-backend-module-github-dynamic/package.json ./dynamic-plugins/wrappers/backstage-plugin-catalog-backend-module-github-dynamic/package.json
COPY $EXTERNAL_SOURCE_NESTED/dynamic-plugins/wrappers/backstage-plugin-catalog-backend-module-bitbucket-server-dynamic/package.json ./dynamic-plugins/wrappers/backstage-plugin-catalog-backend-module-bitbucket-server-dynamic/package.json
COPY $EXTERNAL_SOURCE_NESTED/dynamic-plugins/wrappers/backstage-plugin-catalog-backend-module-bitbucket-cloud-dynamic/package.json ./dynamic-plugins/wrappers/backstage-plugin-catalog-backend-module-bitbucket-cloud-dynamic/package.json
COPY $EXTERNAL_SOURCE_NESTED/dynamic-plugins/wrappers/backstage-community-plugin-topology/package.json ./dynamic-plugins/wrappers/backstage-community-plugin-topology/package.json
COPY $EXTERNAL_SOURCE_NESTED/dynamic-plugins/wrappers/backstage-community-plugin-tekton/package.json ./dynamic-plugins/wrappers/backstage-community-plugin-tekton/package.json
COPY $EXTERNAL_SOURCE_NESTED/dynamic-plugins/wrappers/backstage-community-plugin-tech-radar/package.json ./dynamic-plugins/wrappers/backstage-community-plugin-tech-radar/package.json
COPY $EXTERNAL_SOURCE_NESTED/dynamic-plugins/wrappers/backstage-community-plugin-tech-radar-backend-dynamic/package.json ./dynamic-plugins/wrappers/backstage-community-plugin-tech-radar-backend-dynamic/package.json
COPY $EXTERNAL_SOURCE_NESTED/dynamic-plugins/wrappers/backstage-community-plugin-sonarqube/package.json ./dynamic-plugins/wrappers/backstage-community-plugin-sonarqube/package.json
COPY $EXTERNAL_SOURCE_NESTED/dynamic-plugins/wrappers/backstage-community-plugin-sonarqube-backend-dynamic/package.json ./dynamic-plugins/wrappers/backstage-community-plugin-sonarqube-backend-dynamic/package.json
COPY $EXTERNAL_SOURCE_NESTED/dynamic-plugins/wrappers/backstage-community-plugin-scaffolder-backend-module-sonarqube-dynamic/package.json ./dynamic-plugins/wrappers/backstage-community-plugin-scaffolder-backend-module-sonarqube-dynamic/package.json
COPY $EXTERNAL_SOURCE_NESTED/dynamic-plugins/wrappers/backstage-community-plugin-scaffolder-backend-module-servicenow-dynamic/package.json ./dynamic-plugins/wrappers/backstage-community-plugin-scaffolder-backend-module-servicenow-dynamic/package.json
COPY $EXTERNAL_SOURCE_NESTED/dynamic-plugins/wrappers/backstage-community-plugin-scaffolder-backend-module-regex-dynamic/package.json ./dynamic-plugins/wrappers/backstage-community-plugin-scaffolder-backend-module-regex-dynamic/package.json
COPY $EXTERNAL_SOURCE_NESTED/dynamic-plugins/wrappers/backstage-community-plugin-scaffolder-backend-module-quay-dynamic/package.json ./dynamic-plugins/wrappers/backstage-community-plugin-scaffolder-backend-module-quay-dynamic/package.json
COPY $EXTERNAL_SOURCE_NESTED/dynamic-plugins/wrappers/backstage-community-plugin-scaffolder-backend-module-kubernetes-dynamic/package.json ./dynamic-plugins/wrappers/backstage-community-plugin-scaffolder-backend-module-kubernetes-dynamic/package.json
COPY $EXTERNAL_SOURCE_NESTED/dynamic-plugins/wrappers/backstage-community-plugin-redhat-argocd/package.json ./dynamic-plugins/wrappers/backstage-community-plugin-redhat-argocd/package.json
COPY $EXTERNAL_SOURCE_NESTED/dynamic-plugins/wrappers/backstage-community-plugin-rbac/package.json ./dynamic-plugins/wrappers/backstage-community-plugin-rbac/package.json
COPY $EXTERNAL_SOURCE_NESTED/dynamic-plugins/wrappers/backstage-community-plugin-quay/package.json ./dynamic-plugins/wrappers/backstage-community-plugin-quay/package.json
COPY $EXTERNAL_SOURCE_NESTED/dynamic-plugins/wrappers/backstage-community-plugin-ocm/package.json ./dynamic-plugins/wrappers/backstage-community-plugin-ocm/package.json
COPY $EXTERNAL_SOURCE_NESTED/dynamic-plugins/wrappers/backstage-community-plugin-ocm-backend-dynamic/package.json ./dynamic-plugins/wrappers/backstage-community-plugin-ocm-backend-dynamic/package.json
COPY $EXTERNAL_SOURCE_NESTED/dynamic-plugins/wrappers/backstage-community-plugin-nexus-repository-manager/package.json ./dynamic-plugins/wrappers/backstage-community-plugin-nexus-repository-manager/package.json
COPY $EXTERNAL_SOURCE_NESTED/dynamic-plugins/wrappers/backstage-community-plugin-lighthouse/package.json ./dynamic-plugins/wrappers/backstage-community-plugin-lighthouse/package.json
COPY $EXTERNAL_SOURCE_NESTED/dynamic-plugins/wrappers/backstage-community-plugin-jfrog-artifactory/package.json ./dynamic-plugins/wrappers/backstage-community-plugin-jfrog-artifactory/package.json
COPY $EXTERNAL_SOURCE_NESTED/dynamic-plugins/wrappers/backstage-community-plugin-jenkins/package.json ./dynamic-plugins/wrappers/backstage-community-plugin-jenkins/package.json
COPY $EXTERNAL_SOURCE_NESTED/dynamic-plugins/wrappers/backstage-community-plugin-jenkins-backend-dynamic/package.json ./dynamic-plugins/wrappers/backstage-community-plugin-jenkins-backend-dynamic/package.json
COPY $EXTERNAL_SOURCE_NESTED/dynamic-plugins/wrappers/backstage-community-plugin-github-issues/package.json ./dynamic-plugins/wrappers/backstage-community-plugin-github-issues/package.json
COPY $EXTERNAL_SOURCE_NESTED/dynamic-plugins/wrappers/backstage-community-plugin-github-actions/package.json ./dynamic-plugins/wrappers/backstage-community-plugin-github-actions/package.json
COPY $EXTERNAL_SOURCE_NESTED/dynamic-plugins/wrappers/backstage-community-plugin-dynatrace/package.json ./dynamic-plugins/wrappers/backstage-community-plugin-dynatrace/package.json
COPY $EXTERNAL_SOURCE_NESTED/dynamic-plugins/wrappers/backstage-community-plugin-catalog-backend-module-scaffolder-relation-processor-dynamic/package.json ./dynamic-plugins/wrappers/backstage-community-plugin-catalog-backend-module-scaffolder-relation-processor-dynamic/package.json
COPY $EXTERNAL_SOURCE_NESTED/dynamic-plugins/wrappers/backstage-community-plugin-catalog-backend-module-pingidentity-dynamic/package.json ./dynamic-plugins/wrappers/backstage-community-plugin-catalog-backend-module-pingidentity-dynamic/package.json
COPY $EXTERNAL_SOURCE_NESTED/dynamic-plugins/wrappers/backstage-community-plugin-catalog-backend-module-keycloak-dynamic/package.json ./dynamic-plugins/wrappers/backstage-community-plugin-catalog-backend-module-keycloak-dynamic/package.json
COPY $EXTERNAL_SOURCE_NESTED/dynamic-plugins/wrappers/backstage-community-plugin-azure-devops/package.json ./dynamic-plugins/wrappers/backstage-community-plugin-azure-devops/package.json
COPY $EXTERNAL_SOURCE_NESTED/dynamic-plugins/wrappers/backstage-community-plugin-azure-devops-backend-dynamic/package.json ./dynamic-plugins/wrappers/backstage-community-plugin-azure-devops-backend-dynamic/package.json
COPY $EXTERNAL_SOURCE_NESTED/dynamic-plugins/wrappers/backstage-community-plugin-analytics-provider-segment/package.json ./dynamic-plugins/wrappers/backstage-community-plugin-analytics-provider-segment/package.json
COPY $EXTERNAL_SOURCE_NESTED/dynamic-plugins/wrappers/backstage-community-plugin-acr/package.json ./dynamic-plugins/wrappers/backstage-community-plugin-acr/package.json
COPY $EXTERNAL_SOURCE_NESTED/dynamic-plugins/wrappers/backstage-community-plugin-3scale-backend-dynamic/package.json ./dynamic-plugins/wrappers/backstage-community-plugin-3scale-backend-dynamic/package.json
# END COPY package.json files

# unpack headers from tarball (includes openssl headers not present in /usr/include/node) - see RHIDP-6755 for why we need this upstream
COPY $EXTERNAL_SOURCE_NESTED/.nvm/ .
RUN NODE_HEADERS_VERSION=$(node --version); echo "=== Install node headers $NODE_HEADERS_VERSION from tar.gz ==="; \
  if [[ ! -f releases/node-${NODE_HEADERS_VERSION}-headers.tar.gz ]]; then \
    echo "[ERROR] Base image includes nodejs $NODE_HEADERS_VERSION but could not find releases/node-${NODE_HEADERS_VERSION}-headers.tar.gz to install!"; \
    echo "[ERROR] To fix, upload the node-${NODE_HEADERS_VERSION}-headers.tar.gz file into https://github.com/redhat-developer/rhdh/tree/main/.nvm/releases (or related branch)!"; \
    exit 1; \
  fi; \
  mkdir -p ~/.cache/node-gyp/${NODE_HEADERS_VERSION/v/}; \
  tar -xf releases/node-${NODE_HEADERS_VERSION}-headers.tar.gz --directory ~/.cache/node-gyp/${NODE_HEADERS_VERSION/v/}/ --strip-components 1; \
  echo "11" > ~/.cache/node-gyp/${NODE_HEADERS_VERSION/v/}/installVersion; \
  rm -fr releases/node-${NODE_HEADERS_VERSION}-headers.tar.gz

# Increate timeout for yarn install
RUN "$YARN" config set httpTimeout 600000

# Using cachi2 env vars:
#   export YARN_ENABLE_GLOBAL_CACHE=false
#   export YARN_ENABLE_IMMUTABLE_CACHE=false
#   export YARN_ENABLE_MIRROR=true
#   export YARN_GLOBAL_FOLDER=/cachi2/output/deps/yarn
# RUN cat /cachi2/cachi2.env; echo; ls -la /cachi2/output/deps/yarn/*

RUN echo "=== YARN INSTALL ==="; FAILED=0; "$YARN" install --immutable || true; \
  for d in /tmp/xfs-*; do if [[ -f ${d}/build.log ]]; then \
    (( FAILED = FAILED + 1 )); echo; echo $d; echo "======"; cat ${d}/build.log; \
  fi; done; \
  if [[ $FAILED -gt 0 ]]; then exit $FAILED; fi

# Stage 3 - Build packages
FROM deps AS build

COPY $EXTERNAL_SOURCE_NESTED ./

RUN git config --global --add safe.directory ./
# Upstream only
# RUN rm app-config.yaml && mv app-config.example.yaml app-config.yaml

# Downstream only - replace midstream build-metadata.json with the version from downstream (where we include the midstream SHA)
COPY packages/app/src/build-metadata.json ./packages/app/src/

# hadolint ignore=DL3059,DL4006,SC2086
RUN \
  # Append build time into packages/app/src/build-metadata.json
  now=$(date -u +%FT%TZ); sed -i packages/app/src/build-metadata.json -r \
  -e "s/(\"Last Commit\": \"(.+)\")/\1, \"Build Time\": \"$now\"/" && \
  cat packages/app/src/build-metadata.json; echo

RUN echo "=== YARN BUILD ==="; "$YARN" build --filter=backend
# debug
# >/tmp/yarn.build.log.txt 2>&1
# || { for d in /tmp/xfs-*; do if [[ -f ${d}/build.log ]]; then echo; echo $d; echo "======"; cat ${d}/build.log; fi; done }

# >/tmp/yarn.export.dynamic.log.txt 2>&1
RUN echo "=== EXPORT DYNAMIC PLUGINS (with --no-install) ==="; "$YARN" export-dynamic --filter=./dynamic-plugins/wrappers/*
# debug
#  for d in /tmp/xfs-*; do if [[ -f ${d}/build.log ]]; then echo; echo $d; echo "======"; cat ${d}/build.log; fi; done; \
#  for d in $(find . -name yarn-install.log); do echo; echo "===== EXPORT DYNAMIC PLUGINS: $d =====>"; cat ${d}; echo "<===== EXPORT DYNAMIC PLUGINS: $d ====="; done;

# Stan says we can  omit this step - https://redhat-internal.slack.com/archives/C08A1KD7TNY/p1741805639019149?thread_ts=1741720088.366109&cid=C08A1KD7TNY
# RUN echo "=== DIST-DYNAMIC YARN INSTALLS ==="; for f in $(find ./dynamic-plugins/wrappers/ -maxdepth 2 -type d -name dist-dynamic); do g=${f#*/wrappers/}; echo " > $g"; g=${g//\//_}; \
#   pushd $f >/dev/null; "$YARN" install --immutable >"/tmp/yarn.install.${g}.log.txt" 2>&1; popd >/dev/null; done

RUN echo "=== YARN COPY DYNAMIC PLUGINS in $(pwd) ==="; "$YARN" copy-dynamic-plugins dist
#  >/tmp/yarn.copy.dynamic.log.txt 2>&1
# RUN ls -la dynamic-plugins/*

# Downstream only - clean up dynamic plugins sources:
# Only keep the dist sub-folder in the dynamic-plugins folder
RUN echo "=== DELETE DYNAMIC PLUGINS/* (except dist/) from $(pwd) ==="; find dynamic-plugins -maxdepth 1 -mindepth 1 -type d -not -name dist -exec rm -Rf {} \;

# Stage 4 - Build the actual backend image and install production dependencies
# Upstream only
# FROM skeleton AS cleanup

# Upstream only - copy the install dependencies from the build stage and context
# COPY --from=build $CONTAINER_SOURCE/yarn.lock \
#   $CONTAINER_SOURCE/package.json \
#   ./
# COPY --from=build \
#   $CONTAINER_SOURCE/packages/backend/dist/skeleton.tar.gz \
#   $CONTAINER_SOURCE/packages/backend/dist/bundle.tar.gz \
#   ./packages/backend/dist/

# unpack and remove tarballs
ENV TARBALL_PATH=./packages/backend/dist
RUN tar xzf "$TARBALL_PATH"/skeleton.tar.gz; tar xzf "$TARBALL_PATH"/bundle.tar.gz; \
  rm -f "$TARBALL_PATH"/skeleton.tar.gz "$TARBALL_PATH"/bundle.tar.gz

# Copy app-config files needed in runtime
COPY $EXTERNAL_SOURCE_NESTED/app-config*.yaml ./
COPY $EXTERNAL_SOURCE_NESTED/dynamic-plugins.default.yaml ./

# Hackaround: create library symlinks to build: isolated-vm node-gyp better-sqlite cpu-features
# TODO is this still needed? maintaining it over time will be a chore if the .so files change
RUN echo "=== lib64 symlinks ==="; \
  for l in libbrotlidec.so.1 libbrotlienc.so.1 libbrotlicommon.so.1 libc.so.6 ld-linux-x86-64.so.2 libcrypto.so.3 libk5crypto.so.3 libz.so.1 libssl.so.3; do \
    ln -s /usr/lib64/$l /usr/lib64/${l%.*} 2>/dev/null || true; \
    ls -l /usr/lib64/${l%.*}; \
  done

# Increate timeout for yarn install
RUN "$YARN" config set httpTimeout 600000

# Install production dependencies
# hadolint ignore=DL3059
RUN FAILED=0; "$YARN" workspaces focus --all --production || true; \
  for d in /tmp/xfs-*; do if [[ -f ${d}/build.log ]]; then \
    (( FAILED = FAILED + 1 )); echo; echo $d; echo "======"; cat ${d}/build.log; \
  fi; done; \
  if [[ $FAILED -gt 0 ]]; then exit $FAILED; fi

RUN \
  # delete all the nested .npmrc files and set default values
  find . -type f -name .npmrc -exec rm -Rf {} \; && \
  # reset npm config to the default registry and absolute path to .pem file
  npm config set registry=https://registry.npmjs.org/ && \
  npm config set cafile /opt/app-root/src/registry-ca.pem

# dump console logs if they have errors
RUN hadFail=0; for d in $(find /tmp -name "yarn*log*" || true) $(find /tmp/xfs-*  -name build.log || true); do \
failsCheck="$(grep -E "Failed with errors|Failed to execute command|Failed to install|Failed to download|exit code 1" "$d")"; \
if [[ $failsCheck != "" ]]; then \
  echo "==== $d SUMMARY ===="; echo "$failsCheck"; \
  echo "==== $d FULL ====";    cat "$d"; echo "==== $d ===="; \
  (( hadFail = hadFail +1 )); \
fi; \
done; if [[ $hadFail -gt 0 ]]; then exit $hadFail; fi

# Stage 5 - Build the runner image
# https://registry.access.redhat.com/ubi9/nodejs-22-minimal
FROM registry.access.redhat.com/ubi9/nodejs-22-minimal:9.5-1742929466 AS runner
USER 0

ENV EXTERNAL_SOURCE_NESTED=.
ENV CONTAINER_SOURCE=/opt/app-root/src
WORKDIR $CONTAINER_SOURCE/

# cachi2 env vars:
#   export PIP_FIND_LINKS=/cachi2/output/deps/pip
#   export PIP_NO_INDEX=true

# Install techdocs dependencies using requirements files
# hadolint ignore=DL3013,DL3041,SC2086
COPY "$EXTERNAL_SOURCE_NESTED"/python/ ./python
RUN microdnf install -y python3.11 python3.11-pip python3.11-devel make cmake cpp gcc gcc-c++ skopeo 1>/dev/null 2>&1; \
  alternatives --install /usr/bin/python python /usr/bin/python3.11 1 && \
  alternatives --install /usr/bin/pip pip /usr/bin/pip3.11 1 && \
  # fix ownership for pip install folder
  mkdir -p /opt/app-root/src/.cache/pip && chown -R root:root /opt/app-root && \
  # ls -ld /opt/ /opt/app-root /opt/app-root/src/ /opt/app-root/src/.cache /opt/app-root/src/.cache/pip || true; \
  pushd "$EXTERNAL_SOURCE_NESTED"/python/ >/dev/null && \
  set -e; \
  python3.11 -V; pip3.11 -V; \
  pip install --no-cache-dir --upgrade pip setuptools pyyaml; \
  pip install --no-cache-dir -r requirements.txt -r requirements-build.txt; mkdocs --version; \
  popd >/dev/null; \
  rm -fr python/; \
  microdnf clean all

# Upstream only - copy from cleanup stage
# COPY --from=cleanup --chown=1001:1001 $CONTAINER_SOURCE/ ./
# Downstream only - copy from build, not cleanup stage
COPY --from=build --chown=1001:1001 "$CONTAINER_SOURCE"/ ./

# Copy embedded dynamic plugins from $CONTAINER_SOURCE
COPY --from=build $CONTAINER_SOURCE/dynamic-plugins/dist/ ./dynamic-plugins/dist/

# RHIDP-4220 - make Konflux preflight and EC checks happy - [check-container] Create a directory named /licenses and include all relevant licensing
COPY $EXTERNAL_SOURCE/LICENSE /licenses/

# RHIDP-5216/RHIDP-5215 - interim marketplace catalog entities until these data will be loaded from container images
COPY $EXTERNAL_SOURCE/catalog-entities/marketplace /marketplace/catalog-entities/

# Copy script to gather dynamic plugins; copy embedded dynamic plugins to root folder; fix permissions
COPY docker/install-dynamic-plugins.py docker/install-dynamic-plugins.sh ./
RUN chmod -R a+r ./dynamic-plugins/ ./install-dynamic-plugins.py; \
  chmod -R a+rx ./install-dynamic-plugins.sh

# The existence of the index.html.tmpl tells Backstage to take that file and load it into memory, inject the needed appConfig (instead of writing
# it into a random *.chunk.js file, and then serve that file from memory so that we can set the readOnlyRootFilesystem: true option for
# the container.
RUN ln -s /opt/app-root/src/packages/app/dist/index.html /opt/app-root/src/packages/app/dist/index.html.tmpl

# Fix for https://issues.redhat.com/browse/RHIDP-728
<<<<<<< HEAD
RUN mkdir -p /opt/app-root/src/.npm; chown -R 1001:1001 /opt/app-root/src/.npm
=======
RUN mkdir /opt/app-root/src/.npm; chown -R 1001:1001 /opt/app-root/src/.npm;
>>>>>>> 9148c698

# The fix-permissions script is important when operating in environments that dynamically use a random UID at runtime, such as OpenShift.
# The upstream backstage image does not account for this and it causes the container to fail at runtime.
# suppress warnings about dereferencing symlinks
RUN fix-permissions ./ 2>&1 | grep -v "chgrp: cannot dereference" || true

# Switch to nodejs user
USER 1001

# Temporary workaround to avoid triggering issue
# https://github.com/backstage/backstage/issues/20644
ENV CHOKIDAR_USEPOLLING='1' CHOKIDAR_INTERVAL='10000'

# To avoid running scripts when using `npm pack` to install dynamic plugins
ENV NPM_CONFIG_ignore-scripts='true'

# gGVM6sYRK0D0ndVX22BOtS7NRcxPej8t is key for dev environment
# Use production key in stable release-1.yy branch; use dev key in main for CI/next builds
ENV SEGMENT_WRITE_KEY=gGVM6sYRK0D0ndVX22BOtS7NRcxPej8t
ENV SEGMENT_TEST_MODE=false

# RHIDP-2217: corporate proxy support (configured using 'global-agent' for 'node-fetch' calls and 'undici' for 'fetch' calls)
# This is to avoid having to define several environment variables for the same purpose,
# i.e, GLOBAL_AGENT_HTTP(S)_PROXY (for 'global-agent') and the conventional HTTP(S)_PROXY (honored by other libraries like Axios).
# By setting GLOBAL_AGENT_ENVIRONMENT_VARIABLE_NAMESPACE to an empty value,
# 'global-agent' will use the same HTTP_PROXY, HTTPS_PROXY and NO_PROXY environment variables.
ENV GLOBAL_AGENT_ENVIRONMENT_VARIABLE_NAMESPACE=''

# RHDHBUGS-106,RHIDP-4646: requests to the loopback interface should bypass the corporate proxy if set.
# Note that NO_PROXY will take effect only if the 'HTTP(S)_PROXY' environment variables are set.
# Users can still override this when running the image.
ENV NO_PROXY='localhost,127.0.0.1'

# The `--no-node-snapshot` node option enables the usage of the backstage scaffolder on nodejs 20
# https://github.com/backstage/backstage/issues/20661

# Copy instrumentation needed for surfacing metrics
COPY --chown=1001:1001 $EXTERNAL_SOURCE_NESTED/packages/backend/src/instrumentation.js ./
# Remove write and execute permissions
RUN chmod a=r ./instrumentation.js

ENV NODE_OPTIONS="--no-node-snapshot"
ENTRYPOINT ["node", "--require", "./instrumentation.js", "packages/backend", "--config", "app-config.yaml", "--config", "app-config.example.yaml", "--config", "app-config.example.production.yaml"]

# append Brew metadata here<|MERGE_RESOLUTION|>--- conflicted
+++ resolved
@@ -342,11 +342,7 @@
 RUN ln -s /opt/app-root/src/packages/app/dist/index.html /opt/app-root/src/packages/app/dist/index.html.tmpl
 
 # Fix for https://issues.redhat.com/browse/RHIDP-728
-<<<<<<< HEAD
 RUN mkdir -p /opt/app-root/src/.npm; chown -R 1001:1001 /opt/app-root/src/.npm
-=======
-RUN mkdir /opt/app-root/src/.npm; chown -R 1001:1001 /opt/app-root/src/.npm;
->>>>>>> 9148c698
 
 # The fix-permissions script is important when operating in environments that dynamically use a random UID at runtime, such as OpenShift.
 # The upstream backstage image does not account for this and it causes the container to fail at runtime.
