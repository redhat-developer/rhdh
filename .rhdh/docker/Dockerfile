# syntax=docker/dockerfile:1.14-labs

# THIS IS USED BY Konflux builds >= 1.6
#
# Copyright (c) 2023-2024 Red Hat, Inc.
# Licensed under the Apache License, Version 2.0 (the "License");
# you may not use this file except in compliance with the License.
# You may obtain a copy of the License at
#
#     http://www.apache.org/licenses/LICENSE-2.0
#
# Unless required by applicable law or agreed to in writing, software
# distributed under the License is distributed on an "AS IS" BASIS,
# WITHOUT WARRANTIES OR CONDITIONS OF ANY KIND, either express or implied.
# See the License for the specific language governing permissions and
# limitations under the License.

# Stage 1 - Build nodejs skeleton
# https://registry.access.redhat.com/ubi9/nodejs-22
FROM registry.access.redhat.com/ubi9/nodejs-22:9.5-1744136606 AS skeleton
# hadolint ignore=DL3002
USER 0

# Install isolated-vm dependencies
# hadolint ignore=DL3041
RUN dnf install -q -y --allowerasing --nobest \
  acl alternatives attr audit-libs basesystem bash binutils binutils-gold brotli brotli-devel bsdtar bzip2-libs ca-certificates cmake containers-common coreutils-single cpp \
  cracklib cracklib-dicts criu criu-libs crun crypto-policies crypto-policies-scripts curl-minimal cyrus-sasl-lib dbus dbus-broker dbus-common dbus-libs dejavu-sans-fonts \
  dmidecode dnf dnf-data elfutils-debuginfod-client elfutils-default-yama-scope elfutils-libelf elfutils-libs emacs-filesystem environment-modules expat file-libs filesystem \
  findutils fonts-filesystem fuse-common fuse-overlayfs fuse3 fuse3-libs gawk gcc gcc-c++ gdb-gdbserver gdbm-libs gettext gettext-libs git git-core git-core-doc glib2 glibc \
  glibc-common glibc-devel glibc-headers glibc-langpack-en glibc-locale-source glibc-minimal-langpack gmp gnupg2 gnutls gobject-introspection gpgme grep groff-base gzip \
  ima-evm-utils iproute json-c json-glib kernel-headers keyutils keyutils-libs kmod kmod-libs krb5-libs langpacks-core-en langpacks-core-font-en langpacks-en less \
  libacl libarchive libassuan libattr libblkid libbpf libbrotli libcap libcap-ng libcbor libcom_err libcomps libcurl-minimal libdb libdnf libdnf-plugin-subscription-manager \
  libeconf libedit libevent libfdisk libffi libfido2 libgcc libgcrypt libgomp libgpg-error libidn2 libksba libmnl libmodulemd libmount libmpc libnet libnghttp2 libnl3 \
  libpipeline libpkgconf libpwquality librepo libreport-filesystem librhsm libseccomp libselinux libsemanage libsepol libsigsegv libslirp libsmartcols libsolv libstdc++ libstdc++-devel \
  libtasn1 libunistring libuser libutempter libuuid libverto libxcrypt libxcrypt-compat libxcrypt-devel libxml2 libyaml libzstd lua-libs lz4-libs make man mpfr \
  ncurses ncurses-base ncurses-libs nettle nodejs nodejs-devel nodejs-docs nodejs-full-i18n nodejs-libs nodejs-nodemon nodejs-packaging npm npth nss_wrapper-libs openldap \
  openssh openssh-clients openssl openssl-devel openssl-fips-provider openssl-fips-provider-so openssl-libs p11-kit p11-kit-trust pam passwd pcre pcre2 pcre2-syntax \
  perl perl-AutoLoader perl-B perl-base perl-Carp perl-Class-Struct perl-constant perl-Data-Dumper perl-Digest perl-Digest-MD5 perl-DynaLoader perl-Encode perl-Errno perl-Error \
  perl-Exporter perl-Fcntl perl-File-Basename perl-File-Find perl-File-Path perl-File-stat perl-File-Temp perl-FileHandle perl-Getopt-Long perl-Getopt-Std perl-Git perl-HTTP-Tiny \
  perl-interpreter perl-IO perl-IO-Socket-IP perl-IO-Socket-SSL perl-IPC-Open3 perl-lib perl-libnet perl-libs perl-MIME-Base64 perl-Mozilla-CA perl-mro perl-NDBM_File perl-Net-SSLeay \
  perl-overload perl-overloading perl-parent perl-PathTools perl-Pod-Escapes perl-Pod-Perldoc perl-Pod-Simple perl-Pod-Usage perl-podlators perl-POSIX perl-Scalar-List-Utils perl-SelectSaver \
  perl-Socket perl-Storable perl-subs perl-Symbol perl-Term-ANSIColor perl-Term-Cap perl-TermReadKey perl-Text-ParseWords perl-Text-Tabs+Wrap perl-Time-Local perl-URI perl-vars pkgconf \
  pkgconf-m4 pkgconf-pkg-config popt procps-ng protobuf-c psmisc python-unversioned-command python3 python3-chardet python3-cloud-what python3-dateutil python3-dbus python3-decorator \
  python3-dnf python3-dnf-plugins-core python3-gobject-base python3-gobject-base-noarch python3-gpg python3-hawkey python3-idna python3-iniparse python3-inotify python3-libcomps \
  python3-libdnf python3-librepo python3-libs python3-pip python3-pip-wheel python3-pysocks python3-requests python3-rpm python3-setuptools python3-setuptools-wheel python3-six \
  python3-subscription-manager-rhsm python3-systemd python3-urllib3 readline redhat-release rootfiles rpm rpm-build-libs rpm-libs rpm-plugin-selinux rpm-sign-libs rsync scl-utils \
  sed selinux-policy selinux-policy-targeted setup shadow-utils skopeo slirp4netns sqlite-libs subscription-manager subscription-manager-rhsm-certificates systemd systemd-libs \
  systemd-pam systemd-rpm-macros tar tcl tpm2-tss tzdata unzip usermode util-linux util-linux-core vim-filesystem vim-minimal virt-what which xz xz-libs yajl yum zlib zlib-devel && \

  # '(micro)dnf update -y' not allowed in Konflux+Cachi2: instead use renovate or https://github.com/konflux-ci/rpm-lockfile-prototype to update the rpms.lock.yaml file
  dnf clean all

ENV EXTERNAL_SOURCE_NESTED=.
ENV CONTAINER_SOURCE=/opt/app-root/src

# Env vars
ENV YARN=$CONTAINER_SOURCE/.yarn/releases/yarn-3.8.7.cjs

WORKDIR $CONTAINER_SOURCE/
COPY $EXTERNAL_SOURCE_NESTED/.yarn ./.yarn
COPY $EXTERNAL_SOURCE_NESTED/.yarnrc.yml ./

# Add execute permissions to yarn; add yarn to path via symlink
RUN chmod +x "$YARN" && ln -s "$YARN" /usr/local/bin/yarn

# Stage 2 - Install dependencies
FROM skeleton AS deps
COPY $EXTERNAL_SOURCE_NESTED/yarn.lock ./
# BEGIN COPY package.json files
COPY $EXTERNAL_SOURCE_NESTED/plugins/scalprum-backend/package.json ./plugins/scalprum-backend/package.json
COPY $EXTERNAL_SOURCE_NESTED/plugins/licensed-users-info-backend/package.json ./plugins/licensed-users-info-backend/package.json
COPY $EXTERNAL_SOURCE_NESTED/plugins/dynamic-plugins-info/package.json ./plugins/dynamic-plugins-info/package.json
COPY $EXTERNAL_SOURCE_NESTED/plugins/dynamic-plugins-info-backend/package.json ./plugins/dynamic-plugins-info-backend/package.json
COPY $EXTERNAL_SOURCE_NESTED/packages/backend/package.json ./packages/backend/package.json
COPY $EXTERNAL_SOURCE_NESTED/packages/app/package.json ./packages/app/package.json
COPY $EXTERNAL_SOURCE_NESTED/package.json ./package.json
COPY $EXTERNAL_SOURCE_NESTED/dynamic-plugins/_utils/package.json ./dynamic-plugins/_utils/package.json
COPY $EXTERNAL_SOURCE_NESTED/dynamic-plugins/wrappers/roadiehq-scaffolder-backend-module-utils-dynamic/package.json ./dynamic-plugins/wrappers/roadiehq-scaffolder-backend-module-utils-dynamic/package.json
COPY $EXTERNAL_SOURCE_NESTED/dynamic-plugins/wrappers/roadiehq-scaffolder-backend-module-http-request-dynamic/package.json ./dynamic-plugins/wrappers/roadiehq-scaffolder-backend-module-http-request-dynamic/package.json
COPY $EXTERNAL_SOURCE_NESTED/dynamic-plugins/wrappers/roadiehq-scaffolder-backend-argocd-dynamic/package.json ./dynamic-plugins/wrappers/roadiehq-scaffolder-backend-argocd-dynamic/package.json
COPY $EXTERNAL_SOURCE_NESTED/dynamic-plugins/wrappers/roadiehq-backstage-plugin-security-insights/package.json ./dynamic-plugins/wrappers/roadiehq-backstage-plugin-security-insights/package.json
COPY $EXTERNAL_SOURCE_NESTED/dynamic-plugins/wrappers/roadiehq-backstage-plugin-jira/package.json ./dynamic-plugins/wrappers/roadiehq-backstage-plugin-jira/package.json
COPY $EXTERNAL_SOURCE_NESTED/dynamic-plugins/wrappers/roadiehq-backstage-plugin-github-pull-requests/package.json ./dynamic-plugins/wrappers/roadiehq-backstage-plugin-github-pull-requests/package.json
COPY $EXTERNAL_SOURCE_NESTED/dynamic-plugins/wrappers/roadiehq-backstage-plugin-github-insights/package.json ./dynamic-plugins/wrappers/roadiehq-backstage-plugin-github-insights/package.json
COPY $EXTERNAL_SOURCE_NESTED/dynamic-plugins/wrappers/roadiehq-backstage-plugin-datadog/package.json ./dynamic-plugins/wrappers/roadiehq-backstage-plugin-datadog/package.json
COPY $EXTERNAL_SOURCE_NESTED/dynamic-plugins/wrappers/roadiehq-backstage-plugin-argo-cd/package.json ./dynamic-plugins/wrappers/roadiehq-backstage-plugin-argo-cd/package.json
COPY $EXTERNAL_SOURCE_NESTED/dynamic-plugins/wrappers/roadiehq-backstage-plugin-argo-cd-backend-dynamic/package.json ./dynamic-plugins/wrappers/roadiehq-backstage-plugin-argo-cd-backend-dynamic/package.json
COPY $EXTERNAL_SOURCE_NESTED/dynamic-plugins/wrappers/red-hat-developer-hub-backstage-plugin-marketplace/package.json ./dynamic-plugins/wrappers/red-hat-developer-hub-backstage-plugin-marketplace/package.json
COPY $EXTERNAL_SOURCE_NESTED/dynamic-plugins/wrappers/red-hat-developer-hub-backstage-plugin-marketplace-backend-dynamic/package.json ./dynamic-plugins/wrappers/red-hat-developer-hub-backstage-plugin-marketplace-backend-dynamic/package.json
COPY $EXTERNAL_SOURCE_NESTED/dynamic-plugins/wrappers/red-hat-developer-hub-backstage-plugin-global-header/package.json ./dynamic-plugins/wrappers/red-hat-developer-hub-backstage-plugin-global-header/package.json
COPY $EXTERNAL_SOURCE_NESTED/dynamic-plugins/wrappers/red-hat-developer-hub-backstage-plugin-global-floating-action-button/package.json ./dynamic-plugins/wrappers/red-hat-developer-hub-backstage-plugin-global-floating-action-button/package.json
COPY $EXTERNAL_SOURCE_NESTED/dynamic-plugins/wrappers/red-hat-developer-hub-backstage-plugin-dynamic-home-page/package.json ./dynamic-plugins/wrappers/red-hat-developer-hub-backstage-plugin-dynamic-home-page/package.json
COPY $EXTERNAL_SOURCE_NESTED/dynamic-plugins/wrappers/red-hat-developer-hub-backstage-plugin-catalog-backend-module-marketplace-dynamic/package.json ./dynamic-plugins/wrappers/red-hat-developer-hub-backstage-plugin-catalog-backend-module-marketplace-dynamic/package.json
COPY $EXTERNAL_SOURCE_NESTED/dynamic-plugins/wrappers/red-hat-developer-hub-backstage-plugin-bulk-import/package.json ./dynamic-plugins/wrappers/red-hat-developer-hub-backstage-plugin-bulk-import/package.json
COPY $EXTERNAL_SOURCE_NESTED/dynamic-plugins/wrappers/red-hat-developer-hub-backstage-plugin-bulk-import-backend-dynamic/package.json ./dynamic-plugins/wrappers/red-hat-developer-hub-backstage-plugin-bulk-import-backend-dynamic/package.json
COPY $EXTERNAL_SOURCE_NESTED/dynamic-plugins/wrappers/parfuemerie-douglas-scaffolder-backend-module-azure-repositories-dynamic/package.json ./dynamic-plugins/wrappers/parfuemerie-douglas-scaffolder-backend-module-azure-repositories-dynamic/package.json
COPY $EXTERNAL_SOURCE_NESTED/dynamic-plugins/wrappers/pagerduty-backstage-plugin/package.json ./dynamic-plugins/wrappers/pagerduty-backstage-plugin/package.json
COPY $EXTERNAL_SOURCE_NESTED/dynamic-plugins/wrappers/pagerduty-backstage-plugin-backend-dynamic/package.json ./dynamic-plugins/wrappers/pagerduty-backstage-plugin-backend-dynamic/package.json
COPY $EXTERNAL_SOURCE_NESTED/dynamic-plugins/wrappers/immobiliarelabs-backstage-plugin-gitlab/package.json ./dynamic-plugins/wrappers/immobiliarelabs-backstage-plugin-gitlab/package.json
COPY $EXTERNAL_SOURCE_NESTED/dynamic-plugins/wrappers/immobiliarelabs-backstage-plugin-gitlab-backend-dynamic/package.json ./dynamic-plugins/wrappers/immobiliarelabs-backstage-plugin-gitlab-backend-dynamic/package.json
COPY $EXTERNAL_SOURCE_NESTED/dynamic-plugins/wrappers/backstage-plugin-techdocs/package.json ./dynamic-plugins/wrappers/backstage-plugin-techdocs/package.json
COPY $EXTERNAL_SOURCE_NESTED/dynamic-plugins/wrappers/backstage-plugin-techdocs-module-addons-contrib/package.json ./dynamic-plugins/wrappers/backstage-plugin-techdocs-module-addons-contrib/package.json
COPY $EXTERNAL_SOURCE_NESTED/dynamic-plugins/wrappers/backstage-plugin-techdocs-backend-dynamic/package.json ./dynamic-plugins/wrappers/backstage-plugin-techdocs-backend-dynamic/package.json
COPY $EXTERNAL_SOURCE_NESTED/dynamic-plugins/wrappers/backstage-plugin-signals/package.json ./dynamic-plugins/wrappers/backstage-plugin-signals/package.json
COPY $EXTERNAL_SOURCE_NESTED/dynamic-plugins/wrappers/backstage-plugin-signals-backend-dynamic/package.json ./dynamic-plugins/wrappers/backstage-plugin-signals-backend-dynamic/package.json
COPY $EXTERNAL_SOURCE_NESTED/dynamic-plugins/wrappers/backstage-plugin-scaffolder-backend-module-gitlab-dynamic/package.json ./dynamic-plugins/wrappers/backstage-plugin-scaffolder-backend-module-gitlab-dynamic/package.json
COPY $EXTERNAL_SOURCE_NESTED/dynamic-plugins/wrappers/backstage-plugin-scaffolder-backend-module-github-dynamic/package.json ./dynamic-plugins/wrappers/backstage-plugin-scaffolder-backend-module-github-dynamic/package.json
COPY $EXTERNAL_SOURCE_NESTED/dynamic-plugins/wrappers/backstage-plugin-scaffolder-backend-module-gerrit-dynamic/package.json ./dynamic-plugins/wrappers/backstage-plugin-scaffolder-backend-module-gerrit-dynamic/package.json
COPY $EXTERNAL_SOURCE_NESTED/dynamic-plugins/wrappers/backstage-plugin-scaffolder-backend-module-bitbucket-server-dynamic/package.json ./dynamic-plugins/wrappers/backstage-plugin-scaffolder-backend-module-bitbucket-server-dynamic/package.json
COPY $EXTERNAL_SOURCE_NESTED/dynamic-plugins/wrappers/backstage-plugin-scaffolder-backend-module-bitbucket-cloud-dynamic/package.json ./dynamic-plugins/wrappers/backstage-plugin-scaffolder-backend-module-bitbucket-cloud-dynamic/package.json
COPY $EXTERNAL_SOURCE_NESTED/dynamic-plugins/wrappers/backstage-plugin-scaffolder-backend-module-azure-dynamic/package.json ./dynamic-plugins/wrappers/backstage-plugin-scaffolder-backend-module-azure-dynamic/package.json
COPY $EXTERNAL_SOURCE_NESTED/dynamic-plugins/wrappers/backstage-plugin-notifications/package.json ./dynamic-plugins/wrappers/backstage-plugin-notifications/package.json
COPY $EXTERNAL_SOURCE_NESTED/dynamic-plugins/wrappers/backstage-plugin-notifications-backend-module-email-dynamic/package.json ./dynamic-plugins/wrappers/backstage-plugin-notifications-backend-module-email-dynamic/package.json
COPY $EXTERNAL_SOURCE_NESTED/dynamic-plugins/wrappers/backstage-plugin-notifications-backend-dynamic/package.json ./dynamic-plugins/wrappers/backstage-plugin-notifications-backend-dynamic/package.json
COPY $EXTERNAL_SOURCE_NESTED/dynamic-plugins/wrappers/backstage-plugin-kubernetes/package.json ./dynamic-plugins/wrappers/backstage-plugin-kubernetes/package.json
COPY $EXTERNAL_SOURCE_NESTED/dynamic-plugins/wrappers/backstage-plugin-kubernetes-backend-dynamic/package.json ./dynamic-plugins/wrappers/backstage-plugin-kubernetes-backend-dynamic/package.json
COPY $EXTERNAL_SOURCE_NESTED/dynamic-plugins/wrappers/backstage-plugin-catalog-backend-module-msgraph-dynamic/package.json ./dynamic-plugins/wrappers/backstage-plugin-catalog-backend-module-msgraph-dynamic/package.json
COPY $EXTERNAL_SOURCE_NESTED/dynamic-plugins/wrappers/backstage-plugin-catalog-backend-module-ldap-dynamic/package.json ./dynamic-plugins/wrappers/backstage-plugin-catalog-backend-module-ldap-dynamic/package.json
COPY $EXTERNAL_SOURCE_NESTED/dynamic-plugins/wrappers/backstage-plugin-catalog-backend-module-gitlab-org-dynamic/package.json ./dynamic-plugins/wrappers/backstage-plugin-catalog-backend-module-gitlab-org-dynamic/package.json
COPY $EXTERNAL_SOURCE_NESTED/dynamic-plugins/wrappers/backstage-plugin-catalog-backend-module-gitlab-dynamic/package.json ./dynamic-plugins/wrappers/backstage-plugin-catalog-backend-module-gitlab-dynamic/package.json
COPY $EXTERNAL_SOURCE_NESTED/dynamic-plugins/wrappers/backstage-plugin-catalog-backend-module-github-org-dynamic/package.json ./dynamic-plugins/wrappers/backstage-plugin-catalog-backend-module-github-org-dynamic/package.json
COPY $EXTERNAL_SOURCE_NESTED/dynamic-plugins/wrappers/backstage-plugin-catalog-backend-module-github-dynamic/package.json ./dynamic-plugins/wrappers/backstage-plugin-catalog-backend-module-github-dynamic/package.json
COPY $EXTERNAL_SOURCE_NESTED/dynamic-plugins/wrappers/backstage-plugin-catalog-backend-module-bitbucket-server-dynamic/package.json ./dynamic-plugins/wrappers/backstage-plugin-catalog-backend-module-bitbucket-server-dynamic/package.json
COPY $EXTERNAL_SOURCE_NESTED/dynamic-plugins/wrappers/backstage-plugin-catalog-backend-module-bitbucket-cloud-dynamic/package.json ./dynamic-plugins/wrappers/backstage-plugin-catalog-backend-module-bitbucket-cloud-dynamic/package.json
COPY $EXTERNAL_SOURCE_NESTED/dynamic-plugins/wrappers/backstage-community-plugin-topology/package.json ./dynamic-plugins/wrappers/backstage-community-plugin-topology/package.json
COPY $EXTERNAL_SOURCE_NESTED/dynamic-plugins/wrappers/backstage-community-plugin-tekton/package.json ./dynamic-plugins/wrappers/backstage-community-plugin-tekton/package.json
COPY $EXTERNAL_SOURCE_NESTED/dynamic-plugins/wrappers/backstage-community-plugin-tech-radar/package.json ./dynamic-plugins/wrappers/backstage-community-plugin-tech-radar/package.json
COPY $EXTERNAL_SOURCE_NESTED/dynamic-plugins/wrappers/backstage-community-plugin-tech-radar-backend-dynamic/package.json ./dynamic-plugins/wrappers/backstage-community-plugin-tech-radar-backend-dynamic/package.json
COPY $EXTERNAL_SOURCE_NESTED/dynamic-plugins/wrappers/backstage-community-plugin-sonarqube/package.json ./dynamic-plugins/wrappers/backstage-community-plugin-sonarqube/package.json
COPY $EXTERNAL_SOURCE_NESTED/dynamic-plugins/wrappers/backstage-community-plugin-sonarqube-backend-dynamic/package.json ./dynamic-plugins/wrappers/backstage-community-plugin-sonarqube-backend-dynamic/package.json
COPY $EXTERNAL_SOURCE_NESTED/dynamic-plugins/wrappers/backstage-community-plugin-scaffolder-backend-module-sonarqube-dynamic/package.json ./dynamic-plugins/wrappers/backstage-community-plugin-scaffolder-backend-module-sonarqube-dynamic/package.json
COPY $EXTERNAL_SOURCE_NESTED/dynamic-plugins/wrappers/backstage-community-plugin-scaffolder-backend-module-servicenow-dynamic/package.json ./dynamic-plugins/wrappers/backstage-community-plugin-scaffolder-backend-module-servicenow-dynamic/package.json
COPY $EXTERNAL_SOURCE_NESTED/dynamic-plugins/wrappers/backstage-community-plugin-scaffolder-backend-module-regex-dynamic/package.json ./dynamic-plugins/wrappers/backstage-community-plugin-scaffolder-backend-module-regex-dynamic/package.json
COPY $EXTERNAL_SOURCE_NESTED/dynamic-plugins/wrappers/backstage-community-plugin-scaffolder-backend-module-quay-dynamic/package.json ./dynamic-plugins/wrappers/backstage-community-plugin-scaffolder-backend-module-quay-dynamic/package.json
COPY $EXTERNAL_SOURCE_NESTED/dynamic-plugins/wrappers/backstage-community-plugin-scaffolder-backend-module-kubernetes-dynamic/package.json ./dynamic-plugins/wrappers/backstage-community-plugin-scaffolder-backend-module-kubernetes-dynamic/package.json
COPY $EXTERNAL_SOURCE_NESTED/dynamic-plugins/wrappers/backstage-community-plugin-redhat-argocd/package.json ./dynamic-plugins/wrappers/backstage-community-plugin-redhat-argocd/package.json
COPY $EXTERNAL_SOURCE_NESTED/dynamic-plugins/wrappers/backstage-community-plugin-rbac/package.json ./dynamic-plugins/wrappers/backstage-community-plugin-rbac/package.json
COPY $EXTERNAL_SOURCE_NESTED/dynamic-plugins/wrappers/backstage-community-plugin-quay/package.json ./dynamic-plugins/wrappers/backstage-community-plugin-quay/package.json
COPY $EXTERNAL_SOURCE_NESTED/dynamic-plugins/wrappers/backstage-community-plugin-ocm/package.json ./dynamic-plugins/wrappers/backstage-community-plugin-ocm/package.json
COPY $EXTERNAL_SOURCE_NESTED/dynamic-plugins/wrappers/backstage-community-plugin-ocm-backend-dynamic/package.json ./dynamic-plugins/wrappers/backstage-community-plugin-ocm-backend-dynamic/package.json
COPY $EXTERNAL_SOURCE_NESTED/dynamic-plugins/wrappers/backstage-community-plugin-nexus-repository-manager/package.json ./dynamic-plugins/wrappers/backstage-community-plugin-nexus-repository-manager/package.json
COPY $EXTERNAL_SOURCE_NESTED/dynamic-plugins/wrappers/backstage-community-plugin-lighthouse/package.json ./dynamic-plugins/wrappers/backstage-community-plugin-lighthouse/package.json
COPY $EXTERNAL_SOURCE_NESTED/dynamic-plugins/wrappers/backstage-community-plugin-jfrog-artifactory/package.json ./dynamic-plugins/wrappers/backstage-community-plugin-jfrog-artifactory/package.json
COPY $EXTERNAL_SOURCE_NESTED/dynamic-plugins/wrappers/backstage-community-plugin-jenkins/package.json ./dynamic-plugins/wrappers/backstage-community-plugin-jenkins/package.json
COPY $EXTERNAL_SOURCE_NESTED/dynamic-plugins/wrappers/backstage-community-plugin-jenkins-backend-dynamic/package.json ./dynamic-plugins/wrappers/backstage-community-plugin-jenkins-backend-dynamic/package.json
COPY $EXTERNAL_SOURCE_NESTED/dynamic-plugins/wrappers/backstage-community-plugin-github-issues/package.json ./dynamic-plugins/wrappers/backstage-community-plugin-github-issues/package.json
COPY $EXTERNAL_SOURCE_NESTED/dynamic-plugins/wrappers/backstage-community-plugin-github-actions/package.json ./dynamic-plugins/wrappers/backstage-community-plugin-github-actions/package.json
COPY $EXTERNAL_SOURCE_NESTED/dynamic-plugins/wrappers/backstage-community-plugin-dynatrace/package.json ./dynamic-plugins/wrappers/backstage-community-plugin-dynatrace/package.json
COPY $EXTERNAL_SOURCE_NESTED/dynamic-plugins/wrappers/backstage-community-plugin-catalog-backend-module-scaffolder-relation-processor-dynamic/package.json ./dynamic-plugins/wrappers/backstage-community-plugin-catalog-backend-module-scaffolder-relation-processor-dynamic/package.json
COPY $EXTERNAL_SOURCE_NESTED/dynamic-plugins/wrappers/backstage-community-plugin-catalog-backend-module-pingidentity-dynamic/package.json ./dynamic-plugins/wrappers/backstage-community-plugin-catalog-backend-module-pingidentity-dynamic/package.json
COPY $EXTERNAL_SOURCE_NESTED/dynamic-plugins/wrappers/backstage-community-plugin-catalog-backend-module-keycloak-dynamic/package.json ./dynamic-plugins/wrappers/backstage-community-plugin-catalog-backend-module-keycloak-dynamic/package.json
COPY $EXTERNAL_SOURCE_NESTED/dynamic-plugins/wrappers/backstage-community-plugin-azure-devops/package.json ./dynamic-plugins/wrappers/backstage-community-plugin-azure-devops/package.json
COPY $EXTERNAL_SOURCE_NESTED/dynamic-plugins/wrappers/backstage-community-plugin-azure-devops-backend-dynamic/package.json ./dynamic-plugins/wrappers/backstage-community-plugin-azure-devops-backend-dynamic/package.json
COPY $EXTERNAL_SOURCE_NESTED/dynamic-plugins/wrappers/backstage-community-plugin-analytics-provider-segment/package.json ./dynamic-plugins/wrappers/backstage-community-plugin-analytics-provider-segment/package.json
COPY $EXTERNAL_SOURCE_NESTED/dynamic-plugins/wrappers/backstage-community-plugin-acr/package.json ./dynamic-plugins/wrappers/backstage-community-plugin-acr/package.json
COPY $EXTERNAL_SOURCE_NESTED/dynamic-plugins/wrappers/backstage-community-plugin-3scale-backend-dynamic/package.json ./dynamic-plugins/wrappers/backstage-community-plugin-3scale-backend-dynamic/package.json
# END COPY package.json files

# unpack headers from tarball (includes openssl headers not present in /usr/include/node) - see RHIDP-6755 for why we need this upstream
COPY $EXTERNAL_SOURCE_NESTED/.nvm/ .
RUN NODE_HEADERS_VERSION=$(node --version); echo "=== Install node headers $NODE_HEADERS_VERSION from tar.gz ==="; \
  if [[ ! -f releases/node-${NODE_HEADERS_VERSION}-headers.tar.gz ]]; then \
    echo "[ERROR] Base image includes nodejs $NODE_HEADERS_VERSION but could not find releases/node-${NODE_HEADERS_VERSION}-headers.tar.gz to install!"; \
    echo "[ERROR] To fix, upload the node-${NODE_HEADERS_VERSION}-headers.tar.gz file into https://github.com/redhat-developer/rhdh/tree/main/.nvm/releases (or related branch)!"; \
    exit 1; \
  fi; \
  mkdir -p ~/.cache/node-gyp/${NODE_HEADERS_VERSION/v/}; \
  tar -xf releases/node-${NODE_HEADERS_VERSION}-headers.tar.gz --directory ~/.cache/node-gyp/${NODE_HEADERS_VERSION/v/}/ --strip-components 1; \
  echo "11" > ~/.cache/node-gyp/${NODE_HEADERS_VERSION/v/}/installVersion; \
  rm -fr releases/node-${NODE_HEADERS_VERSION}-headers.tar.gz

# Increate timeout for yarn install
RUN "$YARN" config set httpTimeout 600000

# Using cachi2 env vars:
#   export YARN_ENABLE_GLOBAL_CACHE=false
#   export YARN_ENABLE_IMMUTABLE_CACHE=false
#   export YARN_ENABLE_MIRROR=true
#   export YARN_GLOBAL_FOLDER=/cachi2/output/deps/yarn
# RUN cat /cachi2/cachi2.env; echo; ls -la /cachi2/output/deps/yarn/*

<<<<<<< HEAD
RUN echo "=== YARN INSTALL ==="; "$YARN" install --immutable
=======
RUN echo "=== YARN INSTALL ==="; FAILED=0; "$YARN" install --immutable || true; \
  for d in /tmp/xfs-*; do if [[ -f ${d}/build.log ]]; then \
    (( FAILED = FAILED + 1 )); echo; echo $d; echo "======"; cat ${d}/build.log; \
  fi; done; \
  if [[ $FAILED -gt 0 ]]; then exit $FAILED; fi
>>>>>>> 67480585

# Stage 3 - Build packages
FROM deps AS build

COPY $EXTERNAL_SOURCE_NESTED ./

RUN git config --global --add safe.directory ./
# Upstream only
# RUN rm app-config.yaml && mv app-config.example.yaml app-config.yaml

# Downstream only - replace midstream build-metadata.json with the version from downstream (where we include the midstream SHA)
COPY packages/app/src/build-metadata.json ./packages/app/src/

# hadolint ignore=DL3059,DL4006,SC2086
RUN \
  # Append build time into packages/app/src/build-metadata.json
  now=$(date -u +%FT%TZ); sed -i packages/app/src/build-metadata.json -r \
  -e "s/(\"Last Commit\": \"(.+)\")/\1, \"Build Time\": \"$now\"/" && \
  cat packages/app/src/build-metadata.json; echo

RUN echo "=== YARN BUILD ==="; "$YARN" build --filter=backend
<<<<<<< HEAD
=======
# debug
# >/tmp/yarn.build.log.txt 2>&1
# || { for d in /tmp/xfs-*; do if [[ -f ${d}/build.log ]]; then echo; echo $d; echo "======"; cat ${d}/build.log; fi; done }

# >/tmp/yarn.export.dynamic.log.txt 2>&1
RUN echo "=== EXPORT DYNAMIC PLUGINS (with --no-install) ==="; "$YARN" export-dynamic --filter=./dynamic-plugins/wrappers/*
# debug
#  for d in /tmp/xfs-*; do if [[ -f ${d}/build.log ]]; then echo; echo $d; echo "======"; cat ${d}/build.log; fi; done; \
#  for d in $(find . -name yarn-install.log); do echo; echo "===== EXPORT DYNAMIC PLUGINS: $d =====>"; cat ${d}; echo "<===== EXPORT DYNAMIC PLUGINS: $d ====="; done;
>>>>>>> 67480585

RUN echo "=== EXPORT DYNAMIC PLUGINS (with --no-install) ==="; FAILED=0; "$YARN" export-dynamic --filter=./dynamic-plugins/wrappers/* || true; \
for d in /tmp/xfs-*; do if [[ -f ${d}/build.log ]]; then \
  (( FAILED = FAILED + 1 )); echo; echo $d; echo "======"; cat ${d}/build.log; \
fi; done; \
if [[ $FAILED -gt 0 ]]; then exit $FAILED; fi

RUN echo "=== YARN COPY DYNAMIC PLUGINS in $(pwd) ==="; "$YARN" copy-dynamic-plugins dist

# Downstream only - clean up dynamic plugins sources:
# Only keep the dist sub-folder in the dynamic-plugins folder
RUN echo "=== DELETE DYNAMIC PLUGINS/* (except dist/) from $(pwd) ==="; find dynamic-plugins -maxdepth 1 -mindepth 1 -type d -not -name dist -exec rm -Rf {} \;

# Stage 4 - Build the actual backend image and install production dependencies
# Upstream only
# FROM skeleton AS cleanup

# Upstream only - copy the install dependencies from the build stage and context
# COPY --from=build $CONTAINER_SOURCE/yarn.lock \
#   $CONTAINER_SOURCE/package.json \
#   ./
# COPY --from=build \
#   $CONTAINER_SOURCE/packages/backend/dist/skeleton.tar.gz \
#   $CONTAINER_SOURCE/packages/backend/dist/bundle.tar.gz \
#   ./packages/backend/dist/

# unpack and remove tarballs
ENV TARBALL_PATH=./packages/backend/dist
RUN tar xzf "$TARBALL_PATH"/skeleton.tar.gz; tar xzf "$TARBALL_PATH"/bundle.tar.gz; \
  rm -f "$TARBALL_PATH"/skeleton.tar.gz "$TARBALL_PATH"/bundle.tar.gz

# Copy app-config files needed in runtime
COPY $EXTERNAL_SOURCE_NESTED/app-config*.yaml ./
COPY $EXTERNAL_SOURCE_NESTED/dynamic-plugins.default.yaml ./

# Hackaround: create library symlinks to build: isolated-vm node-gyp better-sqlite cpu-features
# TODO is this still needed? maintaining it over time will be a chore if the .so files change
RUN echo "=== lib64 symlinks ==="; \
  for l in libbrotlidec.so.1 libbrotlienc.so.1 libbrotlicommon.so.1 libc.so.6 ld-linux-x86-64.so.2 libcrypto.so.3 libk5crypto.so.3 libz.so.1 libssl.so.3; do \
    ln -s /usr/lib64/$l /usr/lib64/${l%.*} 2>/dev/null || true; \
    ls -l /usr/lib64/${l%.*}; \
  done

# Increate timeout for yarn install
RUN "$YARN" config set httpTimeout 600000

# Install production dependencies
# hadolint ignore=DL3059
<<<<<<< HEAD
RUN echo "=== YARN WORKSPACES FOCUS ==="; FAILED=0; "$YARN" workspaces focus --all --production || true; \
=======
RUN FAILED=0; "$YARN" workspaces focus --all --production || true; \
>>>>>>> 67480585
  for d in /tmp/xfs-*; do if [[ -f ${d}/build.log ]]; then \
    (( FAILED = FAILED + 1 )); echo; echo $d; echo "======"; cat ${d}/build.log; \
  fi; done; \
  if [[ $FAILED -gt 0 ]]; then exit $FAILED; fi

RUN \
  # delete all the nested .npmrc files and set default values
  find . -type f -name .npmrc -exec rm -Rf {} \; && \
  # reset npm config to the default registry and absolute path to .pem file
  npm config set registry=https://registry.npmjs.org/ && \
  npm config set cafile /opt/app-root/src/registry-ca.pem

# dump console logs if they have errors
RUN hadFail=0; for d in $(find /tmp -name "yarn*log*" || true) $(find /tmp/xfs-*  -name build.log || true); do \
failsCheck="$(grep -E "Failed with errors|Failed to execute command|Failed to install|Failed to download|exit code 1" "$d")"; \
if [[ $failsCheck != "" ]]; then \
  echo "==== $d SUMMARY ===="; echo "$failsCheck"; \
  echo "==== $d FULL ====";    cat "$d"; echo "==== $d ===="; \
  (( hadFail = hadFail +1 )); \
fi; \
done; if [[ $hadFail -gt 0 ]]; then exit $hadFail; fi

# Stage 5 - Build the runner image
# https://registry.access.redhat.com/ubi9/nodejs-22-minimal
FROM registry.access.redhat.com/ubi9/nodejs-22-minimal:9.5-1742929466 AS runner
USER 0

ENV EXTERNAL_SOURCE_NESTED=.
ENV CONTAINER_SOURCE=/opt/app-root/src
WORKDIR $CONTAINER_SOURCE/

# cachi2 env vars:
#   export PIP_FIND_LINKS=/cachi2/output/deps/pip
#   export PIP_NO_INDEX=true

# Install techdocs dependencies using requirements files
# hadolint ignore=DL3013,DL3041,SC2086
COPY "$EXTERNAL_SOURCE_NESTED"/python/ ./python
RUN microdnf install -y python3.11 python3.11-pip python3.11-devel make cmake cpp gcc gcc-c++ skopeo 1>/dev/null 2>&1; \
  alternatives --install /usr/bin/python python /usr/bin/python3.11 1 && \
  alternatives --install /usr/bin/pip pip /usr/bin/pip3.11 1 && \
  # fix ownership for pip install folder
  mkdir -p /opt/app-root/src/.cache/pip && chown -R root:root /opt/app-root && \
  # ls -ld /opt/ /opt/app-root /opt/app-root/src/ /opt/app-root/src/.cache /opt/app-root/src/.cache/pip || true; \
  pushd "$EXTERNAL_SOURCE_NESTED"/python/ >/dev/null && \
  set -e; \
  python3.11 -V; pip3.11 -V; \
  pip install --no-cache-dir --upgrade pip setuptools pyyaml; \
  pip install --no-cache-dir -r requirements.txt -r requirements-build.txt; mkdocs --version; \
  popd >/dev/null; \
  rm -fr python/; \
  microdnf clean all

# Upstream only - copy from cleanup stage
# COPY --from=cleanup --chown=1001:1001 $CONTAINER_SOURCE/ ./
# Downstream only - copy from build, not cleanup stage
COPY --from=build --chown=1001:1001 "$CONTAINER_SOURCE"/ ./

# Copy embedded dynamic plugins from $CONTAINER_SOURCE
COPY --from=build $CONTAINER_SOURCE/dynamic-plugins/dist/ ./dynamic-plugins/dist/

# RHIDP-4220 - make Konflux preflight and EC checks happy - [check-container] Create a directory named /licenses and include all relevant licensing
COPY $EXTERNAL_SOURCE/LICENSE /licenses/

# RHIDP-5216/RHIDP-5215 - interim marketplace catalog entities until these data will be loaded from container images
COPY $EXTERNAL_SOURCE/catalog-entities/marketplace /marketplace/catalog-entities/

# Copy script to gather dynamic plugins; copy embedded dynamic plugins to root folder; fix permissions
COPY docker/install-dynamic-plugins.py docker/install-dynamic-plugins.sh ./
RUN chmod -R a+r ./dynamic-plugins/ ./install-dynamic-plugins.py; \
  chmod -R a+rx ./install-dynamic-plugins.sh

# The existence of the index.html.tmpl tells Backstage to take that file and load it into memory, inject the needed appConfig (instead of writing
# it into a random *.chunk.js file, and then serve that file from memory so that we can set the readOnlyRootFilesystem: true option for
# the container.
RUN ln -s /opt/app-root/src/packages/app/dist/index.html /opt/app-root/src/packages/app/dist/index.html.tmpl

# Fix for https://issues.redhat.com/browse/RHIDP-728
<<<<<<< HEAD
RUN mkdir /opt/app-root/src/.npm; chown -R 1001:1001 /opt/app-root/src/.npm;
=======
RUN mkdir -p /opt/app-root/src/.npm; chown -R 1001:1001 /opt/app-root/src/.npm
>>>>>>> 67480585

# The fix-permissions script is important when operating in environments that dynamically use a random UID at runtime, such as OpenShift.
# The upstream backstage image does not account for this and it causes the container to fail at runtime.
# suppress warnings about dereferencing symlinks
RUN fix-permissions ./ 2>&1 | grep -v "chgrp: cannot dereference" || true

# Switch to nodejs user
USER 1001

# Temporary workaround to avoid triggering issue
# https://github.com/backstage/backstage/issues/20644
ENV CHOKIDAR_USEPOLLING='1' CHOKIDAR_INTERVAL='10000'

# To avoid running scripts when using `npm pack` to install dynamic plugins
ENV NPM_CONFIG_ignore-scripts='true'

# gGVM6sYRK0D0ndVX22BOtS7NRcxPej8t is key for dev environment
# Use production key in stable release-1.yy branch; use dev key in main for CI/next builds
ENV SEGMENT_WRITE_KEY=gGVM6sYRK0D0ndVX22BOtS7NRcxPej8t
ENV SEGMENT_TEST_MODE=false

# RHIDP-2217: corporate proxy support (configured using 'global-agent' for 'node-fetch' calls and 'undici' for 'fetch' calls)
# This is to avoid having to define several environment variables for the same purpose,
# i.e, GLOBAL_AGENT_HTTP(S)_PROXY (for 'global-agent') and the conventional HTTP(S)_PROXY (honored by other libraries like Axios).
# By setting GLOBAL_AGENT_ENVIRONMENT_VARIABLE_NAMESPACE to an empty value,
# 'global-agent' will use the same HTTP_PROXY, HTTPS_PROXY and NO_PROXY environment variables.
ENV GLOBAL_AGENT_ENVIRONMENT_VARIABLE_NAMESPACE=''

# RHDHBUGS-106,RHIDP-4646: requests to the loopback interface should bypass the corporate proxy if set.
# Note that NO_PROXY will take effect only if the 'HTTP(S)_PROXY' environment variables are set.
# Users can still override this when running the image.
ENV NO_PROXY='localhost,127.0.0.1'

# The `--no-node-snapshot` node option enables the usage of the backstage scaffolder on nodejs 20
# https://github.com/backstage/backstage/issues/20661

# Copy instrumentation needed for surfacing metrics
COPY --chown=1001:1001 $EXTERNAL_SOURCE_NESTED/packages/backend/src/instrumentation.js ./
# Remove write and execute permissions
RUN chmod a=r ./instrumentation.js

ENV NODE_OPTIONS="--no-node-snapshot"
ENTRYPOINT ["node", "--require", "./instrumentation.js", "packages/backend", "--config", "app-config.yaml", "--config", "app-config.example.yaml", "--config", "app-config.example.production.yaml"]

# append Brew metadata here<|MERGE_RESOLUTION|>--- conflicted
+++ resolved
@@ -180,15 +180,11 @@
 #   export YARN_GLOBAL_FOLDER=/cachi2/output/deps/yarn
 # RUN cat /cachi2/cachi2.env; echo; ls -la /cachi2/output/deps/yarn/*
 
-<<<<<<< HEAD
-RUN echo "=== YARN INSTALL ==="; "$YARN" install --immutable
-=======
 RUN echo "=== YARN INSTALL ==="; FAILED=0; "$YARN" install --immutable || true; \
   for d in /tmp/xfs-*; do if [[ -f ${d}/build.log ]]; then \
     (( FAILED = FAILED + 1 )); echo; echo $d; echo "======"; cat ${d}/build.log; \
   fi; done; \
   if [[ $FAILED -gt 0 ]]; then exit $FAILED; fi
->>>>>>> 67480585
 
 # Stage 3 - Build packages
 FROM deps AS build
@@ -210,18 +206,6 @@
   cat packages/app/src/build-metadata.json; echo
 
 RUN echo "=== YARN BUILD ==="; "$YARN" build --filter=backend
-<<<<<<< HEAD
-=======
-# debug
-# >/tmp/yarn.build.log.txt 2>&1
-# || { for d in /tmp/xfs-*; do if [[ -f ${d}/build.log ]]; then echo; echo $d; echo "======"; cat ${d}/build.log; fi; done }
-
-# >/tmp/yarn.export.dynamic.log.txt 2>&1
-RUN echo "=== EXPORT DYNAMIC PLUGINS (with --no-install) ==="; "$YARN" export-dynamic --filter=./dynamic-plugins/wrappers/*
-# debug
-#  for d in /tmp/xfs-*; do if [[ -f ${d}/build.log ]]; then echo; echo $d; echo "======"; cat ${d}/build.log; fi; done; \
-#  for d in $(find . -name yarn-install.log); do echo; echo "===== EXPORT DYNAMIC PLUGINS: $d =====>"; cat ${d}; echo "<===== EXPORT DYNAMIC PLUGINS: $d ====="; done;
->>>>>>> 67480585
 
 RUN echo "=== EXPORT DYNAMIC PLUGINS (with --no-install) ==="; FAILED=0; "$YARN" export-dynamic --filter=./dynamic-plugins/wrappers/* || true; \
 for d in /tmp/xfs-*; do if [[ -f ${d}/build.log ]]; then \
@@ -270,11 +254,7 @@
 
 # Install production dependencies
 # hadolint ignore=DL3059
-<<<<<<< HEAD
 RUN echo "=== YARN WORKSPACES FOCUS ==="; FAILED=0; "$YARN" workspaces focus --all --production || true; \
-=======
-RUN FAILED=0; "$YARN" workspaces focus --all --production || true; \
->>>>>>> 67480585
   for d in /tmp/xfs-*; do if [[ -f ${d}/build.log ]]; then \
     (( FAILED = FAILED + 1 )); echo; echo $d; echo "======"; cat ${d}/build.log; \
   fi; done; \
@@ -353,11 +333,7 @@
 RUN ln -s /opt/app-root/src/packages/app/dist/index.html /opt/app-root/src/packages/app/dist/index.html.tmpl
 
 # Fix for https://issues.redhat.com/browse/RHIDP-728
-<<<<<<< HEAD
-RUN mkdir /opt/app-root/src/.npm; chown -R 1001:1001 /opt/app-root/src/.npm;
-=======
 RUN mkdir -p /opt/app-root/src/.npm; chown -R 1001:1001 /opt/app-root/src/.npm
->>>>>>> 67480585
 
 # The fix-permissions script is important when operating in environments that dynamically use a random UID at runtime, such as OpenShift.
 # The upstream backstage image does not account for this and it causes the container to fail at runtime.
