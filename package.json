{
  "name": "root",
  "version": "1.2.5",
  "private": true,
  "engines": {
    "node": "18 || 20"
  },
  "scripts": {
    "prepare": "husky install",
    "postinstall": "patch-package",
    "ci": "turbo run lint build test",
    "start": "turbo run start --parallel",
    "start-backend": "turbo run start --filter=backend",
    "build": "turbo run build",
    "tsc": "tsc",
    "export-dynamic": "turbo run export-dynamic --concurrency 1",
    "copy-dynamic-plugins": "yarn --cwd dynamic-plugins/_utils run copy-dynamic-plugins",
    "clean": "turbo run clean",
    "test": "turbo run test",
    "fix": "backstage-cli repo fix",
    "lint": "turbo run lint",
    "lint-staged": "lint-staged",
    "prettier:check": "prettier --ignore-unknown --check .",
    "prettier:fix": "prettier --ignore-unknown --write .",
    "new": "backstage-cli new --scope internal",
    "git:tag": "cross-var git tag -a v$npm_package_version -m \"Release v$npm_package_version\"",
    "versions:bump": "backstage-cli versions:bump --pattern @{backstage,roadiehq,immobiliarelabs,janus-idp,pagerduty}/*",
    "versions:metadata": "node ./scripts/update-metadata.mjs",
    "versions:all": "node ./scripts/update-backstage.mjs"
  },
  "workspaces": {
    "packages": [
      "packages/*",
      "plugins/*",
      "dynamic-plugins/_utils",
      "dynamic-plugins/imports",
      "dynamic-plugins/wrappers/*"
    ]
  },
  "dependencies": {
    "body-parser": "^1.20.3",
    "node-gyp": "9.4.1",
    "patch-package": "8.0.0",
    "postinstall-postinstall": "2.1.0"
  },
  "devDependencies": {
    "@backstage/cli": "0.26.4",
    "@smithy/util-utf8": "2.3.0",
    "@spotify/prettier-config": "15.0.0",
    "cross-var": "1.1.0",
    "husky": "8.0.3",
    "ip": "1.1.9",
    "lint-staged": "15.2.5",
    "prettier": "3.2.5",
    "sanitize-html": "2.13.0",
    "turbo": "1.13.3",
    "typescript": "5.4.5",
    "undici": "5.28.4"
  },
  "resolutions": {
<<<<<<< HEAD
    "@types/react": "18.3.7",
    "@types/react-dom": "18.3.0",
    "@backstage/cli/**/ws": "8.17.1"
=======
    "@types/react": "18.2.48",
    "@types/react-dom": "18.2.18",
    "body-parser": "^1.20.3",
    "dset": "^3.1.4"
>>>>>>> 0c622816
  },
  "jest": {
    "testTimeout": 20000
  },
  "prettier": "@spotify/prettier-config",
  "lint-staged": {
    "*": "turbo run prettier:fix --",
    "*.{jsx,ts,tsx,mjs,cjs}": "turbo run lint --concurrency=1 -- --fix",
    "!(.eslintrc).js": "turbo run lint --concurrency=1 -- --fix"
  },
  "packageManager": "yarn@1.22.21"
}<|MERGE_RESOLUTION|>--- conflicted
+++ resolved
@@ -58,16 +58,9 @@
     "undici": "5.28.4"
   },
   "resolutions": {
-<<<<<<< HEAD
     "@types/react": "18.3.7",
     "@types/react-dom": "18.3.0",
     "@backstage/cli/**/ws": "8.17.1"
-=======
-    "@types/react": "18.2.48",
-    "@types/react-dom": "18.2.18",
-    "body-parser": "^1.20.3",
-    "dset": "^3.1.4"
->>>>>>> 0c622816
   },
   "jest": {
     "testTimeout": 20000
