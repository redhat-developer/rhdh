apiVersion: backstage.io/v1alpha1
kind: Component
metadata:
  name: backstage-showcase
  title: Backstage Showcase
  description: |
    This is the Janus Community Showcase of Backstage.io
  links:
    - title: Janus Website
      url: https://janus-idp.io
    - title: Janus Showcase
      url: https://showcase.janus-idp.io/
    - title: Blog
      url: https://janus-idp.io/blog
    - title: Slack
      url: https://join.slack.com/t/janus-idp/shared_invite/zt-1pxtehxom-fCFtF9rRe3vFqUiFFeAkmg
  annotations:
<<<<<<< HEAD
    argocd/app-name: 'janus-idp-smaug'
    backstage.io/kubernetes-id: 'janus-idp'
=======
    argocd/app-name: "janus-idp"
    backstage.io/kubernetes-id: "janus-idp"
>>>>>>> a430c22c
    github.com/project-slug: janus-idp/backstage-showcase
    quay.io/repository-slug: janus-idp/backstage-showcase
    backstage.io/techdocs-ref: url:https://github.com/janus-idp/backstage-showcase
    backstage.io/kubernetes-namespace: janus-idp-prod
    sonarqube.org/project-key: janus-idp_backstage-showcase
spec:
  type: website
  system: janus-idp
  owner: janus-authors
  lifecycle: production
  dependsOn:
    - resource:pgdb
    - resource:argocd
    - resource:obc
    - resource:keycloak
    - resource:github<|MERGE_RESOLUTION|>--- conflicted
+++ resolved
@@ -15,13 +15,8 @@
     - title: Slack
       url: https://join.slack.com/t/janus-idp/shared_invite/zt-1pxtehxom-fCFtF9rRe3vFqUiFFeAkmg
   annotations:
-<<<<<<< HEAD
-    argocd/app-name: 'janus-idp-smaug'
+    argocd/app-name: 'janus-idp'
     backstage.io/kubernetes-id: 'janus-idp'
-=======
-    argocd/app-name: "janus-idp"
-    backstage.io/kubernetes-id: "janus-idp"
->>>>>>> a430c22c
     github.com/project-slug: janus-idp/backstage-showcase
     quay.io/repository-slug: janus-idp/backstage-showcase
     backstage.io/techdocs-ref: url:https://github.com/janus-idp/backstage-showcase
