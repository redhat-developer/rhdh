# Copyright Red Hat, Inc.
#
# Licensed under the Apache License, Version 2.0 (the "License");
# you may not use this file except in compliance with the License.
# You may obtain a copy of the License at
#
#      http://www.apache.org/licenses/LICENSE-2.0
#
# Unless required by applicable law or agreed to in writing, software
# distributed under the License is distributed on an "AS IS" BASIS,
# WITHOUT WARRANTIES OR CONDITIONS OF ANY KIND, either express or implied.
# See the License for the specific language governing permissions and
# limitations under the License.

name: PR Build Image (Hermetic)

on:
<<<<<<< HEAD
  pull_request:
    paths-ignore:
      - 'docs/**'
=======
  pull_request_target:
>>>>>>> 4a388626

concurrency:
  group: ${{ github.workflow }}-${{ github.event.number || github.event.pull_request.head.ref }}
  cancel-in-progress: true

env:
  REGISTRY: quay.io
  IMAGE_NAME: rhdh-community/rhdh

jobs:
  build-image:
    name: Build Image
    runs-on: ubuntu-latest

    steps:
      - name: Checkout
        uses: actions/checkout@v4
        with:
          fetch-depth: 0

      - name: Check Image and Relevant Changes
        id: check-image
        uses: ./.github/actions/check-image-and-changes
      
      - name: Store isSkipped status
        run: |
          mkdir -p ./rhdh-skip-artifacts
          echo "${{ steps.check-image.outputs.is_skipped }}" > ./rhdh-skip-artifacts/isSkipped.txt

      - name: Upload isSkipped status
        uses: actions/upload-artifact@v4
        with:
          name: pr-${{ github.event.number }}-${{ env.SHORT_SHA }}-isSkipped
          path: ./rhdh-skip-artifacts/isSkipped.txt
          retention-days: 1
          if-no-files-found: error
      - name: Debug outputs
        run: |
              echo "Image exists: ${{ steps.check-image.outputs.image_exists }}"
              echo "Relevant changes: ${{ steps.check-image.outputs.relevant_changes }}"
              echo "SHORT_SHA: ${{ env.SHORT_SHA }}"
              echo "PR Number: ${{ github.event.number }}"
              echo "Base Tag: pr-${{ github.event.number }}"
              echo "Commit Tag: pr-${{ github.event.number }}-${{ env.SHORT_SHA }}"

      - name: Get the latest commits from base branch
        if: ${{ steps.check-image.outputs.is_skipped != 'true' }}
        run: |
          git remote add base-origin https://github.com/${{ github.repository }} || true
          git config user.name "${{ github.event.pull_request.user.login }}"
          git config user.email "${{ github.event.pull_request.user.email }}"
          echo "Updating PR with latest commits from ${{ github.event.pull_request.base.ref }} ..."
          git fetch base-origin ${{ github.event.pull_request.base.ref }}
          git merge --no-edit base-origin/${{ github.event.pull_request.base.ref }}
      - name: Build Image (Hermetic)
        if: ${{ steps.check-image.outputs.is_skipped != 'true' }}
        uses: ./.github/actions/docker-build
        with:
          registry: ${{ env.REGISTRY }}
          imageName: ${{ env.IMAGE_NAME }}
          imageTags: |
            pr-${{ github.event.number }}
            pr-${{ github.event.number }}-${{ env.SHORT_SHA }}
          enableHermeticBuild: true
          imageLabels: quay.expires-after=14d
          push: false
          platform: linux/amd64
          dockerfilePath: .rhdh/docker/Dockerfile<|MERGE_RESOLUTION|>--- conflicted
+++ resolved
@@ -15,14 +15,7 @@
 name: PR Build Image (Hermetic)
 
 on:
-<<<<<<< HEAD
   pull_request:
-    paths-ignore:
-      - 'docs/**'
-=======
-  pull_request_target:
->>>>>>> 4a388626
-
 concurrency:
   group: ${{ github.workflow }}-${{ github.event.number || github.event.pull_request.head.ref }}
   cancel-in-progress: true
