--- conflicted
+++ resolved
@@ -86,11 +86,7 @@
         with:
           token: ${{ secrets.RHDH_BOT_TOKEN }}
           commit-message: "chore: update rpms.lock.yaml"
-<<<<<<< HEAD
-          title: "chore: update RPM lockfile (${{ steps.target-branch.outputs.name }})"
-=======
-          title: "chore: update RPM lockfile [skip-build]"
->>>>>>> 05266802
+          title: "chore: update RPM lockfile (${{ steps.target-branch.outputs.name }}) [skip-build]"
           body: |
             ## Description
             
