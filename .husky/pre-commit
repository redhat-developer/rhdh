#!/usr/bin/env sh
. "$(dirname -- "$0")/_/husky.sh"

<<<<<<< HEAD
npm run versions:metadata
=======
>>>>>>> 66103a2a
npm run lint-staged<|MERGE_RESOLUTION|>--- conflicted
+++ resolved
@@ -1,8 +1,4 @@
 #!/usr/bin/env sh
 . "$(dirname -- "$0")/_/husky.sh"
 
-<<<<<<< HEAD
-npm run versions:metadata
-=======
->>>>>>> 66103a2a
 npm run lint-staged