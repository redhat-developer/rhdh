# Getting Started running Backstage Showcase

There are several different methods for running the Backstage Showcase app today. We currently have support for running the application locally, using a helm chart to deploy to a cluster, and manifests for deployment using ArgoCD.

## Running Locally

The easiest and fastest method for getting started: Backstage Showcase app, running it locally only requires a few simple steps.

1. Create an app-config.local.yaml file that will be used for storing the environment variables that the showcase app needs

2. Copy the below into the app-config.local.yaml file

   ***

   **NOTE**

   We currently utilize several plugins that require environment variables to be setup prior to running the showcase app

   All of these variables can be changed to "temp" if you only need the app up to test new functionality

   Otherwise to test a specific plugin or the entire app, one will need to setup and get each of these variables

   ***

   ```yaml
   # This is a GitHub App. You can find out how to generate this file, and more information
   # about setting up the GitHub integration here: <https://backstage.io/docs/integrations/github/github-apps>

   enabled:
     kubernetes: ${K8S_ENABLED}
     techdocs: ${TECHDOCS_ENABLED}
     argocd: ${ARGOCD_ENABLED}
     sonarqube: ${SONARQUBE_ENABLED}
     keycloak: ${KEYCLOAK_ENABLED}
     ocm: ${OCM_ENABLED}
     github: ${GITHUB_ENABLED}
     githubOrg: ${GITHUB_ORG_ENABLED}
<<<<<<< HEAD
     gitlab: ${GITLAB_ENABLED}
     azureDevOps: ${AZURE_ENABLED}
=======
     jenkins: ${JENKINS_ENABLED}
>>>>>>> 639e4f82

   proxy:
     '/sonarqube':
       target: ${SONARQUBE_URL}/api
       allowedMethods: ['GET']
       auth: ${SONARQUBE_TOKEN}

     '/jenkins/api':
       target: ${JENKINS_URL}
       headers:
         Authorization: ${JENKINS_TOKEN}

   sonarqube:
     baseUrl: ${SONARQUBE_URL}
     apiKey: ${SONARQUBE_TOKEN}

   integrations:
     github:
       - host: github.com
         # This is a GitHub App. You can find out how to generate this file, and more information
         # about setting up the GitHub integration here: <https://backstage.io/docs/integrations/github/github-apps>
         apps:
           - $include: github-app-backstage-showcase-credentials.local.yaml
     gitlab:
       - host: gitlab.com
         token: ${GITLAB_TOKEN}

     azure:
       - host: dev.azure.com
         token: ${AZURE_TOKEN}

   azureDevOps:
     host: dev.azure.com
     token: ${AZURE_TOKEN}
     organization: ${AZURE_ORG}

   techdocs:
     builder: ${TECHDOCS_BUILDER_TYPE}
     generator:
       runIn: ${TECHDOCS_GENERATOR_TYPE}
     publisher:
       type: ${TECHDOCS_PUBLISHER_TYPE}
       awsS3:
         bucketName: ${BUCKET_NAME}
         region: ${BUCKET_REGION_VAULT}
         endpoint: ${BUCKET_URL}
         s3ForcePathStyle: true
         credentials:
           accessKeyId: ${AWS_ACCESS_KEY_ID}
           secretAccessKey: ${AWS_SECRET_ACCESS_KEY}

   auth:
     environment: development
     providers:
       github:
         - host: github.com
           apps:
             - $include: github-app-backstage-showcase-credentials.local.yaml

     auth:
       environment: development
       providers:
         github:
           development:
             clientId: ${AUTH_GITHUB_CLIENT_ID}
             clientSecret: ${AUTH_GITHUB_CLIENT_SECRET}

     catalog:
       providers:
         keycloakOrg:
           default:
             baseUrl: ${KEYCLOAK_BASE_URL}
             loginRealm: ${KEYCLOAK_LOGIN_REALM}
             realm: ${KEYCLOAK_REALM}
             clientId: ${KEYCLOAK_CLIENT_ID}
             clientSecret: ${KEYCLOAK_CLIENT_SECRET}

         ocm:
           hub:
             name: ${OCM_HUB_NAME}
             url: ${OCM_HUB_URL}
             serviceAccountToken: ${moc_infra_token}
             owner: # Existing catalog entity (User or Group) as the owner of the discovered clusters

         githubOrg:
           default:
             id: production
             orgUrl: ${GITHUB_ORG_URL}

     kubernetes:
       serviceLocatorMethod:
         type: 'multiTenant'
       clusterLocatorMethods:
         - type: 'config'
           clusters:
             - name: ${K8S_CLUSTER_NAME}
               url: ${K8S_CLUSTER_URL}
               authProvider: 'serviceAccount'
               skipTLSVerify: true
               serviceAccountToken: ${K8S_CLUSTER_TOKEN}

     argocd:
       username: ${ARGOCD_USERNAME}
       password: ${ARGOCD_PASSWORD}
       appLocatorMethods:
         - type: 'config'
           instances:
             - name: argoInstance1
               url: ${ARGOCD_INSTANCE1_URL}
               token: ${ARGOCD_AUTH_TOKEN}
             - name: argoInstance2
               url: ${ARGOCD_INSTANCE2_URL}
               token: ${ARGOCD_AUTH_TOKEN2}

     jenkins:
       baseUrl: ${JENKINS_URL}
       username: ${JENKINS_USERNAME}
       apiKey: ${JENKINS_TOKEN}
   ```

   - Enable plugins (All plugins have a default of `false`)

<<<<<<< HEAD
     - `${K8S_ENABLED}`: Set to `true` to enable the Kubernetes backend plugin.
     - `${TECHDOCS_ENABLED}` Set to `true` to enable the Techdocs backend plugin.
     - `${ARGOCD_ENABLED}` Set to `true` to enable the ArgoCD backend plugin.
     - `${SONARQUBE_ENABLED}` Set to `true` to enable the SonarQube backend plugin.
     - `${KEYCLOAK_ENABLED}` Set to `true` to enable the Keycloak backend plugin.
     - `${OCM_ENABLED}` Set to `true` to enable the OCM backend plugin.
     - `${GITHUB_ENABLED}` Set to `true` to enable the GitHub Entity backend plugin.
     - `${GITHUB_ORG_ENABLED}` Set to `true` to enable the GitHub Org Entity backend plugin.
     - `${GITLAB_ENABLED}` Set to `true` to enable the GitLab Entity backend plugin.
     - `${AZURE_ENABLED}` Set to `true` to enable the Azure DevOps Entity backend plugin.
=======
     - `${K8S_ENABLED}` Set to `true` to enable the Kubernetes backend plugin. Default is `false`
     - `${TECHDOCS_ENABLED}` Set to `true` to enable the Techdocs backend plugin. Default is `false`
     - `${ARGOCD_ENABLED}` Set to `true` to enable the ArgoCD backend plugin. Default is `false`
     - `${SONARQUBE_ENABLED}` Set to `true` to enable the SonarQube backend plugin. Default is `false`
     - `${KEYCLOAK_ENABLED}` Set to `true` to enable the Keycloak backend plugin. Default is `false`
     - `${OCM_ENABLED}` Set to `true` to enable the OCM backend plugin. Default is `false`
     - `${GITHUB_ENABLED}` Set to `true` to enable the GitHub Entity backend plugin. Default is `false`
     - `${GITHUB_ORG_ENABLED}` Set to `true` to enable the GitHub Org Entity backend plugin. Default is `false`
     - `${GITLAB_ENABLED}` Set to `true` to enable the GitLab Entity backend plugin. Default is `false`
     - `${JENKINS_ENABLED}` Set to `true` to enable the Jenkins Entity backend plugin. Default is `false`
>>>>>>> 639e4f82

   - Setup the GitHub plugins (GitHub Issues and GitHub Pull Request)

     - This [URL](https://backstage.io/docs/integrations/github/github-apps) can be used to quickly create a GitHub app, you can name the yaml file `github-app-backstage-showcase-credentials.local.yaml`
     - `${GITHUB_APP_CLIENT_ID}`: client id
     - `${GITHUB_APP_CLIENT_SECRET}`: client secret

   - Setup the GitLab plugin

     - This [URL](https://docs.gitlab.com/ee/user/profile/personal_access_tokens.html) can be used to quickly create a GitLab personal access token
     - `${GITLAB_TOKEN}`: personal access token

   - Setup the Azure DevOps plugin

     - This [URL](https://learn.microsoft.com/en-us/azure/devops/organizations/accounts/use-personal-access-tokens-to-authenticate?view=azure-devops&tabs=Windows) can be used to quickly create a GitLab personal access token
     - `${AZURE_TOKEN}`: personal access token
     - `${AZURE_ORG}`: Azure DevOps Services (cloud) Organization name or the Azure DevOps Server

   - Setup the ArgoCD instances(s)

     - If using a shared username and password across the instances, you can define them in the username and password variables and arbitrarily assign the urls and tokens
     - If using tokens for each individual instance, you can assign arbitrary variables to the tokens
     - `${ARGOCD_USERNAME}` Username for the instance(s)
     - `${ARGOCD_PASSWORD}` Password for the instance(s)
     - `${ARGOCD_INSTANCE1_URL}`: URL to the instance
     - `${ARGOCD_AUTH_TOKEN}`: token to the instance
     - `${ARGOCD_INSTANCE2_URL}`: URL to the instance
     - `${ARGOCD_AUTH_TOKEN2}`: token to the instance

   - Setup the Keycloak instance(s)

     - `${KEYCLOAK_BASE_URL}`: base URL of the Keycloak instance
     - `${KEYCLOAK_LOGIN_REALM}`: login realm
     - `${KEYCLOAK_REALM}`: realm
     - `${KEYCLOAK_CLIENT_ID}`: client id
     - `${KEYCLOAK_CLIENT_SECRET}`: client secret

   - Setup the kubernetes cluster plugin

     - `${K8S_CLUSTER_NAME}`: cluster name
     - `${K8S_CLUSTER_URL}`: cluster url
     - `${K8S_CLUSTER_TOKEN}`: cluster token

   - Setup the Open Cluster Management plugin

     - `${OCM_HUB_NAME}`: hub cluster name
     - `${OCM_HUB_URL}`: hub cluster url
     - `${moc_infra_token}`: hub token

   - Setup the SonarQube instance

     - `${SONARQUBE_URL}` the url at which sonarqube can be found. Mandatory if plugin is enabled
     - `${SONARQUBE_TOKEN}` a sonarqube [token](https://docs.sonarqube.org/9.8/user-guide/user-account/generating-and-using-tokens/) with enough permission to read all the SonaQube projects. Mandatory if plugin is enabled

<<<<<<< HEAD
   - Setup the Techdocs plugin with an external S3 bucket storage
=======
   - Setup Techdocs with an external S3 bucket storage

>>>>>>> 639e4f82
     - `${TECHDOCS_BUILDER_TYPE}` Set to 'local' for simple setup, or 'external' to use a pipeline
     - `${TECHDOCS_GENERATOR_TYPE}` Set to 'local' for most of the use cases. You can use also 'docker'
     - `${TECHDOCS_PUBLISHER_TYPE}` Set to 'local' for simple setup, or 'awsS3' to use a S3 storage. 'googleGcs' is not supported at the moment.
     - `${BUCKET_NAME}` the bucket name
     - `${BUCKET_REGION_VAULT}` the bucket region
     - `${BUCKET_URL}` the bucket url
     - `${AWS_ACCESS_KEY_ID}` the AWS credentials Key Id
     - `${AWS_SECRET_ACCESS_KEY}` the AWS credentials Access Key

   - Setup a Jenkins instance and then pass the following environment variables to backstage:
     - `${JENKINS_URL}` with the URL where your Jenkins instance can be accessed
     - `${JENKINS_USERNAME}` with the name of the user to be accessed through the API
     - `${JENKINS_TOKEN}` with the API token to be used for the given user

3. Run `yarn install` to install the dependencies

4. Start the application using `yarn start`

5. Navigate to <http://localhost:3000>

## Running with Helm

COMING SOON

## Deploying with ArgoCD

COMING SOON<|MERGE_RESOLUTION|>--- conflicted
+++ resolved
@@ -35,12 +35,9 @@
      ocm: ${OCM_ENABLED}
      github: ${GITHUB_ENABLED}
      githubOrg: ${GITHUB_ORG_ENABLED}
-<<<<<<< HEAD
      gitlab: ${GITLAB_ENABLED}
      azureDevOps: ${AZURE_ENABLED}
-=======
      jenkins: ${JENKINS_ENABLED}
->>>>>>> 639e4f82
 
    proxy:
      '/sonarqube':
@@ -163,7 +160,6 @@
 
    - Enable plugins (All plugins have a default of `false`)
 
-<<<<<<< HEAD
      - `${K8S_ENABLED}`: Set to `true` to enable the Kubernetes backend plugin.
      - `${TECHDOCS_ENABLED}` Set to `true` to enable the Techdocs backend plugin.
      - `${ARGOCD_ENABLED}` Set to `true` to enable the ArgoCD backend plugin.
@@ -174,18 +170,7 @@
      - `${GITHUB_ORG_ENABLED}` Set to `true` to enable the GitHub Org Entity backend plugin.
      - `${GITLAB_ENABLED}` Set to `true` to enable the GitLab Entity backend plugin.
      - `${AZURE_ENABLED}` Set to `true` to enable the Azure DevOps Entity backend plugin.
-=======
-     - `${K8S_ENABLED}` Set to `true` to enable the Kubernetes backend plugin. Default is `false`
-     - `${TECHDOCS_ENABLED}` Set to `true` to enable the Techdocs backend plugin. Default is `false`
-     - `${ARGOCD_ENABLED}` Set to `true` to enable the ArgoCD backend plugin. Default is `false`
-     - `${SONARQUBE_ENABLED}` Set to `true` to enable the SonarQube backend plugin. Default is `false`
-     - `${KEYCLOAK_ENABLED}` Set to `true` to enable the Keycloak backend plugin. Default is `false`
-     - `${OCM_ENABLED}` Set to `true` to enable the OCM backend plugin. Default is `false`
-     - `${GITHUB_ENABLED}` Set to `true` to enable the GitHub Entity backend plugin. Default is `false`
-     - `${GITHUB_ORG_ENABLED}` Set to `true` to enable the GitHub Org Entity backend plugin. Default is `false`
-     - `${GITLAB_ENABLED}` Set to `true` to enable the GitLab Entity backend plugin. Default is `false`
-     - `${JENKINS_ENABLED}` Set to `true` to enable the Jenkins Entity backend plugin. Default is `false`
->>>>>>> 639e4f82
+     - ${JENKINS_ENABLED}`Set to`true` to enable the Jenkins Entity backend plugin.
 
    - Setup the GitHub plugins (GitHub Issues and GitHub Pull Request)
 
@@ -240,12 +225,8 @@
      - `${SONARQUBE_URL}` the url at which sonarqube can be found. Mandatory if plugin is enabled
      - `${SONARQUBE_TOKEN}` a sonarqube [token](https://docs.sonarqube.org/9.8/user-guide/user-account/generating-and-using-tokens/) with enough permission to read all the SonaQube projects. Mandatory if plugin is enabled
 
-<<<<<<< HEAD
    - Setup the Techdocs plugin with an external S3 bucket storage
-=======
-   - Setup Techdocs with an external S3 bucket storage
-
->>>>>>> 639e4f82
+
      - `${TECHDOCS_BUILDER_TYPE}` Set to 'local' for simple setup, or 'external' to use a pipeline
      - `${TECHDOCS_GENERATOR_TYPE}` Set to 'local' for most of the use cases. You can use also 'docker'
      - `${TECHDOCS_PUBLISHER_TYPE}` Set to 'local' for simple setup, or 'awsS3' to use a S3 storage. 'googleGcs' is not supported at the moment.
