#!/bin/bash

# shellcheck source=.ibm/pipelines/reporting.sh
source "${DIR}/reporting.sh"

retrieve_pod_logs() {
  local pod_name=$1; local container=$2; local namespace=$3
  echo "  Retrieving logs for container: $container"
  # Save logs for the current and previous container
  kubectl logs $pod_name -c $container -n $namespace > "pod_logs/${pod_name}_${container}.log" || { echo "  logs for container $container not found"; }
  kubectl logs $pod_name -c $container -n $namespace --previous > "pod_logs/${pod_name}_${container}-previous.log" 2>/dev/null || { echo "  Previous logs for container $container not found"; rm -f "pod_logs/${pod_name}_${container}-previous.log"; }
}

save_all_pod_logs(){
  set +e
  local namespace=$1
  rm -rf pod_logs && mkdir -p pod_logs

  # Get all pod names in the namespace
  pod_names=$(kubectl get pods -n $namespace -o jsonpath='{.items[*].metadata.name}')
  for pod_name in $pod_names; do
    echo "Retrieving logs for pod: $pod_name in namespace $namespace"

    init_containers=$(kubectl get pod $pod_name -n $namespace -o jsonpath='{.spec.initContainers[*].name}')
    # Loop through each init container and retrieve logs
    for init_container in $init_containers; do
      retrieve_pod_logs $pod_name $init_container $namespace
    done

    containers=$(kubectl get pod $pod_name -n $namespace -o jsonpath='{.spec.containers[*].name}')
    for container in $containers; do
      retrieve_pod_logs $pod_name $container $namespace
    done
  done

  mkdir -p "${ARTIFACT_DIR}/${namespace}/pod_logs"
  cp -a pod_logs/* "${ARTIFACT_DIR}/${namespace}/pod_logs" || true
  set -e
}

# Merge the base YAML value file with the differences file for Kubernetes
yq_merge_value_files() {
  local plugin_operation=$1 # Chose whether you want to merge or overwrite the plugins key (the second file will overwrite the first)
  local base_file=$2
  local diff_file=$3
  local step_1_file="/tmp/step-without-plugins.yaml"
  local step_2_file="/tmp/step-only-plugins.yaml"
  local final_file=$4
  if [ "$plugin_operation" = "merge" ]; then
    # Step 1: Merge files, excluding the .global.dynamic.plugins key
    # Values from `diff_file` override those in `base_file`
    yq eval-all '
      select(fileIndex == 0) * select(fileIndex == 1) |
      del(.global.dynamic.plugins)
    ' "${base_file}" "${diff_file}" > "${step_1_file}"
    # Step 2: Merge files, combining the .global.dynamic.plugins key
    # Values from `diff_file` take precedence; plugins are merged and deduplicated by the .package field
    yq eval-all '
      select(fileIndex == 0) *+ select(fileIndex == 1) |
      .global.dynamic.plugins |= (reverse | unique_by(.package) | reverse)
    ' "${base_file}" "${diff_file}" > "${step_2_file}"
    # Step 3: Combine results from the previous steps and remove null values
    # Values from `step_2_file` override those in `step_1_file`
    yq eval-all '
      select(fileIndex == 0) * select(fileIndex == 1) | del(.. | select(. == null))
    ' "${step_2_file}" "${step_1_file}" > "${final_file}"
  elif [ "$plugin_operation" = "overwrite" ]; then
    yq eval-all '
    select(fileIndex == 0) * select(fileIndex == 1)
  ' "${base_file}" "${diff_file}" > "${final_file}"
  else
    echo "Invalid operation with plugins key: $plugin_operation"
    exit 1
  fi
}

# Waits for a Kubernetes/OpenShift deployment to become ready within a specified timeout period
wait_for_deployment() {
    local namespace=$1
    local resource_name=$2
    local timeout_minutes=${3:-5}  # Default timeout: 5 minutes
    local check_interval=${4:-10}  # Default interval: 10 seconds

    # Validate required parameters
    if [[ -z "$namespace" || -z "$resource_name" ]]; then
        echo "Error: Missing required parameters"
        echo "Usage: wait_for_deployment <namespace> <resource-name> [timeout_minutes] [check_interval_seconds]"
        echo "Example: wait_for_deployment my-namespace my-deployment 5 10"
        return 1
    fi

    local max_attempts=$((timeout_minutes * 60 / check_interval))

    echo "Waiting for resource '$resource_name' in namespace '$namespace' (timeout: ${timeout_minutes}m)..."

    for ((i=1; i<=max_attempts; i++)); do
        # Get the first pod name matching the resource name
        local pod_name=$(oc get pods -n "$namespace" | grep "$resource_name" | awk '{print $1}' | head -n 1)

        if [[ -n "$pod_name" ]]; then
            # Check if pod's Ready condition is True
            local is_ready=$(oc get pod "$pod_name" -n "$namespace" -o jsonpath='{.status.conditions[?(@.type=="Ready")].status}')
            # Verify pod is both Ready and Running
            if [[ "$is_ready" == "True" ]] && \
                oc get pod "$pod_name" -n "$namespace" | grep -q "Running"; then
                echo "Pod '$pod_name' is running and ready"
                return 0
            else
                echo "Pod '$pod_name' is not ready (Ready: $is_ready)"
            fi
        else
            echo "No pods found matching '$resource_name' in namespace '$namespace'"
        fi

        echo "Still waiting... (${i}/${max_attempts} checks)"
        sleep "$check_interval"
    done

    # Timeout occurred
    echo "Timeout waiting for resource to be ready. Please check:"
    echo "oc get pods -n $namespace | grep $resource_name"
    return 1
}

wait_for_svc(){
  local svc_name=$1
  local namespace=$2
  local timeout=${3:-300}

  timeout "${timeout}" bash -c "
    echo ${svc_name}
    while ! oc get svc $svc_name -n $namespace &> /dev/null; do
      echo \"Waiting for ${svc_name} service to be created...\"
      sleep 5
    done
    echo \"Service ${svc_name} is created.\"
    " || echo "Error: Timed out waiting for $svc_name service creation."
}

wait_for_endpoint(){
  local endpoint_name=$1
  local namespace=$2
  local timeout=${3:-500}

  timeout "${timeout}" bash -c "
    echo ${endpoint_name}
    while ! kubectl get endpoints $endpoint_name -n $namespace &> /dev/null; do
      echo \"Waiting for ${endpoint_name} endpoint to be created...\"
      sleep 5
    done
    echo \"Endpoint ${endpoint_name} is created.\"
    " || echo "Error: Timed out waiting for $endpoint_name endpoint creation."
}

# Creates an OpenShift Operator subscription
install_subscription(){
  name=$1  # Name of the subscription
  namespace=$2 # Namespace to install the operator
  channel=$3 # Channel to subscribe to
  package=$4 # Package name of the operator
  source_name=$5 # Name of the source catalog
  source_namespace=$6 # Source namespace (typically openshift-marketplace or olm)
  # Apply the subscription manifest
  oc apply -f - << EOD
apiVersion: operators.coreos.com/v1alpha1
kind: Subscription
metadata:
  name: $name
  namespace: $namespace
spec:
  channel: $channel
  installPlanApproval: Automatic
  name: $package
  source: $source_name
  sourceNamespace: $source_namespace
EOD
}

create_secret_dockerconfigjson(){
  namespace=$1
  secret_name=$2
  dockerconfigjson_value=$3
  echo "Creating dockerconfigjson secret $secret_name in namespace $namespace"
  kubectl apply -n "$namespace" -f - << EOD
apiVersion: v1
kind: Secret
metadata:
  name: $secret_name
data:
  .dockerconfigjson: $dockerconfigjson_value
type: kubernetes.io/dockerconfigjson
EOD
}
add_image_pull_secret_to_namespace_default_serviceaccount() {
  namespace=$1
  secret_name=$2
  echo "Adding image pull secret $secret_name to default service account"
  kubectl -n "${namespace}" patch serviceaccount default -p "{\"imagePullSecrets\": [{\"name\": \"${secret_name}\"}]}"
}
setup_image_pull_secret() {
  local namespace=$1
  local secret_name=$2
  local dockerconfigjson_value=$3
  echo "Creating $secret_name secret in $namespace namespace"
  create_secret_dockerconfigjson "$namespace" "$secret_name" "$dockerconfigjson_value"
  add_image_pull_secret_to_namespace_default_serviceaccount "$namespace" "$secret_name"
}

# Monitors the status of an operator in an OpenShift namespace.
# It checks the ClusterServiceVersion (CSV) for a specific operator to verify if its phase matches an expected value.
check_operator_status() {
  local timeout=${1:-300} # Timeout in seconds (default 300)
  local namespace=$2 # Namespace to check
  local operator_name=$3 # Operator name
  local expected_status=${4:-"Succeeded"} # Expected status phase (default Succeeded)

  echo "Checking the status of operator '${operator_name}' in namespace '${namespace}' with a timeout of ${timeout} seconds."
  echo "Expected status: ${expected_status}"

  timeout "${timeout}" bash -c "
    while true; do
      CURRENT_PHASE=\$(oc get csv -n '${namespace}' -o jsonpath='{.items[?(@.spec.displayName==\"${operator_name}\")].status.phase}')
      echo \"Operator '${operator_name}' current phase: \${CURRENT_PHASE}\"
      [[ \"\${CURRENT_PHASE}\" == \"${expected_status}\" ]] && echo \"Operator '${operator_name}' is now in '${expected_status}' phase.\" && break
      sleep 10
    done
  " || echo "Timed out after ${timeout} seconds. Operator '${operator_name}' did not reach '${expected_status}' phase."
}

# Installs the Crunchy Postgres Operator from Openshift Marketplace using predefined parameters
install_crunchy_postgres_ocp_operator(){
  install_subscription postgresql openshift-operators v5 postgresql community-operators openshift-marketplace
  check_operator_status 300 "openshift-operators" "Crunchy Postgres for Kubernetes" "Succeeded"
}

# Installs the Crunchy Postgres Operator from OperatorHub.io
install_crunchy_postgres_k8s_operator(){
  install_subscription postgresql openshift-operators v5 postgresql community-operators openshift-marketplace
  check_operator_status 300 "operators" "Crunchy Postgres for Kubernetes" "Succeeded"
}

uninstall_helmchart() {
  local project=$1
  local release=$2
  if helm list -n "${project}" | grep -q "${release}"; then
    echo "Chart already exists. Removing it before install."
    helm uninstall "${release}" -n "${project}"
  fi
}

configure_namespace() {
  local project=$1
  echo "Deleting and recreating namespace: $project"
  delete_namespace $project

  if ! oc create namespace "${project}"; then
      echo "Error: Failed to create namespace ${project}" >&2
      exit 1
  fi
  if ! oc config set-context --current --namespace="${project}"; then
      echo "Error: Failed to set context for namespace ${project}" >&2
      exit 1
  fi

  echo "Namespace ${project} is ready."
}

delete_namespace() {
  local project=$1
  if oc get namespace "$project" >/dev/null 2>&1; then
    echo "Namespace ${project} exists. Attempting to delete..."

    # Remove blocking finalizers
    # remove_finalizers_from_resources "$project"

    # Attempt to delete the namespace
    oc delete namespace "$project" --grace-period=0 --force || true

    # Check if namespace is still stuck in 'Terminating' and force removal if necessary
    if oc get namespace "$project" -o jsonpath='{.status.phase}' | grep -q 'Terminating'; then
      echo "Namespace ${project} is stuck in Terminating. Forcing deletion..."
      force_delete_namespace "$project"
    fi
  fi
}

configure_external_postgres_db() {
  local project=$1
  oc apply -f "${DIR}/resources/postgres-db/postgres.yaml" --namespace="${NAME_SPACE_POSTGRES_DB}"
  sleep 5
  oc get secret postgress-external-db-cluster-cert -n "${NAME_SPACE_POSTGRES_DB}" -o jsonpath='{.data.ca\.crt}' | base64 --decode > postgres-ca
  oc get secret postgress-external-db-cluster-cert -n "${NAME_SPACE_POSTGRES_DB}" -o jsonpath='{.data.tls\.crt}' | base64 --decode > postgres-tls-crt
  oc get secret postgress-external-db-cluster-cert -n "${NAME_SPACE_POSTGRES_DB}" -o jsonpath='{.data.tls\.key}' | base64 --decode > postgres-tsl-key

  oc create secret generic postgress-external-db-cluster-cert \
  --from-file=ca.crt=postgres-ca \
  --from-file=tls.crt=postgres-tls-crt \
  --from-file=tls.key=postgres-tsl-key \
  --dry-run=client -o yaml | oc apply -f - --namespace="${project}"

  POSTGRES_PASSWORD=$(oc get secret/postgress-external-db-pguser-janus-idp -n "${NAME_SPACE_POSTGRES_DB}" -o jsonpath={.data.password})
  sed_inplace "s|POSTGRES_PASSWORD:.*|POSTGRES_PASSWORD: ${POSTGRES_PASSWORD}|g" "${DIR}/resources/postgres-db/postgres-cred.yaml"
  POSTGRES_HOST=$(echo -n "postgress-external-db-primary.$NAME_SPACE_POSTGRES_DB.svc.cluster.local" | base64 | tr -d '\n')
  sed_inplace "s|POSTGRES_HOST:.*|POSTGRES_HOST: ${POSTGRES_HOST}|g" "${DIR}/resources/postgres-db/postgres-cred.yaml"
  oc apply -f "${DIR}/resources/postgres-db/postgres-cred.yaml"  --namespace="${project}"
}

apply_yaml_files() {
  local dir=$1
  local project=$2
  local rhdh_base_url=$3
  echo "Applying YAML files to namespace ${project}"

  oc config set-context --current --namespace="${project}"

  local files=(
      "$dir/resources/service_account/service-account-rhdh.yaml"
      "$dir/resources/cluster_role_binding/cluster-role-binding-k8s.yaml"
      "$dir/resources/cluster_role/cluster-role-k8s.yaml"
      "$dir/resources/cluster_role/cluster-role-ocm.yaml"
    )

    for file in "${files[@]}"; do
      sed_inplace "s/namespace:.*/namespace: ${project}/g" "$file"
    done

    DH_TARGET_URL=$(echo -n "test-backstage-customization-provider-${project}.${K8S_CLUSTER_ROUTER_BASE}" | base64 -w 0)
    RHDH_BASE_URL=$(echo -n "$rhdh_base_url" | base64 | tr -d '\n')
    RHDH_BASE_URL_HTTP=$(echo -n "${rhdh_base_url/https/http}" | base64 | tr -d '\n')
    export DH_TARGET_URL RHDH_BASE_URL RHDH_BASE_URL_HTTP

    oc apply -f "$dir/resources/service_account/service-account-rhdh.yaml" --namespace="${project}"
    oc apply -f "$dir/auth/service-account-rhdh-secret.yaml" --namespace="${project}"

    oc apply -f "$dir/resources/cluster_role/cluster-role-k8s.yaml" --namespace="${project}"
    oc apply -f "$dir/resources/cluster_role_binding/cluster-role-binding-k8s.yaml" --namespace="${project}"
    oc apply -f "$dir/resources/cluster_role/cluster-role-ocm.yaml" --namespace="${project}"
    oc apply -f "$dir/resources/cluster_role_binding/cluster-role-binding-ocm.yaml" --namespace="${project}"

    OCM_CLUSTER_TOKEN=$(oc get secret rhdh-k8s-plugin-secret -n "${project}" -o=jsonpath='{.data.token}')
    export OCM_CLUSTER_TOKEN
    envsubst < "${DIR}/auth/secrets-rhdh-secrets.yaml" | oc apply --namespace="${project}" -f -

    # Select the configuration file based on the namespace or job
    config_file=$(select_config_map_file)
    # Apply the ConfigMap with the correct file
    create_app_config_map "$config_file" "$project"

    oc create configmap dynamic-plugins-config \
      --from-file="dynamic-plugins-config.yaml"="$dir/resources/config_map/dynamic-plugins-config.yaml" \
      --namespace="${project}" \
      --dry-run=client -o yaml | oc apply -f -

    if [[ "$JOB_NAME" == *operator* ]] && [[ "${project}" == *rbac* ]]; then
      oc create configmap rbac-policy \
        --from-file="rbac-policy.csv"="$dir/resources/config_map/rbac-policy.csv" \
        --from-file="conditional-policies.yaml"="/tmp/conditional-policies.yaml" \
        --namespace="$project" \
        --dry-run=client -o yaml | oc apply -f -
    else
      oc create configmap rbac-policy \
        --from-file="rbac-policy.csv"="$dir/resources/config_map/rbac-policy.csv" \
        --namespace="$project" \
        --dry-run=client -o yaml | oc apply -f -
    fi

    # configuration for testing global floating action button.
    oc create configmap dynamic-global-floating-action-button-config \
      --from-file="dynamic-global-floating-action-button-config.yaml"="$dir/resources/config_map/dynamic-global-floating-action-button-config.yaml" \
      --namespace="${project}" \
      --dry-run=client -o yaml | oc apply -f -

    # configuration for testing global header and header mount points.
    oc create configmap dynamic-global-header-config \
      --from-file="dynamic-global-header-config.yaml"="$dir/resources/config_map/dynamic-global-header-config.yaml" \
      --namespace="${project}" \
      --dry-run=client -o yaml | oc apply -f -

    # Create Pipeline run for tekton test case.
    # oc apply -f "$dir/resources/pipeline-run/hello-world-pipeline.yaml"
    # oc apply -f "$dir/resources/pipeline-run/hello-world-pipeline-run.yaml"

    # Create Deployment and Pipeline for Topology test.
<<<<<<< HEAD
    # oc apply -f "$dir/resources/topology_test/topology-test.yaml"
    if [[ -z "${IS_OPENSHIFT}" || "$(to_lowercase "${IS_OPENSHIFT}")" == "false" ]]; then
=======
    oc apply -f "$dir/resources/topology_test/topology-test.yaml"
    if [[ -z "${IS_OPENSHIFT}" || "${IS_OPENSHIFT}" == "false" ]]; then
>>>>>>> 5f291b77
      kubectl apply -f "$dir/resources/topology_test/topology-test-ingress.yaml"
    else
      oc apply -f "$dir/resources/topology_test/topology-test-route.yaml"
    fi

    # Create secret for sealight job to pull image from private quay repository.
    if [[ "$JOB_NAME" == *"sealight"* ]]; then kubectl create secret docker-registry quay-secret --docker-server=quay.io --docker-username=$RHDH_SEALIGHTS_BOT_USER --docker-password=$RHDH_SEALIGHTS_BOT_TOKEN --namespace="${project}"; fi
}

deploy_test_backstage_customization_provider() {
  local project=$1
  echo "Deploying test-backstage-customization-provider in namespace ${project}"

  # Check if the buildconfig already exists
  if ! oc get buildconfig test-backstage-customization-provider -n "${project}" >/dev/null 2>&1; then
    echo "Creating new app for test-backstage-customization-provider"
    oc new-app -S openshift/nodejs:18-minimal-ubi8
    oc new-app https://github.com/janus-qe/test-backstage-customization-provider --image-stream="openshift/nodejs:18-ubi8" --namespace="${project}"
  else
    echo "BuildConfig for test-backstage-customization-provider already exists in ${project}. Skipping new-app creation."
  fi

  echo "Exposing service for test-backstage-customization-provider"
  oc expose svc/test-backstage-customization-provider --namespace="${project}"
}

deploy_redis_cache() {
  local namespace=$1
  envsubst < "$DIR/resources/redis-cache/redis-secret.yaml" | oc apply --namespace="${namespace}" -f -
  oc apply -f "$DIR/resources/redis-cache/redis-deployment.yaml" --namespace="${namespace}"
}

create_app_config_map() {
  local config_file=$1
  local project=$2

  oc create configmap app-config-rhdh \
    --from-file="app-config-rhdh.yaml"="$config_file" \
    --namespace="$project" \
    --dry-run=client -o yaml | oc apply -f -
}

select_config_map_file() {
  if [[ "${project}" == *rbac* ]]; then
    echo "$dir/resources/config_map/app-config-rhdh-rbac.yaml"
  else
    echo "$dir/resources/config_map/app-config-rhdh.yaml"
  fi
}

create_dynamic_plugins_config() {
  local base_file=$1
  local final_file=$2
  echo "kind: ConfigMap
apiVersion: v1
metadata:
  name: dynamic-plugins
data:
  dynamic-plugins.yaml: |" > ${final_file}
  yq '.global.dynamic' ${base_file} | sed -e 's/^/    /' >> ${final_file}
}

create_conditional_policies_operator() {
  local destination_file=$1
  yq '.upstream.backstage.initContainers[0].command[2]' "${DIR}/value_files/values_showcase-rbac.yaml" | head -n -4 | tail -n +2 > $destination_file
  sed -i 's/\\\$/\$/g' $destination_file
}

prepare_operator_app_config() {
  local config_file=$1
  yq e -i '.permission.rbac.conditionalPoliciesFile = "./rbac/conditional-policies.yaml"' ${config_file}
}

run_tests() {
  local release_name=$1
  local project=$2
  cd "${DIR}/../../e2e-tests"
  local e2e_tests_dir
  e2e_tests_dir=$(pwd)

  yarn install --immutable > /tmp/yarn.install.log.txt 2>&1

  INSTALL_STATUS=$?
  if [ $INSTALL_STATUS -ne 0 ]; then
    echo "=== YARN INSTALL FAILED ==="
    cat /tmp/yarn.install.log.txt
    exit $INSTALL_STATUS
  else
    echo "Yarn install completed successfully."
  fi

  if [[ "$JOB_NAME" == *"sealight"* ]]; then node node_modules/sealights-playwright-plugin/importReplaceUtility.js playwright; fi

  yarn playwright install chromium

  Xvfb :99 &
  export DISPLAY=:99

  (
    set -e
    echo "Using PR container image: ${TAG_NAME}"
    yarn "$project"
  ) 2>&1 | tee "/tmp/${LOGFILE}"

  local RESULT=${PIPESTATUS[0]}

  pkill Xvfb

  mkdir -p "${ARTIFACT_DIR}/${project}/test-results"
  mkdir -p "${ARTIFACT_DIR}/${project}/attachments/screenshots"
  cp -a "${e2e_tests_dir}/test-results/"* "${ARTIFACT_DIR}/${project}/test-results" || true
  cp -a "${e2e_tests_dir}/${JUNIT_RESULTS}" "${ARTIFACT_DIR}/${project}/${JUNIT_RESULTS}" || true

  cp -a "${e2e_tests_dir}/screenshots/"* "${ARTIFACT_DIR}/${project}/attachments/screenshots/" || true

  ansi2html <"/tmp/${LOGFILE}" >"/tmp/${LOGFILE}.html"
  cp -a "/tmp/${LOGFILE}.html" "${ARTIFACT_DIR}/${project}" || true
  cp -a "${e2e_tests_dir}/playwright-report/"* "${ARTIFACT_DIR}/${project}" || true

  save_data_router_junit_results "${project}"

  echo "${project} RESULT: ${RESULT}"
  if [ "${RESULT}" -ne 0 ]; then
    save_overall_result 1
    save_status_test_failed $CURRENT_DEPLOYMENT true
  else
    save_status_test_failed $CURRENT_DEPLOYMENT false
  fi
  if [ -f "${e2e_tests_dir}/${JUNIT_RESULTS}" ]; then
    failed_tests=$(grep -oP 'failures="\K[0-9]+' "${e2e_tests_dir}/${JUNIT_RESULTS}" | head -n 1)
    echo "Number of failed tests: ${failed_tests}"
    save_status_number_of_test_failed $CURRENT_DEPLOYMENT "${failed_tests}"
  else
    echo "JUnit results file not found: ${e2e_tests_dir}/${JUNIT_RESULTS}"
    local failed_tests="some"
    echo "Number of failed tests unknown, saving as $failed_tests."
    save_status_number_of_test_failed $CURRENT_DEPLOYMENT "${failed_tests}"
  fi
}

check_backstage_running() {
  local release_name=$1
  local namespace=$2
  local url=$3
  local max_attempts=${4:-30}
  local wait_seconds=${5:-30}

  if [ -z "${url}" ]; then
    echo "Error: URL is not set. Please provide a valid URL."
    return 1
  fi

  echo "Checking if Backstage is up and running at ${url}"

  for ((i = 1; i <= max_attempts; i++)); do
    # Check HTTP status
    local http_status
    http_status=$(curl --insecure -I -s -o /dev/null -w "%{http_code}" "${url}")

    if [ "${http_status}" -eq 200 ]; then
      echo "✅ Backstage is up and running!"
      export BASE_URL="${url}"
      echo "BASE_URL: ${BASE_URL}"
      return 0
    else
      echo "Attempt ${i} of ${max_attempts}: Backstage not yet available (HTTP Status: ${http_status})"
      oc get pods -n "${namespace}"
      sleep "${wait_seconds}"
    fi
  done

  echo "❌ Failed to reach Backstage at ${url} after ${max_attempts} attempts."
  oc get events -n "${namespace}" --sort-by='.lastTimestamp' | tail -10
  mkdir -p "${ARTIFACT_DIR}/${namespace}"
  cp -a "/tmp/${LOGFILE}" "${ARTIFACT_DIR}/${namespace}/" || true
  save_all_pod_logs "${namespace}"
  return 1
}

install_olm() {
  if operator-sdk olm status > /dev/null 2>&1; then
    echo "OLM is already installed."
  else
    echo "OLM is not installed. Installing..."
    operator-sdk olm install
  fi
}

uninstall_olm() {
  if operator-sdk olm status > /dev/null 2>&1; then
    echo "OLM is installed. Uninstalling..."
    operator-sdk olm uninstall
  else
    echo "OLM is not installed. Nothing to uninstall."
  fi
}

# Installs the advanced-cluster-management OCP Operator
install_acm_ocp_operator(){
  oc apply -f "${DIR}/cluster/operators/acm/operator-group.yaml"
  install_subscription advanced-cluster-management open-cluster-management release-2.12 advanced-cluster-management redhat-operators openshift-marketplace
  wait_for_deployment "open-cluster-management" "multiclusterhub-operator"
  wait_for_endpoint "multiclusterhub-operator-webhook" "open-cluster-management"
  oc apply -f "${DIR}/cluster/operators/acm/multiclusterhub.yaml"
  # wait until multiclusterhub is Running.
  timeout 900 bash -c 'while true; do
    CURRENT_PHASE=$(oc get multiclusterhub multiclusterhub -n open-cluster-management -o jsonpath="{.status.phase}")
    echo "MulticlusterHub Current Status: $CURRENT_PHASE"
    [[ "$CURRENT_PHASE" == "Running" ]] && echo "MulticlusterHub is now in Running phase." && break
    sleep 10
  done' || echo "Timed out after 15 minutes"
}

# TODO
# Installs Open Cluster Management K8S Operator (alternative of advanced-cluster-management for K8S clusters)
# TODO: Verify K8s compatibility and enable OCM tests if compatible
install_ocm_k8s_operator(){
  install_subscription my-cluster-manager operators stable cluster-manager operatorhubio-catalog olm
  wait_for_deployment "operators" "cluster-manager"
  wait_for_endpoint "multiclusterhub-operator-work-webhook" "open-cluster-management"
  oc apply -f "${DIR}/cluster/operators/acm/multiclusterhub.yaml"
  # wait until multiclusterhub is Running.
  timeout 600 bash -c 'while true; do
    CURRENT_PHASE=$(oc get multiclusterhub multiclusterhub -n open-cluster-management -o jsonpath="{.status.phase}")
    echo "MulticlusterHub Current Status: $CURRENT_PHASE"
    [[ "$CURRENT_PHASE" == "Running" ]] && echo "MulticlusterHub is now in Running phase." && break
    sleep 10
  done' || echo "Timed out after 10 minutes"
}

# Installs the Red Hat OpenShift Pipelines operator if not already installed
install_pipelines_operator() {
  DISPLAY_NAME="Red Hat OpenShift Pipelines"
  # Check if operator is already installed
  if oc get csv -n "openshift-operators" | grep -q "${DISPLAY_NAME}"; then
    echo "Red Hat OpenShift Pipelines operator is already installed."
  else
    echo "Red Hat OpenShift Pipelines operator is not installed. Installing..."
    # Install the operator and wait for deployment
    install_subscription openshift-pipelines-operator openshift-operators latest openshift-pipelines-operator-rh redhat-operators openshift-marketplace
    wait_for_deployment "openshift-operators" "pipelines"
    wait_for_endpoint "tekton-pipelines-webhook" "openshift-pipelines"
  fi
}

# Installs the Tekton Pipelines if not already installed (alternative of OpenShift Pipelines for Kubernetes clusters)
install_tekton_pipelines() {
  DISPLAY_NAME="tekton-pipelines-webhook"
  if oc get pods -n "tekton-pipelines" | grep -q "${DISPLAY_NAME}"; then
    echo "Tekton Pipelines are already installed."
  else
    echo "Tekton Pipelines is not installed. Installing..."
    kubectl apply -f https://storage.googleapis.com/tekton-releases/pipeline/latest/release.yaml
    wait_for_deployment "tekton-pipelines" "${DISPLAY_NAME}"
    wait_for_endpoint "tekton-pipelines-webhook" "tekton-pipelines"
  fi
}

delete_tekton_pipelines() {
    echo "Checking for Tekton Pipelines installation..."
    # Check if tekton-pipelines namespace exists
    if kubectl get namespace tekton-pipelines &> /dev/null; then
        echo "Found Tekton Pipelines installation. Attempting to delete..."
        # Delete the resources and ignore errors
        kubectl delete -f https://storage.googleapis.com/tekton-releases/pipeline/latest/release.yaml --ignore-not-found=true 2>/dev/null || true
        # Wait for namespace deletion (with timeout)
        echo "Waiting for Tekton Pipelines namespace to be deleted..."
        timeout 30 bash -c '
        while kubectl get namespace tekton-pipelines &> /dev/null; do
            echo "Waiting for tekton-pipelines namespace deletion..."
            sleep 5
        done
        echo "Tekton Pipelines deleted successfully."
        ' || echo "Warning: Timed out waiting for namespace deletion, continuing..."
    else
        echo "Tekton Pipelines is not installed. Nothing to delete."
  fi
}

cluster_setup_ocp_helm() {
  install_pipelines_operator
  install_acm_ocp_operator
  install_crunchy_postgres_ocp_operator
  install_orchestrator_infra_chart
}

cluster_setup_ocp_operator() {
  install_pipelines_operator
  install_acm_ocp_operator
  install_crunchy_postgres_ocp_operator
  install_orchestrator_infra_chart
}

cluster_setup_k8s_operator() {
  install_olm
  install_tekton_pipelines
  # install_ocm_k8s_operator
  # install_crunchy_postgres_k8s_operator # Works with K8s but disabled in values file
}

cluster_setup_k8s_helm() {
  # install_olm
  install_tekton_pipelines
  # install_ocm_k8s_operator
  # install_crunchy_postgres_k8s_operator # Works with K8s but disabled in values file
}

install_orchestrator_infra_chart() {
  ORCH_INFRA_NS="orchestrator-infra"
  configure_namespace ${ORCH_INFRA_NS}

  echo "Deploying orchestrator-infra chart"
  cd "${DIR}"
  helm upgrade -i orch-infra -n "${ORCH_INFRA_NS}" \
    "oci://quay.io/rhdh/orchestrator-infra-chart" --version "${CHART_VERSION}" \
    --wait --timeout=5m \
    --set serverlessLogicOperator.subscription.spec.installPlanApproval=Automatic \
    --set serverlessOperator.subscription.spec.installPlanApproval=Automatic
}

# Helper function to get common helm set parameters
get_image_helm_set_params() {
  local params=""

  # Add image repository
  params+="--set upstream.backstage.image.repository=${QUAY_REPO} "

  # Add image tag
  params+="--set upstream.backstage.image.tag=${TAG_NAME} "

  # Add pull secrets if sealight job
  params+=$(if [[ "$JOB_NAME" == *"sealight"* ]]; then echo "--set upstream.backstage.image.pullSecrets[0]='quay-secret'"; fi)
  echo "${params}"
}

# Helper function to perform helm install/upgrade
perform_helm_install() {
  local release_name=$1
  local namespace=$2
  local value_file=$3
  
  helm upgrade -i "${release_name}" -n "${namespace}" \
    "${HELM_CHART_URL}" --version "${CHART_VERSION}" \
    -f "${DIR}/value_files/${value_file}" \
    --set global.clusterRouterBase="${K8S_CLUSTER_ROUTER_BASE}" \
    $(get_image_helm_set_params)
}

base_deployment() {
  configure_namespace ${NAME_SPACE}

  deploy_redis_cache "${NAME_SPACE}"

  cd "${DIR}"
  local rhdh_base_url="https://${RELEASE_NAME}-developer-hub-${NAME_SPACE}.${K8S_CLUSTER_ROUTER_BASE}"
  apply_yaml_files "${DIR}" "${NAME_SPACE}" "${rhdh_base_url}"
  echo "Deploying image from repository: ${QUAY_REPO}, TAG_NAME: ${TAG_NAME}, in NAME_SPACE: ${NAME_SPACE}"
  perform_helm_install "${RELEASE_NAME}" "${NAME_SPACE}" "${HELM_CHART_VALUE_FILE_NAME}"

  deploy_orchestrator_workflows "${NAME_SPACE}"
}

rbac_deployment() {
  configure_namespace "${NAME_SPACE_POSTGRES_DB}"
  configure_namespace "${NAME_SPACE_RBAC}"
  configure_external_postgres_db "${NAME_SPACE_RBAC}"

  # Initiate rbac instance deployment.
  local rbac_rhdh_base_url="https://${RELEASE_NAME_RBAC}-developer-hub-${NAME_SPACE_RBAC}.${K8S_CLUSTER_ROUTER_BASE}"
  apply_yaml_files "${DIR}" "${NAME_SPACE_RBAC}" "${rbac_rhdh_base_url}"
  echo "Deploying image from repository: ${QUAY_REPO}, TAG_NAME: ${TAG_NAME}, in NAME_SPACE: ${RELEASE_NAME_RBAC}"
  perform_helm_install "${RELEASE_NAME_RBAC}" "${NAME_SPACE_RBAC}" "${HELM_CHART_RBAC_VALUE_FILE_NAME}"
}

initiate_deployments() {
  cd "${DIR}"
  base_deployment
  rbac_deployment
}

# install base RHDH deployment before upgrade
initiate_upgrade_base_deployments() {
  local release_name=$1
  local namespace=$2
  local url=$3
  local max_attempts=${4:-30}    # Default to 30 if not set
  local wait_seconds=${5:-30}

  echo "Initiating base RHDH deployment before upgrade"

  CURRENT_DEPLOYMENT=$((CURRENT_DEPLOYMENT + 1))
  save_status_deployment_namespace $CURRENT_DEPLOYMENT "$namespace"

  configure_namespace "${namespace}"

  deploy_redis_cache "${namespace}"

  cd "${DIR}"

  apply_yaml_files "${DIR}" "${namespace}" "${url}"
  echo "Deploying image from base repository: ${QUAY_REPO_BASE}, TAG_NAME_BASE: ${TAG_NAME_BASE}, in NAME_SPACE: ${namespace}"

  # Get dynamic value file path based on previous release version
  local previous_release_value_file
  previous_release_value_file=$(get_previous_release_value_file "showcase")
  echo "Using dynamic value file: ${previous_release_value_file}"

  helm upgrade -i "${release_name}" -n "${namespace}" \
    "${HELM_CHART_URL}" --version "${CHART_VERSION_BASE}" \
    -f "${previous_release_value_file}" \
    --set global.clusterRouterBase="${K8S_CLUSTER_ROUTER_BASE}" \
    --set upstream.backstage.image.repository="${QUAY_REPO_BASE}" \
    --set upstream.backstage.image.tag="${TAG_NAME_BASE}"
}

initiate_upgrade_deployments() {
  local release_name=$1
  local namespace=$2
  local url=$3
  local max_attempts=${4:-30}    # Default to 30 if not set
  local wait_seconds=${5:-30}
  local wait_upgrade="10m"

  echo "Initiating upgrade deployment"
  cd "${DIR}"

  yq_merge_value_files "merge" "${DIR}/value_files/${HELM_CHART_VALUE_FILE_NAME}" "${DIR}/value_files/diff-values_showcase_upgrade.yaml" "/tmp/merged_value_file.yaml"
  echo "Deploying image from repository: ${QUAY_REPO}, TAG_NAME: ${TAG_NAME}, in NAME_SPACE: ${NAME_SPACE}"

  helm upgrade -i "${RELEASE_NAME}" -n "${NAME_SPACE}" \
  "${HELM_CHART_URL}" --version "${CHART_VERSION}" \
  -f "/tmp/merged_value_file.yaml" \
  --set global.clusterRouterBase="${K8S_CLUSTER_ROUTER_BASE}" \
  --set upstream.backstage.image.repository="${QUAY_REPO}" \
  --set upstream.backstage.image.tag="${TAG_NAME}" \
  --wait --timeout=${wait_upgrade}

  oc get pods -n "${namespace}"
  save_all_pod_logs $namespace
}

initiate_runtime_deployment() {
  local release_name=$1
  local namespace=$2
  configure_namespace "${namespace}"
  uninstall_helmchart "${namespace}" "${release_name}"
  sed_inplace "s|POSTGRES_USER:.*|POSTGRES_USER: $RDS_USER|g" "${DIR}/resources/postgres-db/postgres-cred.yaml"
  sed_inplace "s|POSTGRES_PASSWORD:.*|POSTGRES_PASSWORD: $(echo -n $RDS_PASSWORD | base64 -w 0)|g" "${DIR}/resources/postgres-db/postgres-cred.yaml"
  sed_inplace "s|POSTGRES_HOST:.*|POSTGRES_HOST: $(echo -n $RDS_1_HOST | base64 -w 0)|g" "${DIR}/resources/postgres-db/postgres-cred.yaml"
  oc apply -f "$DIR/resources/postgres-db/postgres-crt-rds.yaml" -n "${namespace}"
  oc apply -f "$DIR/resources/postgres-db/postgres-cred.yaml" -n "${namespace}"
  oc apply -f "$DIR/resources/postgres-db/dynamic-plugins-root-PVC.yaml" -n "${namespace}"
  # Create secret for sealight job to pull image from private quay repository.
  if [[ "$JOB_NAME" == *"sealight"* ]]; then kubectl create secret docker-registry quay-secret --docker-server=quay.io --docker-username=$RHDH_SEALIGHTS_BOT_USER --docker-password=$RHDH_SEALIGHTS_BOT_TOKEN --namespace="${namespace}"; fi

  helm upgrade -i "${release_name}" -n "${namespace}" \
    "${HELM_CHART_URL}" --version "${CHART_VERSION}" \
    -f "$DIR/resources/postgres-db/values-showcase-postgres.yaml" \
    --set global.clusterRouterBase="${K8S_CLUSTER_ROUTER_BASE}" \
    $(get_image_helm_set_params)
}

initiate_sanity_plugin_checks_deployment() {
  local release_name=$1
  local name_space_sanity_plugins_check=$2
  local sanity_plugins_url=$3

  configure_namespace "${name_space_sanity_plugins_check}"
  uninstall_helmchart "${name_space_sanity_plugins_check}" "${release_name}"
  deploy_redis_cache "${name_space_sanity_plugins_check}"
  apply_yaml_files "${DIR}" "${name_space_sanity_plugins_check}" "${sanity_plugins_url}"
  yq_merge_value_files "overwrite" "${DIR}/value_files/${HELM_CHART_VALUE_FILE_NAME}" "${DIR}/value_files/${HELM_CHART_SANITY_PLUGINS_DIFF_VALUE_FILE_NAME}" "/tmp/${HELM_CHART_SANITY_PLUGINS_MERGED_VALUE_FILE_NAME}"
  mkdir -p "${ARTIFACT_DIR}/${name_space_sanity_plugins_check}"
  cp -a "/tmp/${HELM_CHART_SANITY_PLUGINS_MERGED_VALUE_FILE_NAME}" "${ARTIFACT_DIR}/${name_space_sanity_plugins_check}/" || true # Save the final value-file into the artifacts directory.
  helm upgrade -i "${release_name}" -n "${name_space_sanity_plugins_check}" \
    "${HELM_CHART_URL}" --version "${CHART_VERSION}" \
    -f "/tmp/${HELM_CHART_SANITY_PLUGINS_MERGED_VALUE_FILE_NAME}" \
    --set global.clusterRouterBase="${K8S_CLUSTER_ROUTER_BASE}" \
    $(get_image_helm_set_params)  \
    --set orchestrator.enabled=true
}

check_and_test() {
  local release_name=$1
  local namespace=$2
  local url=$3
  local max_attempts=${4:-30}    # Default to 30 if not set
  local wait_seconds=${5:-30}    # Default to 30 if not set

  CURRENT_DEPLOYMENT=$((CURRENT_DEPLOYMENT + 1))
  save_status_deployment_namespace $CURRENT_DEPLOYMENT "$namespace"

  if check_backstage_running "${release_name}" "${namespace}" "${url}" "${max_attempts}" "${wait_seconds}"; then
    save_status_failed_to_deploy $CURRENT_DEPLOYMENT false
    echo "Display pods for verification..."
    oc get pods -n "${namespace}"
    run_tests "${release_name}" "${namespace}"
  else
    echo "Backstage is not running. Exiting..."
    save_status_failed_to_deploy $CURRENT_DEPLOYMENT true
    save_status_test_failed $CURRENT_DEPLOYMENT true
    save_overall_result 1
  fi
  save_all_pod_logs $namespace
}

check_upgrade_and_test() {
  local deployment_name="$1"
  local release_name="$2"
  local namespace="$3"
  local url=$4
  local timeout=${5:-600} # Timeout in seconds (default: 600 seconds)

  if check_helm_upgrade "${deployment_name}" "${namespace}" "${timeout}"; then
    check_and_test "${release_name}" "${namespace}" "${url}"
  else
    echo "Helm upgrade encountered an issue or timed out. Exiting..."
    save_status_failed_to_deploy $CURRENT_DEPLOYMENT true
    save_status_test_failed $CURRENT_DEPLOYMENT true
    save_overall_result 1
  fi
}

check_helm_upgrade() {
  local deployment_name="$1"
  local namespace="$2"
  local timeout="$3"

  echo "Checking rollout status for deployment: ${deployment_name} in namespace: ${namespace}..."

  if oc rollout status "deployment/${deployment_name}" -n "${namespace}" --timeout="${timeout}s" -w; then
      echo "RHDH upgrade is complete."
      return 0
  else
      echo "RHDH upgrade encountered an issue or timed out."
      return 1
  fi
}

# Function to remove finalizers from specific resources in a namespace that are blocking deletion.
remove_finalizers_from_resources() {
  local project=$1
  echo "Removing finalizers from resources in namespace ${project} that are blocking deletion."

  # Remove finalizers from stuck PipelineRuns and TaskRuns
  for resource_type in "pipelineruns.tekton.dev" "taskruns.tekton.dev"; do
    for resource in $(oc get "$resource_type" -n "$project" -o name); do
      oc patch "$resource" -n "$project" --type='merge' -p '{"metadata":{"finalizers":[]}}' || true
      echo "Removed finalizers from $resource in $project."
    done
  done

  # Check and remove specific finalizers stuck on 'chains.tekton.dev' resources
  for chain_resource in $(oc get pipelineruns.tekton.dev,taskruns.tekton.dev -n "$project" -o name); do
    oc patch "$chain_resource" -n "$project" --type='json' -p='[{"op": "remove", "path": "/metadata/finalizers"}]' || true
    echo "Removed Tekton finalizers from $chain_resource in $project."
  done
}

# Function to forcibly delete a namespace stuck in 'Terminating' status
force_delete_namespace() {
  local project=$1
  echo "Forcefully deleting namespace ${project}."
  oc get namespace "$project" -o json | jq '.spec = {"finalizers":[]}' | oc replace --raw "/api/v1/namespaces/$project/finalize" -f -

  local elapsed=0
  local sleep_interval=2
  local timeout_seconds=${2:-120}

  while oc get namespace "$project" &>/dev/null; do
    if [[ $elapsed -ge $timeout_seconds ]]; then
      echo "Timeout: Namespace '${project}' was not deleted within $timeout_seconds seconds." >&2
      return 1
    fi
    sleep $sleep_interval
    elapsed=$((elapsed + sleep_interval))
  done

  echo "Namespace '${project}' successfully deleted."
}

oc_login() {
  oc login --token="${K8S_CLUSTER_TOKEN}" --server="${K8S_CLUSTER_URL}" --insecure-skip-tls-verify=true
  echo "OCP version: $(oc version)"
}

is_openshift() {
  oc get routes.route.openshift.io &> /dev/null || kubectl get routes.route.openshift.io &> /dev/null
}

detect_ocp() {
  echo "Detecting OCP or K8s and populating IS_OPENSHIFT variable..."
  if [[ "${IS_OPENSHIFT}" == "" ]]; then
    IS_OPENSHIFT=$(is_openshift && echo 'true' || echo 'false')
  fi
  
  echo IS_OPENSHIFT: "${IS_OPENSHIFT}"
  save_is_openshift "${IS_OPENSHIFT}"
}

detect_container_platform() {
  echo "Detecting container platform and populating CONTAINER_PLATFORM variable..."

  # Determine platform type based on IS_OPENSHIFT variable
  if [[ "${IS_OPENSHIFT}" == "true" ]]; then
    case "$JOB_NAME" in
      *osd-gcp*)
        CONTAINER_PLATFORM="osd-gcp"
        ;;
      *)
        CONTAINER_PLATFORM="ocp"
        ;;
    esac
    # Get OCP version
    if command -v oc &> /dev/null; then
      CONTAINER_PLATFORM_VERSION=$(oc version 2>/dev/null | grep "Server Version:" | cut -d' ' -f3 | cut -d'.' -f1,2 || echo "unknown")
    else
      CONTAINER_PLATFORM_VERSION="unknown"
    fi
  else
    # Determine Kubernetes distribution based on JOB_NAME pattern
    case "$JOB_NAME" in
      *aks*)
        CONTAINER_PLATFORM="aks"
        ;;
      *eks*)
        CONTAINER_PLATFORM="eks"
        ;;
      *gke*)
        CONTAINER_PLATFORM="gke"
        ;;
      *iks*)
        CONTAINER_PLATFORM="iks"
        ;;
      *)
        CONTAINER_PLATFORM="unknown"
        ;;
    esac

    # Get Kubernetes version
    if command -v kubectl &> /dev/null; then
      CONTAINER_PLATFORM_VERSION=$(kubectl version 2>/dev/null | grep "Server Version:" | cut -d' ' -f3 | sed 's/^v//' | cut -d'.' -f1,2 || echo "unknown")
    else
      CONTAINER_PLATFORM_VERSION="unknown"
    fi
  fi

  echo "CONTAINER_PLATFORM: ${CONTAINER_PLATFORM}"
  echo "CONTAINER_PLATFORM_VERSION: ${CONTAINER_PLATFORM_VERSION}"

  # Export variables for use in other scripts
  export CONTAINER_PLATFORM
  export CONTAINER_PLATFORM_VERSION

  # Save platform information for reporting
  save_container_platform "${CONTAINER_PLATFORM}" "${CONTAINER_PLATFORM_VERSION}"
}

# Helper function for cross-platform sed
sed_inplace() {
  if [[ "$OSTYPE" == "darwin"* ]]; then
    # macOS
    sed -i '' "$@"
  else
    # Linux
    sed -i "$@"
  fi
}

# Function to get the appropriate release version based on current branch
# Return the latest release version if current branch is not a release branch
# Return the previous release version if current branch is a release branch
get_previous_release_version() {
  local version=$1
  
  # Check if version parameter is provided
  if [[ -z "$version" ]]; then
    echo "Error: Version parameter is required" >&2
    exit 1
    save_overall_result 1
  fi
  
  # Validate version format (should be like "1.6")
  if [[ ! "$version" =~ ^[0-9]+\.[0-9]+$ ]]; then
    echo "Error: Version must be in format X.Y (e.g., 1.6)" >&2
    exit 1
    save_overall_result 1
  fi
  
  # Extract major and minor version numbers
  local major_version=$(echo "$version" | cut -d'.' -f1)
  local minor_version=$(echo "$version" | cut -d'.' -f2)
  
  # Calculate previous minor version
  local previous_minor=$((minor_version - 1))
  
  # Check if previous minor version is valid (non-negative)
  if [[ $previous_minor -lt 0 ]]; then
    echo "Error: Cannot calculate previous version for $version" >&2
    exit 1
    save_overall_result 1
  fi
  
  # Return the previous version
  echo "${major_version}.${previous_minor}"
}

get_chart_version() {
  local chart_major_version=$1
  curl -sSX GET "https://quay.io/api/v1/repository/rhdh/chart/tag/?onlyActiveTags=true&filter_tag_name=like:${chart_major_version}-" -H "Content-Type: application/json" \
  | jq '.tags[0].name' | grep -oE '[0-9]+\.[0-9]+-[0-9]+-CI'
}

# Helper function to get dynamic value file path based on previous release version
get_previous_release_value_file() {
  local value_file_type=${1:-"showcase"}  # Default to showcase, can be "showcase-rbac" for RBAC

  # Get the previous release version
  local previous_release_version
  previous_release_version=$(get_previous_release_version "$CHART_MAJOR_VERSION")

  if [[ -z "$previous_release_version" ]]; then
    echo "Failed to determine previous release version." >&2
    save_overall_result 1
    exit 1
  fi

  echo "Using previous release version: ${previous_release_version}" >&2

  # Construct the GitHub URL for the value file
  local github_url="https://raw.githubusercontent.com/redhat-developer/rhdh/release-${previous_release_version}/.ibm/pipelines/value_files/values_${value_file_type}.yaml"

  # Create a temporary file path for the downloaded value file
  local temp_value_file="/tmp/values_${value_file_type}_${previous_release_version}.yaml"

  echo "Fetching value file from: ${github_url}" >&2

  # Download the value file from GitHub
  if curl -fsSL "${github_url}" -o "${temp_value_file}"; then
    echo "Successfully downloaded value file to: ${temp_value_file}" >&2
    echo "${temp_value_file}"
  else
    echo "Failed to download value file from GitHub." >&2
    save_overall_result 1
    exit 1
  fi
}

# Helper function to deploy workflows for orchestrator testing
deploy_orchestrator_workflows() {
  local namespace=$1

  local WORKFLOW_REPO="https://github.com/rhdh-orchestrator-test/serverless-workflows.git"
  local WORKFLOW_DIR="${DIR}/serverless-workflows"
  local WORKFLOW_MANIFESTS="${WORKFLOW_DIR}/workflows/experimentals/user-onboarding/manifests/"

  rm -rf "${WORKFLOW_DIR}"
  git clone "${WORKFLOW_REPO}" "${WORKFLOW_DIR}"

  if [[ "$namespace" == "${NAME_SPACE_RBAC}" ]]; then
    local pqsl_secret_name="postgres-cred"
    local pqsl_user_key="POSTGRES_USER"
    local pqsl_password_key="POSTGRES_PASSWORD"
    local pqsl_svc_name="postgress-external-db-primary"
    local patch_namespace="${NAME_SPACE_POSTGRES_DB}"
  else
    local pqsl_secret_name="rhdh-postgresql-svcbind-postgres"
    local pqsl_user_key="username"
    local pqsl_password_key="password"
    local pqsl_svc_name="rhdh-postgresql"
    local patch_namespace="$namespace"
  fi

  oc apply -f "${WORKFLOW_MANIFESTS}"

  helm repo add orchestrator-workflows https://rhdhorchestrator.io/serverless-workflows
  helm install greeting orchestrator-workflows/greeting -n "$namespace"

  until [[ $(oc get sf -n "$namespace" --no-headers 2>/dev/null | wc -l) -eq 2 ]]; do
    echo "No sf resources found. Retrying in 5 seconds..."
    sleep 5
  done

  for workflow in greeting user-onboarding; do
    oc -n "$namespace" patch sonataflow "$workflow" --type merge -p "{\"spec\": { \"persistence\": { \"postgresql\": { \"secretRef\": {\"name\": \"$pqsl_secret_name\",\"userKey\": \"$pqsl_user_key\",\"passwordKey\": \"$pqsl_password_key\"},\"serviceRef\": {\"name\": \"$pqsl_svc_name\",\"namespace\": \"$patch_namespace\"}}}}}"
  done
}<|MERGE_RESOLUTION|>--- conflicted
+++ resolved
@@ -381,13 +381,8 @@
     # oc apply -f "$dir/resources/pipeline-run/hello-world-pipeline-run.yaml"
 
     # Create Deployment and Pipeline for Topology test.
-<<<<<<< HEAD
     # oc apply -f "$dir/resources/topology_test/topology-test.yaml"
-    if [[ -z "${IS_OPENSHIFT}" || "$(to_lowercase "${IS_OPENSHIFT}")" == "false" ]]; then
-=======
-    oc apply -f "$dir/resources/topology_test/topology-test.yaml"
     if [[ -z "${IS_OPENSHIFT}" || "${IS_OPENSHIFT}" == "false" ]]; then
->>>>>>> 5f291b77
       kubectl apply -f "$dir/resources/topology_test/topology-test-ingress.yaml"
     else
       oc apply -f "$dir/resources/topology_test/topology-test-route.yaml"
