#!/bin/bash

retrieve_pod_logs() {
  local pod_name=$1; local container=$2; local namespace=$3
  echo "  Retrieving logs for container: $container"
  # Save logs for the current and previous container
  kubectl logs $pod_name -c $container -n $namespace > "pod_logs/${pod_name}_${container}.log" || { echo "  logs for container $container not found"; }
  kubectl logs $pod_name -c $container -n $namespace --previous > "pod_logs/${pod_name}_${container}-previous.log" 2>/dev/null || { echo "  Previous logs for container $container not found"; rm -f "pod_logs/${pod_name}_${container}-previous.log"; }
}

save_all_pod_logs(){
  set +e
  local namespace=$1
  rm -rf pod_logs && mkdir -p pod_logs

  # Get all pod names in the namespace
  pod_names=$(kubectl get pods -n $namespace -o jsonpath='{.items[*].metadata.name}')
  for pod_name in $pod_names; do
    echo "Retrieving logs for pod: $pod_name in namespace $namespace"

    init_containers=$(kubectl get pod $pod_name -n $namespace -o jsonpath='{.spec.initContainers[*].name}')
    # Loop through each init container and retrieve logs
    for init_container in $init_containers; do
      retrieve_pod_logs $pod_name $init_container $namespace
    done

    containers=$(kubectl get pod $pod_name -n $namespace -o jsonpath='{.spec.containers[*].name}')
    for container in $containers; do
      retrieve_pod_logs $pod_name $container $namespace
    done
  done

  mkdir -p "${ARTIFACT_DIR}/${namespace}/pod_logs"
  cp -a pod_logs/* "${ARTIFACT_DIR}/${namespace}/pod_logs"
  set -e
}

droute_send() {
  if [[ "${OPENSHIFT_CI}" != "true" ]]; then return 0; fi
  temp_kubeconfig=$(mktemp) # Create temporary KUBECONFIG to open second `oc` session
  ( # Open subshell
    if [ -n "${PULL_NUMBER:-}" ]; then
      set +e
    fi
    export KUBECONFIG="$temp_kubeconfig"
    local droute_version="1.2.2"
    local release_name=$1
    local project=$2
    local droute_project="droute"
    local metadata_output="data_router_metadata_output.json"

    oc login --token="${RHDH_PR_OS_CLUSTER_TOKEN}" --server="${RHDH_PR_OS_CLUSTER_URL}"
    oc whoami --show-server
    local droute_pod_name=$(oc get pods -n droute --no-headers -o custom-columns=":metadata.name" | grep ubi9-cert-rsync)
    local temp_droute=$(oc exec -n "${droute_project}" "${droute_pod_name}" -- /bin/bash -c "mktemp -d")

    JOB_BASE_URL="https://prow.ci.openshift.org/view/gs/test-platform-results"
    if [ -n "${PULL_NUMBER:-}" ]; then
      JOB_URL="${JOB_BASE_URL}/pr-logs/pull/${REPO_OWNER}_${REPO_NAME}/${PULL_NUMBER}/${JOB_NAME}/${BUILD_ID}"
      ARTIFACTS_URL="https://gcsweb-ci.apps.ci.l2s4.p1.openshiftapps.com/gcs/test-platform-results/pr-logs/pull/${REPO_OWNER}_${REPO_NAME}/${PULL_NUMBER}/${JOB_NAME}/${BUILD_ID}/artifacts/e2e-tests/${REPO_OWNER}-${REPO_NAME}/artifacts/${project}"
    else
      JOB_URL="${JOB_BASE_URL}/logs/${JOB_NAME}/${BUILD_ID}"
      ARTIFACTS_URL="https://gcsweb-ci.apps.ci.l2s4.p1.openshiftapps.com/gcs/test-platform-results/logs/${JOB_NAME}/${BUILD_ID}/artifacts/${JOB_NAME##periodic-ci-redhat-developer-rhdh-main-}/${REPO_OWNER}-${REPO_NAME}/artifacts/${project}"
    fi

    # Remove properties (only used for skipped test and invalidates the file if empty)
    sed -i '/<properties>/,/<\/properties>/d' "${ARTIFACT_DIR}/${project}/${JUNIT_RESULTS}"
    # Replace attachments with link to OpenShift CI storage
    sed -iE "s#\[\[ATTACHMENT|\(.*\)\]\]#${ARTIFACTS_URL}/\1#g" "${ARTIFACT_DIR}/${project}/${JUNIT_RESULTS}"

    jq \
      --arg hostname "$REPORTPORTAL_HOSTNAME" \
      --arg project "$DATA_ROUTER_PROJECT" \
      --arg name "$JOB_NAME" \
      --arg description "[View job run details](${JOB_URL})" \
      --arg key1 "job_type" \
      --arg value1 "$JOB_TYPE" \
      --arg key2 "pr" \
      --arg value2 "$GIT_PR_NUMBER" \
      --arg key3 "job_name" \
      --arg value3 "$JOB_NAME" \
      --arg key4 "tag_name" \
      --arg value4 "$TAG_NAME" \
      --arg auto_finalization_treshold $DATA_ROUTER_AUTO_FINALIZATION_TRESHOLD \
      '.targets.reportportal.config.hostname = $hostname |
      .targets.reportportal.config.project = $project |
      .targets.reportportal.processing.launch.name = $name |
      .targets.reportportal.processing.launch.description = $description |
      .targets.reportportal.processing.launch.attributes += [
          {"key": $key1, "value": $value1},
          {"key": $key2, "value": $value2},
          {"key": $key3, "value": $value3},
          {"key": $key4, "value": $value4}
        ] |
      .targets.reportportal.processing.tfa.auto_finalization_threshold = ($auto_finalization_treshold | tonumber)
      ' data_router/data_router_metadata_template.json > "${ARTIFACT_DIR}/${project}/${metadata_output}"

    oc rsync --progress=true --include="${metadata_output}" --include="${JUNIT_RESULTS}" --exclude="*" -n "${droute_project}" "${ARTIFACT_DIR}/${project}/" "${droute_project}/${droute_pod_name}:${temp_droute}/"

    # "Install" Data Router
    oc exec -n "${droute_project}" "${droute_pod_name}" -- /bin/bash -c "
      curl -fsSLk -o /tmp/droute-linux-amd64 'https://${DATA_ROUTER_NEXUS_HOSTNAME}/nexus/repository/dno-raw/droute-client/${droute_version}/droute-linux-amd64' \
      && chmod +x /tmp/droute-linux-amd64 \
      && /tmp/droute-linux-amd64 version"

    # Send test results through DataRouter and save the request ID.
    local max_attempts=5
    local wait_seconds=1
    for ((i = 1; i <= max_attempts; i++)); do
      echo "Attempt ${i} of ${max_attempts} to send test results through Data Router."
      if output=$(oc exec -n "${droute_project}" "${droute_pod_name}" -- /bin/bash -c "
        /tmp/droute-linux-amd64 send --metadata ${temp_droute}/${metadata_output} \
        --url '${DATA_ROUTER_URL}' \
        --username '${DATA_ROUTER_USERNAME}' \
        --password '${DATA_ROUTER_PASSWORD}' \
        --results '${temp_droute}/${JUNIT_RESULTS}' \
        --verbose" 2>&1); then
        if DATA_ROUTER_REQUEST_ID=$(echo "$output" | grep "request:" | awk '{print $2}') &&
          [ -n "$DATA_ROUTER_REQUEST_ID" ]; then
          echo "Test results successfully sent through Data Router."
          echo "Request ID: $DATA_ROUTER_REQUEST_ID"
          break
        fi
      fi

      if ((i == max_attempts)); then
        echo "Failed to send test results after ${max_attempts} attempts."
        echo "Last Data Router error details:"
        echo "${output}"
        echo "Troubleshooting steps:"
        echo "1. Restart $droute_pod_name in $droute_project project/namespace"
        echo "2. Check the Data Router documentation: https://spaces.redhat.com/pages/viewpage.action?pageId=115488042"
        echo "3. Ask for help at Slack: #forum-dno-datarouter"
      fi
    done

    # shellcheck disable=SC2317
    if [[ "$JOB_NAME" == *periodic-* ]]; then
      local max_attempts=30
      local wait_seconds=2
      set +e
      for ((i = 1; i <= max_attempts; i++)); do
        # Get DataRouter request information.
        DATA_ROUTER_REQUEST_OUTPUT=$(oc exec -n "${droute_project}" "${droute_pod_name}" -- /bin/bash -c "
          /tmp/droute-linux-amd64 request get \
          --url ${DATA_ROUTER_URL} \
          --username ${DATA_ROUTER_USERNAME} \
          --password ${DATA_ROUTER_PASSWORD} \
          ${DATA_ROUTER_REQUEST_ID}")
        # Try to extract the ReportPortal launch URL from the request. This fails if it doesn't contain the launch URL.
        REPORTPORTAL_LAUNCH_URL=$(echo "$DATA_ROUTER_REQUEST_OUTPUT" | yq e '.targets[0].events[] | select(.component == "reportportal-connector") | .message | fromjson | .[0].launch_url' -)
        if [[ $? -eq 0 ]]; then
          if [[ "$release_name" == *rbac* ]]; then
            RUN_TYPE="rbac-nightly"
          else
            RUN_TYPE="nightly"
          fi
          if [[ ${PIPESTATUS[0]} -eq 0 ]]; then
            RUN_STATUS_EMOJI=":done-circle-check:"
            RUN_STATUS="passed"
          else
            RUN_STATUS_EMOJI=":failed:"
            RUN_STATUS="failed"
          fi
          jq -n \
            --arg run_status "$RUN_STATUS" \
            --arg run_type "$RUN_TYPE" \
            --arg reportportal_launch_url "$REPORTPORTAL_LAUNCH_URL" \
            --arg job_name "$JOB_NAME" \
            --arg run_status_emoji "$RUN_STATUS_EMOJI" \
            '{
              "RUN_STATUS": $run_status,
              "RUN_TYPE": $run_type,
              "REPORTPORTAL_LAUNCH_URL": $reportportal_launch_url,
              "JOB_NAME": $job_name,
              "RUN_STATUS_EMOJI": $run_status_emoji
            }' > /tmp/data_router_slack_message.json
          curl -X POST -H 'Content-type: application/json' --data @/tmp/data_router_slack_message.json  $SLACK_DATA_ROUTER_WEBHOOK_URL
          return 0
        else
          echo "Attempt ${i} of ${max_attempts}: ReportPortal launch URL not ready yet."
          sleep "${wait_seconds}"
        fi
      done
      set -e
    fi
    oc exec -n "${droute_project}" "${droute_pod_name}" -- /bin/bash -c "rm -rf ${temp_droute}/*"
    if [ -n "${PULL_NUMBER:-}" ]; then
      set -e
    fi
  ) # Close subshell
  rm -f "$temp_kubeconfig" # Destroy temporary KUBECONFIG
  oc whoami --show-server
}

# Merge the base YAML value file with the differences file for Kubernetes
yq_merge_value_files() {
  local base_file=$1
  local diff_file=$2
  local step_1_file="/tmp/step-without-plugins.yaml"
  local step_2_file="/tmp/step-only-plugins.yaml"
  local final_file=$3
  # Step 1: Merge files, excluding the .global.dynamic.plugins key
  # Values from `diff_file` override those in `base_file`
  yq eval-all '
    select(fileIndex == 0) * select(fileIndex == 1) |
    del(.global.dynamic.plugins)
  ' "${base_file}" "${diff_file}" > "${step_1_file}"
  # Step 2: Merge files, combining the .global.dynamic.plugins key
  # Values from `diff_file` take precedence; plugins are merged and deduplicated by the .package field
  yq eval-all '
    select(fileIndex == 0) *+ select(fileIndex == 1) |
    .global.dynamic.plugins |= (reverse | unique_by(.package) | reverse)
  ' "${base_file}" "${diff_file}" > "${step_2_file}"
  # Step 3: Combine results from the previous steps and remove null values
  # Values from `step_2_file` override those in `step_1_file`
  yq eval-all '
    select(fileIndex == 0) * select(fileIndex == 1) | del(.. | select(. == null))
  ' "${step_2_file}" "${step_1_file}" > "${final_file}"
}

# Waits for a Kubernetes/OpenShift deployment to become ready within a specified timeout period
wait_for_deployment() {
    local namespace=$1
    local resource_name=$2
    local timeout_minutes=${3:-5}  # Default timeout: 5 minutes
    local check_interval=${4:-10}  # Default interval: 10 seconds

    # Validate required parameters
    if [[ -z "$namespace" || -z "$resource_name" ]]; then
        echo "Error: Missing required parameters"
        echo "Usage: wait_for_deployment <namespace> <resource-name> [timeout_minutes] [check_interval_seconds]"
        echo "Example: wait_for_deployment my-namespace my-deployment 5 10"
        return 1
    fi

    local max_attempts=$((timeout_minutes * 60 / check_interval))

    echo "Waiting for resource '$resource_name' in namespace '$namespace' (timeout: ${timeout_minutes}m)..."

    for ((i=1; i<=max_attempts; i++)); do
        # Get the first pod name matching the resource name
        local pod_name=$(oc get pods -n "$namespace" | grep "$resource_name" | awk '{print $1}' | head -n 1)

        if [[ -n "$pod_name" ]]; then
            # Check if pod's Ready condition is True
            local is_ready=$(oc get pod "$pod_name" -n "$namespace" -o jsonpath='{.status.conditions[?(@.type=="Ready")].status}')
            # Verify pod is both Ready and Running
            if [[ "$is_ready" == "True" ]] && \
                oc get pod "$pod_name" -n "$namespace" | grep -q "Running"; then
                echo "Pod '$pod_name' is running and ready"
                return 0
            else
                echo "Pod '$pod_name' is not ready (Ready: $is_ready)"
            fi
        else
            echo "No pods found matching '$resource_name' in namespace '$namespace'"
        fi

        echo "Still waiting... (${i}/${max_attempts} checks)"
        sleep "$check_interval"
    done

    # Timeout occurred
    echo "Timeout waiting for resource to be ready. Please check:"
    echo "oc get pods -n $namespace | grep $resource_name"
    return 1
}

wait_for_svc(){
  local svc_name=$1
  local namespace=$2
  local timeout=${3:-300}
  
  timeout $timeout bash -c "
    while ! oc get svc $svc_name -n $namespace &> /dev/null; do
        echo "Waiting for $svc_name service to be created..."
        sleep 5
    done
    echo "Service $svc_name is created."
    " || echo "Error: Timed out waiting for $svc_name service creation."
}

# Creates an OpenShift Operator subscription
install_subscription(){
  name=$1  # Name of the subscription
  namespace=$2 # Namespace to install the operator
  package=$3 # Package name of the operator
  channel=$4 # Channel to subscribe to
  source_name=$5 # Name of the source catalog
  # Apply the subscription manifest
  oc apply -f - << EOD
apiVersion: operators.coreos.com/v1alpha1
kind: Subscription
metadata:
  name: $name
  namespace: $namespace
spec:
  channel: $channel
  installPlanApproval: Automatic
  name: $package
  source: $source_name
  sourceNamespace: openshift-marketplace
EOD
}

# Monitors the status of an operator in an OpenShift namespace.
# It checks the ClusterServiceVersion (CSV) for a specific operator to verify if its phase matches an expected value.
check_operator_status() {
  local timeout=${1:-300} # Timeout in seconds (default 300)
  local namespace=$2 # Namespace to check
  local operator_name=$3 # Operator name
  local expected_status=${4:-"Succeeded"} # Expected status phase (default Succeeded)

  echo "Checking the status of operator '${operator_name}' in namespace '${namespace}' with a timeout of ${timeout} seconds."
  echo "Expected status: ${expected_status}"

  timeout "${timeout}" bash -c "
    while true; do
      CURRENT_PHASE=\$(oc get csv -n '${namespace}' -o jsonpath='{.items[?(@.spec.displayName==\"${operator_name}\")].status.phase}')
      echo \"Operator '${operator_name}' current phase: \${CURRENT_PHASE}\"
      [[ \"\${CURRENT_PHASE}\" == \"${expected_status}\" ]] && echo \"Operator '${operator_name}' is now in '${expected_status}' phase.\" && break
      sleep 10
    done
  " || echo "Timed out after ${timeout} seconds. Operator '${operator_name}' did not reach '${expected_status}' phase."
}

# Installs the Crunchy Postgres Operator using predefined parameters
install_crunchy_postgres_operator(){
  install_subscription crunchy-postgres-operator openshift-operators crunchy-postgres-operator v5 certified-operators
  check_operator_status 300 "openshift-operators" "Crunchy Postgres for Kubernetes" "Succeeded"
}

add_helm_repos() {
  helm version

  local repos=(
    "bitnami=https://charts.bitnami.com/bitnami"
    "backstage=https://backstage.github.io/charts"
    "${HELM_REPO_NAME}=${HELM_REPO_URL}"
  )

  for repo in "${repos[@]}"; do
    local key="${repo%%=*}"
    local value="${repo##*=}"

    if ! helm repo list | grep -q "^$key"; then
      helm repo add "$key" "$value"
    else
      echo "Repository $key already exists - updating repository instead."
    fi
  done

  helm repo update
}

uninstall_helmchart() {
  local project=$1
  local release=$2
  if helm list -n "${project}" | grep -q "${release}"; then
    echo "Chart already exists. Removing it before install."
    helm uninstall "${release}" -n "${project}"
  fi
}

configure_namespace() {
  local project=$1
  echo "Deleting and recreating namespace: $project"
  delete_namespace $project

  if ! oc create namespace "${project}"; then
      echo "Error: Failed to create namespace ${project}" >&2
      exit 1
  fi
  if ! oc config set-context --current --namespace="${project}"; then
      echo "Error: Failed to set context for namespace ${project}" >&2
      exit 1
  fi

  echo "Namespace ${project} is ready."
}

delete_namespace() {
  local project=$1
  if oc get namespace "$project" >/dev/null 2>&1; then
    echo "Namespace ${project} exists. Attempting to delete..."

    # Remove blocking finalizers
    # remove_finalizers_from_resources "$project"

    # Attempt to delete the namespace
    oc delete namespace "$project" --grace-period=0 --force || true

    # Check if namespace is still stuck in 'Terminating' and force removal if necessary
    if oc get namespace "$project" -o jsonpath='{.status.phase}' | grep -q 'Terminating'; then
      echo "Namespace ${project} is stuck in Terminating. Forcing deletion..."
      force_delete_namespace "$project"
    fi
  fi
}

configure_external_postgres_db() {
  local project=$1
  oc apply -f "${DIR}/resources/postgres-db/postgres.yaml" --namespace="${NAME_SPACE_POSTGRES_DB}"
  sleep 5

  oc get secret postgress-external-db-cluster-cert -n "${NAME_SPACE_POSTGRES_DB}" -o jsonpath='{.data.ca\.crt}' | base64 --decode > postgres-ca
  oc get secret postgress-external-db-cluster-cert -n "${NAME_SPACE_POSTGRES_DB}" -o jsonpath='{.data.tls\.crt}' | base64 --decode > postgres-tls-crt
  oc get secret postgress-external-db-cluster-cert -n "${NAME_SPACE_POSTGRES_DB}" -o jsonpath='{.data.tls\.key}' | base64 --decode > postgres-tsl-key

  oc create secret generic postgress-external-db-cluster-cert \
  --from-file=ca.crt=postgres-ca \
  --from-file=tls.crt=postgres-tls-crt \
  --from-file=tls.key=postgres-tsl-key \
  --dry-run=client -o yaml | oc apply -f - --namespace="${project}"

  POSTGRES_PASSWORD=$(oc get secret/postgress-external-db-pguser-janus-idp -n "${NAME_SPACE_POSTGRES_DB}" -o jsonpath={.data.password})
  sed -i "s|POSTGRES_PASSWORD:.*|POSTGRES_PASSWORD: ${POSTGRES_PASSWORD}|g" "${DIR}/resources/postgres-db/postgres-cred.yaml"
  POSTGRES_HOST=$(echo -n "postgress-external-db-primary.$NAME_SPACE_POSTGRES_DB.svc.cluster.local" | base64 | tr -d '\n')
  sed -i "s|POSTGRES_HOST:.*|POSTGRES_HOST: ${POSTGRES_HOST}|g" "${DIR}/resources/postgres-db/postgres-cred.yaml"
  oc apply -f "${DIR}/resources/postgres-db/postgres-cred.yaml"  --namespace="${project}"
}

apply_yaml_files() {
  local dir=$1
  local project=$2
  local rhdh_base_url=$3
  echo "Applying YAML files to namespace ${project}"

  oc config set-context --current --namespace="${project}"

  local files=(
      "$dir/resources/service_account/service-account-rhdh.yaml"
      "$dir/resources/cluster_role_binding/cluster-role-binding-k8s.yaml"
      "$dir/resources/cluster_role/cluster-role-k8s.yaml"
      "$dir/resources/cluster_role/cluster-role-ocm.yaml"
      "$dir/auth/secrets-rhdh-secrets.yaml"
    )

    for file in "${files[@]}"; do
      sed -i "s/namespace:.*/namespace: ${project}/g" "$file"
    done

    DH_TARGET_URL=$(echo -n "test-backstage-customization-provider-${project}.${K8S_CLUSTER_ROUTER_BASE}" | base64 -w 0)
    local RHDH_BASE_URL=$(echo -n "$rhdh_base_url" | base64 | tr -d '\n')

    for key in GITHUB_APP_APP_ID GITHUB_APP_CLIENT_ID GITHUB_APP_PRIVATE_KEY GITHUB_APP_CLIENT_SECRET GITHUB_APP_JANUS_TEST_APP_ID GITHUB_APP_JANUS_TEST_CLIENT_ID GITHUB_APP_JANUS_TEST_CLIENT_SECRET GITHUB_APP_JANUS_TEST_PRIVATE_KEY GITHUB_APP_WEBHOOK_URL GITHUB_APP_WEBHOOK_SECRET KEYCLOAK_CLIENT_SECRET ACR_SECRET GOOGLE_CLIENT_ID GOOGLE_CLIENT_SECRET K8S_CLUSTER_TOKEN_ENCODED OCM_CLUSTER_URL GITLAB_TOKEN KEYCLOAK_AUTH_BASE_URL KEYCLOAK_AUTH_CLIENTID KEYCLOAK_AUTH_CLIENT_SECRET KEYCLOAK_AUTH_LOGIN_REALM KEYCLOAK_AUTH_REALM RHDH_BASE_URL DH_TARGET_URL; do
      sed -i "s|${key}:.*|${key}: ${!key}|g" "$dir/auth/secrets-rhdh-secrets.yaml"
    done

    oc apply -f "$dir/resources/service_account/service-account-rhdh.yaml" --namespace="${project}"
    oc apply -f "$dir/auth/service-account-rhdh-secret.yaml" --namespace="${project}"
    oc apply -f "$dir/auth/secrets-rhdh-secrets.yaml" --namespace="${project}"

    oc apply -f "$dir/resources/cluster_role/cluster-role-k8s.yaml" --namespace="${project}"
    oc apply -f "$dir/resources/cluster_role_binding/cluster-role-binding-k8s.yaml" --namespace="${project}"
    oc apply -f "$dir/resources/cluster_role/cluster-role-ocm.yaml" --namespace="${project}"
    oc apply -f "$dir/resources/cluster_role_binding/cluster-role-binding-ocm.yaml" --namespace="${project}"

    sed -i "s/K8S_CLUSTER_API_SERVER_URL:.*/K8S_CLUSTER_API_SERVER_URL: ${K8S_CLUSTER_API_SERVER_URL}/g" "$dir/auth/secrets-rhdh-secrets.yaml"

    sed -i "s/K8S_CLUSTER_NAME:.*/K8S_CLUSTER_NAME: ${ENCODED_CLUSTER_NAME}/g" "$dir/auth/secrets-rhdh-secrets.yaml"

    token=$(oc get secret rhdh-k8s-plugin-secret -n "${project}" -o=jsonpath='{.data.token}')
    sed -i "s/OCM_CLUSTER_TOKEN: .*/OCM_CLUSTER_TOKEN: ${token}/" "$dir/auth/secrets-rhdh-secrets.yaml"

    # Select the configuration file based on the namespace or job
    config_file=$(select_config_map_file)
    # Apply the ConfigMap with the correct file
    if [[ "${project}" == *showcase-k8s* ]]; then # Specific to non-RBAC deployment on K8S
      create_app_config_map_k8s "$config_file" "$project"
    else
      create_app_config_map "$config_file" "$project"
    fi
    oc create configmap dynamic-homepage-and-sidebar-config \
      --from-file="dynamic-homepage-and-sidebar-config.yaml"="$dir/resources/config_map/dynamic-homepage-and-sidebar-config.yaml" \
      --namespace="${project}" \
      --dry-run=client -o yaml | oc apply -f -
    oc create configmap rbac-policy \
      --from-file="rbac-policy.csv"="$dir/resources/config_map/rbac-policy.csv" \
      --namespace="$project" \
      --dry-run=client -o yaml | oc apply -f -

    oc apply -f "$dir/auth/secrets-rhdh-secrets.yaml" --namespace="${project}"

    # Create Pipeline run for tekton test case.
    oc apply -f "$dir/resources/pipeline-run/hello-world-pipeline.yaml"
    oc apply -f "$dir/resources/pipeline-run/hello-world-pipeline-run.yaml"

    # Create Deployment and Pipeline for Topology test.
    if [[ "${project}" != *k8s* ]]; then # Specific to OCP deployments (uses Route which is not supported by K8S)
      oc apply -f "$dir/resources/topology_test/topology-test.yaml"
    fi
}

deploy_test_backstage_provider() {
  local project=$1
  echo "Deploying test-backstage-customization-provider in namespace ${project}"

  # Check if the buildconfig already exists
  if ! oc get buildconfig test-backstage-customization-provider -n "${project}" >/dev/null 2>&1; then
    echo "Creating new app for test-backstage-customization-provider"
    oc new-app https://github.com/janus-qe/test-backstage-customization-provider --image-stream="openshift/nodejs:18-minimal-ubi8" --namespace="${project}"
  else
    echo "BuildConfig for test-backstage-customization-provider already exists in ${project}. Skipping new-app creation."
  fi

  echo "Exposing service for test-backstage-customization-provider"
  oc expose svc/test-backstage-customization-provider --namespace="${project}"
}

create_app_config_map() {
  local config_file=$1
  local project=$2

  oc create configmap app-config-rhdh \
    --from-file="app-config-rhdh.yaml"="$config_file" \
    --namespace="$project" \
    --dry-run=client -o yaml | oc apply -f -
}

select_config_map_file() {
  if [[ "${project}" == *rbac* ]]; then
    echo "$dir/resources/config_map/app-config-rhdh-rbac.yaml"
  else
    echo "$dir/resources/config_map/app-config-rhdh.yaml"
  fi
}

create_dynamic_plugins_config() {
  local base_file=$1
  local final_file=$2
  echo "kind: ConfigMap
apiVersion: v1
metadata:
  name: dynamic-plugins
data:
  dynamic-plugins.yaml: |" >> ${final_file}
  yq '.global.dynamic' ${base_file} | sed -e 's/^/    /' >> ${final_file}
}

create_app_config_map_k8s() {
    local config_file=$1
    local project=$2

    echo "Creating k8s-specific app-config ConfigMap in namespace ${project}"

    yq 'del(.backend.cache)' "$config_file" \
    | oc create configmap app-config-rhdh \
        --from-file="app-config-rhdh.yaml"="/dev/stdin" \
        --namespace="${project}" \
        --dry-run=client -o yaml \
    | oc apply -f -
}

run_tests() {
  local release_name=$1
  local project=$2
  project=${project}
  cd "${DIR}/../../e2e-tests"
  local e2e_tests_dir
  e2e_tests_dir=$(pwd)

  yarn install
  yarn playwright install chromium

  Xvfb :99 &
  export DISPLAY=:99

  (
    set -e
    echo "Using PR container image: ${TAG_NAME}"
    yarn "$project"
  ) 2>&1 | tee "/tmp/${LOGFILE}"

  local RESULT=${PIPESTATUS[0]}

  pkill Xvfb

  mkdir -p "${ARTIFACT_DIR}/${project}/test-results"
  mkdir -p "${ARTIFACT_DIR}/${project}/attachments/screenshots"
  cp -a "${e2e_tests_dir}/test-results/"* "${ARTIFACT_DIR}/${project}/test-results"
  cp -a "${e2e_tests_dir}/${JUNIT_RESULTS}" "${ARTIFACT_DIR}/${project}/${JUNIT_RESULTS}"

  if [ -d "${e2e_tests_dir}/screenshots" ]; then
    cp -a "${e2e_tests_dir}/screenshots/"* "${ARTIFACT_DIR}/${project}/attachments/screenshots/"
  fi

  if [ -d "${e2e_tests_dir}/auth-providers-logs" ]; then
    cp -a "${e2e_tests_dir}/auth-providers-logs/"* "${ARTIFACT_DIR}/${project}/"
  fi

  ansi2html <"/tmp/${LOGFILE}" >"/tmp/${LOGFILE}.html"
  cp -a "/tmp/${LOGFILE}.html" "${ARTIFACT_DIR}/${project}"
  cp -a "${e2e_tests_dir}/playwright-report/"* "${ARTIFACT_DIR}/${project}"

  droute_send "${release_name}" "${project}"

  echo "${project} RESULT: ${RESULT}"
  if [ "${RESULT}" -ne 0 ]; then
    OVERALL_RESULT=1
  fi
}

check_backstage_running() {
  local release_name=$1
  local namespace=$2
  local url=$3

  local max_attempts=30
  local wait_seconds=30

  echo "Checking if Backstage is up and running at ${url}"

  for ((i = 1; i <= max_attempts; i++)); do
    local http_status
    http_status=$(curl --insecure -I -s -o /dev/null -w "%{http_code}" "${url}")

    if [ "${http_status}" -eq 200 ]; then
      echo "Backstage is up and running!"
      export BASE_URL="${url}"
      echo "######## BASE URL ########"
      echo "${BASE_URL}"
      return 0
    else
      echo "Attempt ${i} of ${max_attempts}: Backstage not yet available (HTTP Status: ${http_status})"
      oc get pods -n "${namespace}"
      sleep "${wait_seconds}"
    fi
  done

  echo "Failed to reach Backstage at ${BASE_URL} after ${max_attempts} attempts." | tee -a "/tmp/${LOGFILE}"
  cp -a "/tmp/${LOGFILE}" "${ARTIFACT_DIR}/${namespace}/"
  return 1
}

# installs the advanced-cluster-management Operator
install_acm_operator(){
  oc apply -f "${DIR}/cluster/operators/acm/operator-group.yaml"
  oc apply -f "${DIR}/cluster/operators/acm/subscription-acm.yaml"
  wait_for_deployment "open-cluster-management" "multiclusterhub-operator"
  wait_for_svc multiclusterhub-operator-webhook open-cluster-management
  oc apply -f "${DIR}/cluster/operators/acm/multiclusterhub.yaml"
  # wait until multiclusterhub is Running.
<<<<<<< HEAD
  timeout 900 bash -c 'while true; do 
=======
  timeout 600 bash -c 'while true; do
>>>>>>> e8ec8c88
    CURRENT_PHASE=$(oc get multiclusterhub multiclusterhub -n open-cluster-management -o jsonpath="{.status.phase}")
    echo "MulticlusterHub Current Status: $CURRENT_PHASE"
    [[ "$CURRENT_PHASE" == "Running" ]] && echo "MulticlusterHub is now in Running phase." && break
    sleep 10
  done' || echo "Timed out after 15 minutes"

}

# Installs the Red Hat OpenShift Pipelines operator if not already installed
install_pipelines_operator() {
  DISPLAY_NAME="Red Hat OpenShift Pipelines"
  # Check if operator is already installed
  if oc get csv -n "openshift-operators" | grep -q "${DISPLAY_NAME}"; then
    echo "Red Hat OpenShift Pipelines operator is already installed."
  else
    echo "Red Hat OpenShift Pipelines operator is not installed. Installing..."
    # Install the operator and wait for deployment
    install_subscription openshift-pipelines-operator openshift-operators openshift-pipelines-operator-rh latest redhat-operators
    wait_for_deployment "openshift-operators" "pipelines"
    timeout 300 bash -c '
    while ! oc get svc tekton-pipelines-webhook -n openshift-pipelines &> /dev/null; do
        echo "Waiting for tekton-pipelines-webhook service to be created..."
        sleep 5
    done
    echo "Service tekton-pipelines-webhook is created."
    ' || echo "Error: Timed out waiting for tekton-pipelines-webhook service creation."
  fi
}

# Installs the Tekton Pipelines if not already installed (alternative of OpenShift Pipelines for Kubernetes clusters)
install_tekton_pipelines() {
  DISPLAY_NAME="tekton-pipelines-webhook"
  if oc get pods -n "tekton-pipelines" | grep -q "${DISPLAY_NAME}"; then
    echo "Tekton Pipelines are already installed."
  else
    echo "Tekton Pipelines is not installed. Installing..."
    oc apply --filename https://storage.googleapis.com/tekton-releases/pipeline/latest/release.yaml
    wait_for_deployment "tekton-pipelines" "${DISPLAY_NAME}"
    timeout 300 bash -c '
    while ! oc get svc tekton-pipelines-webhook -n tekton-pipelines &> /dev/null; do
        echo "Waiting for tekton-pipelines-webhook service to be created..."
        sleep 5
    done
    echo "Service tekton-pipelines-webhook is created."
    ' || echo "Error: Timed out waiting for tekton-pipelines-webhook service creation."
  fi
}

cluster_setup() {
  install_pipelines_operator
  install_acm_operator
  install_crunchy_postgres_operator
  add_helm_repos
}

cluster_setup_operator() {
  install_pipelines_operator
  install_acm_operator
  install_crunchy_postgres_operator
}

initiate_deployments() {
  configure_namespace ${NAME_SPACE}

  # Deploy redis cache db.
  oc apply -f "$DIR/resources/redis-cache/redis-deployment.yaml" --namespace="${NAME_SPACE}"

  cd "${DIR}"
  local rhdh_base_url="https://${RELEASE_NAME}-backstage-${NAME_SPACE}.${K8S_CLUSTER_ROUTER_BASE}"
  apply_yaml_files "${DIR}" "${NAME_SPACE}" "${rhdh_base_url}"
  echo "Deploying image from repository: ${QUAY_REPO}, TAG_NAME: ${TAG_NAME}, in NAME_SPACE: ${NAME_SPACE}"
  helm upgrade -i "${RELEASE_NAME}" -n "${NAME_SPACE}" "${HELM_REPO_NAME}/${HELM_IMAGE_NAME}" --version "${CHART_VERSION}" -f "${DIR}/value_files/${HELM_CHART_VALUE_FILE_NAME}" --set global.clusterRouterBase="${K8S_CLUSTER_ROUTER_BASE}" --set upstream.backstage.image.repository="${QUAY_REPO}" --set upstream.backstage.image.tag="${TAG_NAME}"

  configure_namespace "${NAME_SPACE_POSTGRES_DB}"
  configure_namespace "${NAME_SPACE_RBAC}"
  configure_external_postgres_db "${NAME_SPACE_RBAC}"

  # Initiate rbac instance deployment.
  local rbac_rhdh_base_url="https://${RELEASE_NAME_RBAC}-backstage-${NAME_SPACE_RBAC}.${K8S_CLUSTER_ROUTER_BASE}"
  apply_yaml_files "${DIR}" "${NAME_SPACE_RBAC}" "${rbac_rhdh_base_url}"
  echo "Deploying image from repository: ${QUAY_REPO}, TAG_NAME: ${TAG_NAME}, in NAME_SPACE: ${RELEASE_NAME_RBAC}"
  helm upgrade -i "${RELEASE_NAME_RBAC}" -n "${NAME_SPACE_RBAC}" "${HELM_REPO_NAME}/${HELM_IMAGE_NAME}" --version "${CHART_VERSION}" -f "${DIR}/value_files/${HELM_CHART_RBAC_VALUE_FILE_NAME}" --set global.clusterRouterBase="${K8S_CLUSTER_ROUTER_BASE}" --set upstream.backstage.image.repository="${QUAY_REPO}" --set upstream.backstage.image.tag="${TAG_NAME}"
}

initiate_rds_deployment() {
  local release_name=$1
  local namespace=$2
  configure_namespace "${namespace}"
  uninstall_helmchart "${namespace}" "${release_name}"
  sed -i "s|POSTGRES_USER:.*|POSTGRES_USER: $RDS_USER|g" "${DIR}/resources/postgres-db/postgres-cred.yaml"
  sed -i "s|POSTGRES_PASSWORD:.*|POSTGRES_PASSWORD: $(echo -n $RDS_PASSWORD | base64 -w 0)|g" "${DIR}/resources/postgres-db/postgres-cred.yaml"
  sed -i "s|POSTGRES_HOST:.*|POSTGRES_HOST: $(echo -n $RDS_1_HOST | base64 -w 0)|g" "${DIR}/resources/postgres-db/postgres-cred.yaml"
  oc apply -f "$DIR/resources/postgres-db/postgres-crt-rds.yaml" -n "${namespace}"
  oc apply -f "$DIR/resources/postgres-db/postgres-cred.yaml" -n "${namespace}"
  oc apply -f "$DIR/resources/postgres-db/dynamic-plugins-root-PVC.yaml" -n "${namespace}"
  helm upgrade -i "${release_name}" -n "${namespace}" "${HELM_REPO_NAME}/${HELM_IMAGE_NAME}" --version "${CHART_VERSION}" -f "$DIR/resources/postgres-db/values-showcase-postgres.yaml" --set global.clusterRouterBase="${K8S_CLUSTER_ROUTER_BASE}" --set upstream.backstage.image.repository="${QUAY_REPO}" --set upstream.backstage.image.tag="${TAG_NAME}"
}

check_and_test() {
  local release_name=$1
  local namespace=$2
  local url=$3
  if check_backstage_running "${release_name}" "${namespace}" "${url}"; then
    echo "Display pods for verification..."
    oc get pods -n "${namespace}"
    run_tests "${release_name}" "${namespace}"
  else
    echo "Backstage is not running. Exiting..."
    OVERALL_RESULT=1
  fi
  save_all_pod_logs $namespace
}

# Function to remove finalizers from specific resources in a namespace that are blocking deletion.
remove_finalizers_from_resources() {
  local project=$1
  echo "Removing finalizers from resources in namespace ${project} that are blocking deletion."

  # Remove finalizers from stuck PipelineRuns and TaskRuns
  for resource_type in "pipelineruns.tekton.dev" "taskruns.tekton.dev"; do
    for resource in $(oc get "$resource_type" -n "$project" -o name); do
      oc patch "$resource" -n "$project" --type='merge' -p '{"metadata":{"finalizers":[]}}' || true
      echo "Removed finalizers from $resource in $project."
    done
  done

  # Check and remove specific finalizers stuck on 'chains.tekton.dev' resources
  for chain_resource in $(oc get pipelineruns.tekton.dev,taskruns.tekton.dev -n "$project" -o name); do
    oc patch "$chain_resource" -n "$project" --type='json' -p='[{"op": "remove", "path": "/metadata/finalizers"}]' || true
    echo "Removed Tekton finalizers from $chain_resource in $project."
  done
}

# Function to forcibly delete a namespace stuck in 'Terminating' status
force_delete_namespace() {
  local project=$1
  echo "Forcefully deleting namespace ${project}."
  oc get namespace "$project" -o json | jq '.spec = {"finalizers":[]}' | oc replace --raw "/api/v1/namespaces/$project/finalize" -f -
}

oc_login() {
  oc login --token="${K8S_CLUSTER_TOKEN}" --server="${K8S_CLUSTER_URL}" --insecure-skip-tls-verify=true
  echo "OCP version: $(oc version)"
  export K8S_CLUSTER_ROUTER_BASE=$(oc get route console -n openshift-console -o=jsonpath='{.spec.host}' | sed 's/^[^.]*\.//')
}<|MERGE_RESOLUTION|>--- conflicted
+++ resolved
@@ -642,11 +642,7 @@
   wait_for_svc multiclusterhub-operator-webhook open-cluster-management
   oc apply -f "${DIR}/cluster/operators/acm/multiclusterhub.yaml"
   # wait until multiclusterhub is Running.
-<<<<<<< HEAD
   timeout 900 bash -c 'while true; do 
-=======
-  timeout 600 bash -c 'while true; do
->>>>>>> e8ec8c88
     CURRENT_PHASE=$(oc get multiclusterhub multiclusterhub -n open-cluster-management -o jsonpath="{.status.phase}")
     echo "MulticlusterHub Current Status: $CURRENT_PHASE"
     [[ "$CURRENT_PHASE" == "Running" ]] && echo "MulticlusterHub is now in Running phase." && break
