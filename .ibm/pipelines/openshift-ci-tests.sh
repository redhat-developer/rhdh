#!/bin/sh

set -xe  # Enable debugging (-x) and exit on error (-e).
export PS4='[$(date "+%Y-%m-%d %H:%M:%S")] ' # Prepend timestamp to each command in debug output.

# Define log file names and directories.
LOGFILE="test-log"
DIR="$(cd "$(dirname "${BASH_SOURCE[0]}")" && pwd)"
secret_name="rhdh-k8s-plugin-secret"
OVERALL_RESULT=0

# Define a cleanup function to be executed upon script exit.
cleanup() {
  echo "Cleaning up before exiting"
  if [[ "$JOB_NAME" == *aks* ]]; then
    # If the job is for Azure Kubernetes Service (AKS), stop the AKS cluster.
    az_aks_stop "${AKS_NIGHTLY_CLUSTER_NAME}" "${AKS_NIGHTLY_CLUSTER_RESOURCEGROUP}"
  fi
  rm -rf ~/tmpbin  # Remove temporary binaries directory.
}

trap cleanup EXIT  # Ensure the cleanup function runs on script exit.

source "${DIR}/utils.sh"  # Source utility functions from utils.sh.

# Function to set Kubernetes cluster information based on the job name.
set_cluster_info() {
  export K8S_CLUSTER_URL=$(cat /tmp/secrets/RHDH_PR_OS_CLUSTER_URL)
  export K8S_CLUSTER_TOKEN=$(cat /tmp/secrets/RHDH_PR_OS_CLUSTER_TOKEN)

  if [[ "$JOB_NAME" == *ocp-v4-14 ]]; then
    # Use cluster credentials for OpenShift version 4.14.
    K8S_CLUSTER_URL=$(cat /tmp/secrets/RHDH_OS_1_CLUSTER_URL)
    K8S_CLUSTER_TOKEN=$(cat /tmp/secrets/RHDH_OS_1_CLUSTER_TOKEN)
  elif [[ "$JOB_NAME" == *ocp-v4-13 ]]; then
    # Use cluster credentials for OpenShift version 4.13.
    K8S_CLUSTER_URL=$(cat /tmp/secrets/RHDH_OS_2_CLUSTER_URL)
    K8S_CLUSTER_TOKEN=$(cat /tmp/secrets/RHDH_OS_2_CLUSTER_TOKEN)
  elif [[ "$JOB_NAME" == *aks* ]]; then
    # Use cluster credentials for AKS.
    K8S_CLUSTER_URL=$(cat /tmp/secrets/RHDH_AKS_CLUSTER_URL)
    K8S_CLUSTER_TOKEN=$(cat /tmp/secrets/RHDH_AKS_CLUSTER_TOKEN)
  fi
}

add_helm_repos() {
  helm version

  local repos=(
    "bitnami=https://charts.bitnami.com/bitnami"
    "backstage=https://backstage.github.io/charts"
    "${HELM_REPO_NAME}=${HELM_REPO_URL}"
  )

  for repo in "${repos[@]}"; do
    local key="${repo%%=*}"   # Extract repository name.
    local value="${repo##*=}" # Extract repository URL.

    if ! helm repo list | grep -q "^$key"; then
      # If the repository is not already added, add it.
      helm repo add "$key" "$value"
    else
      # If the repository exists, update it.
      echo "Repository $key already exists - updating repository instead."
    fi
  done

  helm repo update
}

install_oc() {
  if command -v oc >/dev/null 2>&1; then
    echo "oc is already installed."
  else
    # Download and install the 'oc' CLI.
    curl -LO https://mirror.openshift.com/pub/openshift-v4/clients/oc/latest/linux/oc.tar.gz
    tar -xf oc.tar.gz
    mv oc /usr/local/bin/
    rm oc.tar.gz
    echo "oc installed successfully."
  fi
}

install_helm() {
  if command -v helm >/dev/null 2>&1; then
    echo "Helm is already installed."
  else
    echo "Installing Helm 3 client"
    mkdir ~/tmpbin && cd ~/tmpbin
    # Install Helm using the official script.
    curl -sL https://raw.githubusercontent.com/helm/helm/master/scripts/get-helm-3 | bash -f
    export PATH=$(pwd):$PATH
    echo "Helm client installed successfully."
  fi
}

uninstall_helmchart() {
  local project=$1
  local release=$2
  if helm list -n "${project}" | grep -q "${release}"; then
    echo "Chart already exists. Removing it before install."
    helm uninstall "${release}" -n "${project}"
  fi
}

# Function to configure a OpenShift namespace.
configure_namespace() {
  local project=$1
  delete_namespace $project
  oc create namespace "${project}"
  oc config set-context --current --namespace="${project}"
}

# Function to delete a OpenShift namespace if it exists.
delete_namespace() {
  local project=$1
  if oc get namespace "$project" >/dev/null 2>&1; then
    echo "Namespace ${project} exists. Attempting to delete..."

    # Remove blocking finalizers
    remove_finalizers_from_resources "$project"

    # Attempt to delete the namespace
    oc delete namespace "$project" --grace-period=0 --force || true

    # Check if namespace is still stuck in 'Terminating' and force removal if necessary
    if oc get namespace "$project" -o jsonpath='{.status.phase}' | grep -q 'Terminating'; then
      echo "Namespace ${project} is stuck in Terminating. Forcing deletion..."
      force_delete_namespace "$project"
    fi
  fi
}

configure_external_postgres_db() {
  local project=$1
  # Apply the PostgreSQL deployment YAML file.
  oc apply -f "${DIR}/resources/postgres-db/postgres.yaml" --namespace="${NAME_SPACE_POSTGRES_DB}"
  sleep 5

  # Extract PostgreSQL certificates from the secret and save them to files.
  oc get secret postgress-external-db-cluster-cert -n "${NAME_SPACE_POSTGRES_DB}" -o jsonpath='{.data.ca\.crt}' | base64 --decode > postgres-ca
  oc get secret postgress-external-db-cluster-cert -n "${NAME_SPACE_POSTGRES_DB}" -o jsonpath='{.data.tls\.crt}' | base64 --decode > postgres-tls-crt
  oc get secret postgress-external-db-cluster-cert -n "${NAME_SPACE_POSTGRES_DB}" -o jsonpath='{.data.tls\.key}' | base64 --decode > postgres-tsl-key

  # Create a new secret in the project namespace with the PostgreSQL certificates.
  oc create secret generic postgress-external-db-cluster-cert \
  --from-file=ca.crt=postgres-ca \
  --from-file=tls.crt=postgres-tls-crt \
  --from-file=tls.key=postgres-tsl-key \
  --dry-run=client -o yaml | oc apply -f - --namespace="${project}"

  # Retrieve the PostgreSQL password and host, and update the credentials YAML file.
  POSTGRES_PASSWORD=$(oc get secret/postgress-external-db-pguser-janus-idp -n "${NAME_SPACE_POSTGRES_DB}" -o jsonpath={.data.password})
  sed -i "s|POSTGRES_PASSWORD:.*|POSTGRES_PASSWORD: ${POSTGRES_PASSWORD}|g" "${DIR}/resources/postgres-db/postgres-cred.yaml"
  POSTGRES_HOST=$(echo -n "postgress-external-db-primary.$NAME_SPACE_POSTGRES_DB.svc.cluster.local" | base64 | tr -d '\n')
  sed -i "s|POSTGRES_HOST:.*|POSTGRES_HOST: ${POSTGRES_HOST}|g" "${DIR}/resources/postgres-db/postgres-cred.yaml"
  # Apply the updated credentials YAML file.
  oc apply -f "${DIR}/resources/postgres-db/postgres-cred.yaml"  --namespace="${project}"
}

# Function to apply OpenShift YAML files to a namespace.
apply_yaml_files() {
  local dir=$1
  local project=$2
  echo "Applying YAML files to namespace ${project}"

  oc config set-context --current --namespace="${project}"

  local files=(
    "$dir/resources/service_account/service-account-rhdh.yaml"
    "$dir/resources/cluster_role_binding/cluster-role-binding-k8s.yaml"
    "$dir/resources/cluster_role/cluster-role-k8s.yaml"
    "$dir/resources/cluster_role/cluster-role-ocm.yaml"
    "$dir/auth/secrets-rhdh-secrets.yaml"
  )

  # Update the namespace in each YAML file.
  for file in "${files[@]}"; do
    sed -i "s/namespace:.*/namespace: ${project}/g" "$file"
  done

  # Set GitHub App credentials based on the job name.
  if [[ "$JOB_NAME" == *aks* ]]; then
    GITHUB_APP_APP_ID=$GITHUB_APP_2_APP_ID
    GITHUB_APP_CLIENT_ID=$GITHUB_APP_2_CLIENT_ID
    GITHUB_APP_PRIVATE_KEY=$GITHUB_APP_2_PRIVATE_KEY
    GITHUB_APP_CLIENT_SECRET=$GITHUB_APP_2_CLIENT_SECRET
  fi

  # Replace placeholders in the secrets file with actual values.
  for key in GITHUB_APP_APP_ID GITHUB_APP_CLIENT_ID GITHUB_APP_PRIVATE_KEY GITHUB_APP_CLIENT_SECRET GITHUB_APP_JANUS_TEST_APP_ID GITHUB_APP_JANUS_TEST_CLIENT_ID GITHUB_APP_JANUS_TEST_CLIENT_SECRET GITHUB_APP_JANUS_TEST_PRIVATE_KEY GITHUB_APP_WEBHOOK_URL GITHUB_APP_WEBHOOK_SECRET KEYCLOAK_CLIENT_SECRET ACR_SECRET GOOGLE_CLIENT_ID GOOGLE_CLIENT_SECRET K8S_CLUSTER_TOKEN_ENCODED OCM_CLUSTER_URL GITLAB_TOKEN; do
    sed -i "s|${key}:.*|${key}: ${!key}|g" "$dir/auth/secrets-rhdh-secrets.yaml"
  done

  # Apply OpenShift resources to the namespace.
  oc apply -f "$dir/resources/service_account/service-account-rhdh.yaml" --namespace="${project}"
  oc apply -f "$dir/auth/service-account-rhdh-secret.yaml" --namespace="${project}"
  oc apply -f "$dir/auth/secrets-rhdh-secrets.yaml" --namespace="${project}"
  if [[ "$JOB_NAME" != *aks* ]]; then
    # Deploy a test Backstage customization provider for non-AKS jobs.
    oc new-app https://github.com/janus-qe/test-backstage-customization-provider --namespace="${project}"
    oc expose svc/test-backstage-customization-provider --namespace="${project}"
  fi
  # Apply ClusterRoles and ClusterRoleBindings.
  oc apply -f "$dir/resources/cluster_role/cluster-role-k8s.yaml" --namespace="${project}"
  oc apply -f "$dir/resources/cluster_role_binding/cluster-role-binding-k8s.yaml" --namespace="${project}"
  oc apply -f "$dir/resources/cluster_role/cluster-role-ocm.yaml" --namespace="${project}"
  oc apply -f "$dir/resources/cluster_role_binding/cluster-role-binding-ocm.yaml" --namespace="${project}"

  if [[ "$JOB_NAME" != *aks* ]]; then
    # Update the API server URL in the secrets file for non-AKS jobs.
    sed -i "s/K8S_CLUSTER_API_SERVER_URL:.*/K8S_CLUSTER_API_SERVER_URL: ${ENCODED_API_SERVER_URL}/g" "$dir/auth/secrets-rhdh-secrets.yaml"
  fi
  # Update the cluster name in the secrets file.
  sed -i "s/K8S_CLUSTER_NAME:.*/K8S_CLUSTER_NAME: ${ENCODED_CLUSTER_NAME}/g" "$dir/auth/secrets-rhdh-secrets.yaml"

  # Update the OCM cluster token in the secrets file.
  token=$(oc get secret "${secret_name}" -n "${project}" -o=jsonpath='{.data.token}')
  sed -i "s/OCM_CLUSTER_TOKEN: .*/OCM_CLUSTER_TOKEN: ${token}/" "$dir/auth/secrets-rhdh-secrets.yaml"

  # Apply the appropriate ConfigMap based on the project name.
  if [[ "${project}" == *rbac* ]]; then
    oc apply -f "$dir/resources/config_map/configmap-app-config-rhdh-rbac.yaml" --namespace="${project}"
  else
    oc apply -f "$dir/resources/config_map/configmap-app-config-rhdh.yaml" --namespace="${project}"
  fi
  oc apply -f "$dir/resources/config_map/configmap-rbac-policy-rhdh.yaml" --namespace="${project}"
  oc apply -f "$dir/auth/secrets-rhdh-secrets.yaml" --namespace="${project}"

<<<<<<< HEAD
  sleep 20

  # Apply sample pipeline and pipeline run YAML files.
  oc apply -f "$dir/resources/pipeline-run/hello-world-pipeline.yaml"
  oc apply -f "$dir/resources/pipeline-run/hello-world-pipeline-run.yaml"
=======
  sleep 20 # wait for Pipeline Operator/Tekton pipelines to be ready
  # Renable when namespace termination issue is solved
  # oc apply -f "$dir/resources/pipeline-run/hello-world-pipeline.yaml"
  # oc apply -f "$dir/resources/pipeline-run/hello-world-pipeline-run.yaml"
>>>>>>> f52f89f1
}

run_tests() {
  local release_name=$1
  local project=$2
  cd "${DIR}/../../e2e-tests"
  yarn install
  yarn playwright install

  Xvfb :99 &  # Start a virtual framebuffer for GUI applications.
  export DISPLAY=:99  # Set the display environment variable.

  (
    set -e
    echo "Using PR container image: ${TAG_NAME}"
    yarn "$project"  # Run the tests for the specified Playwright project.
  ) 2>&1 | tee "/tmp/${LOGFILE}"  # Log output to a file.

  local RESULT=${PIPESTATUS[0]}  # Capture the exit status of the tests.

  pkill Xvfb  # Terminate the virtual framebuffer.

  # Create directories for test results and attachments.
  mkdir -p "${ARTIFACT_DIR}/${project}/test-results"
  mkdir -p "${ARTIFACT_DIR}/${project}/attachments/screenshots"
  # Copy test results to the artifact directory.
  cp -a /tmp/backstage-showcase/e2e-tests/test-results/* "${ARTIFACT_DIR}/${project}/test-results"
  cp -a /tmp/backstage-showcase/e2e-tests/${JUNIT_RESULTS} "${ARTIFACT_DIR}/${project}/${JUNIT_RESULTS}"

  # Copy screenshots if they exist.
  if [ -d "/tmp/backstage-showcase/e2e-tests/screenshots" ]; then
      cp -a /tmp/backstage-showcase/e2e-tests/screenshots/* "${ARTIFACT_DIR}/${project}/attachments/screenshots/"
  fi

  # Convert ANSI logs to HTML.
  ansi2html <"/tmp/${LOGFILE}" >"/tmp/${LOGFILE}.html"
  cp -a "/tmp/${LOGFILE}.html" "${ARTIFACT_DIR}/${project}"
  # Copy the Playwright report.
  cp -a /tmp/backstage-showcase/e2e-tests/playwright-report/* "${ARTIFACT_DIR}/${project}"

  droute_send "${release_name}" "${project}"  # Send test results through Data Router to ReportPortal.

  echo "${project} RESULT: ${RESULT}"
  if [ "${RESULT}" -ne 0 ]; then
    OVERALL_RESULT=1  # Set the overall result to failure if tests failed.
  fi
}

check_backstage_running() {
  local release_name=$1
  local namespace=$2
  local url="https://${release_name}-backstage-${namespace}.${K8S_CLUSTER_ROUTER_BASE}"
  if [[ "$JOB_NAME" == *aks* ]]; then
    local url="https://${K8S_CLUSTER_ROUTER_BASE}"
  fi

  local max_attempts=30
  local wait_seconds=30

  echo "Checking if Backstage is up and running at ${url}"

  for ((i = 1; i <= max_attempts; i++)); do
    local http_status
    http_status=$(curl --insecure -I -s "${url}" | grep HTTP | awk '{print $2}')

    if [ "${http_status}" -eq 200 ]; then
      echo "Backstage is up and running!"
      export BASE_URL="${url}"
      echo "######## BASE URL ########"
      echo "${BASE_URL}"
      return 0  # Success
    else
      echo "Attempt ${i} of ${max_attempts}: Backstage not yet available (HTTP Status: ${http_status})"
      sleep "${wait_seconds}"
    fi
  done

  echo "Failed to reach Backstage at ${BASE_URL} after ${max_attempts} attempts." | tee -a "/tmp/${LOGFILE}"
  cp -a "/tmp/${LOGFILE}" "${ARTIFACT_DIR}/${namespace}/"
  return 1  # Failure
}

install_pipelines_operator() {
  local dir=$1
  DISPLAY_NAME="Red Hat OpenShift Pipelines"

  if oc get csv -n "openshift-operators" | grep -q "${DISPLAY_NAME}"; then
    echo "Red Hat OpenShift Pipelines operator is already installed."
  else
    echo "Red Hat OpenShift Pipelines operator is not installed. Installing..."
    oc apply -f "${dir}/resources/pipeline-run/pipelines-operator.yaml"
  fi
}

install_tekton_pipelines() {
  local dir=$1

  if oc get pods -n "tekton-pipelines" | grep -q "tekton-pipelines"; then
    echo "Tekton Pipelines are already installed."
  else
    echo "Tekton Pipelines is not installed. Installing..."
    oc apply --filename https://storage.googleapis.com/tekton-releases/pipeline/latest/release.yaml
  fi
}

# Function to initiate deployments on OpenShift clusters.
initiate_deployments() {
  add_helm_repos
  install_helm

  configure_namespace "${NAME_SPACE}"
  install_pipelines_operator "${DIR}"
  uninstall_helmchart "${NAME_SPACE}" "${RELEASE_NAME}"

  # Deploy Redis cache database.
  oc apply -f "$DIR/resources/redis-cache/redis-deployment.yaml" --namespace="${NAME_SPACE}"

  cd "${DIR}"
  apply_yaml_files "${DIR}" "${NAME_SPACE}"
  echo "Deploying image from repository: ${QUAY_REPO}, TAG_NAME: ${TAG_NAME}, in NAME_SPACE: ${NAME_SPACE}"
  # Install or upgrade the Helm chart.
  helm upgrade -i "${RELEASE_NAME}" -n "${NAME_SPACE}" "${HELM_REPO_NAME}/${HELM_IMAGE_NAME}" --version "${CHART_VERSION}" -f "${DIR}/value_files/${HELM_CHART_VALUE_FILE_NAME}" --set global.clusterRouterBase="${K8S_CLUSTER_ROUTER_BASE}" --set upstream.backstage.image.repository="${QUAY_REPO}" --set upstream.backstage.image.tag="${TAG_NAME}"

  # Configure namespaces for PostgreSQL DB and RBAC.
  configure_namespace "${NAME_SPACE_POSTGRES_DB}"
  configure_namespace "${NAME_SPACE_RBAC}"
<<<<<<< HEAD
  configure_external_postgres_db "${NAME_SPACE_RBAC}"  # Set up the external PostgreSQL database.
=======
  configure_external_postgres_db "${NAME_SPACE_RBAC}"
>>>>>>> f52f89f1

  install_pipelines_operator "${DIR}"
  uninstall_helmchart "${NAME_SPACE_RBAC}" "${RELEASE_NAME_RBAC}"
  apply_yaml_files "${DIR}" "${NAME_SPACE_RBAC}"
  echo "Deploying image from repository: ${QUAY_REPO}, TAG_NAME: ${TAG_NAME}, in NAME_SPACE: ${RELEASE_NAME_RBAC}"
  helm upgrade -i "${RELEASE_NAME_RBAC}" -n "${NAME_SPACE_RBAC}" "${HELM_REPO_NAME}/${HELM_IMAGE_NAME}" --version "${CHART_VERSION}" -f "${DIR}/value_files/${HELM_CHART_RBAC_VALUE_FILE_NAME}" --set global.clusterRouterBase="${K8S_CLUSTER_ROUTER_BASE}" --set upstream.backstage.image.repository="${QUAY_REPO}" --set upstream.backstage.image.tag="${TAG_NAME}"
}

# Function to initiate deployments on AKS clusters.
initiate_aks_deployment() {
  add_helm_repos
  install_helm
<<<<<<< HEAD
  delete_namespace "${NAME_SPACE_RBAC_AKS}"  # Delete the RBAC namespace if it exists.
  configure_namespace "${NAME_SPACE_AKS}"  # Configure the main AKS namespace.
  install_tekton_pipelines
=======
  delete_namespace "${NAME_SPACE_RBAC_AKS}"
  configure_namespace "${NAME_SPACE_AKS}"
  # Renable when namespace termination issue is solved
  # install_tekton_pipelines
>>>>>>> f52f89f1
  uninstall_helmchart "${NAME_SPACE_AKS}" "${RELEASE_NAME}"
  cd "${DIR}"
  apply_yaml_files "${DIR}" "${NAME_SPACE_AKS}"
  # Merge Helm value files specific to AKS.
  yq_merge_value_files "${DIR}/value_files/${HELM_CHART_VALUE_FILE_NAME}" "${DIR}/value_files/${HELM_CHART_AKS_DIFF_VALUE_FILE_NAME}" "/tmp/${HELM_CHART_AKS_MERGED_VALUE_FILE_NAME}"
  echo "Deploying image from repository: ${QUAY_REPO}, TAG_NAME: ${TAG_NAME}, in NAME_SPACE: ${NAME_SPACE_AKS}"
  # Install or upgrade the Helm chart on AKS.
  helm upgrade -i "${RELEASE_NAME}" -n "${NAME_SPACE_AKS}" "${HELM_REPO_NAME}/${HELM_IMAGE_NAME}" --version "${CHART_VERSION}" -f "/tmp/${HELM_CHART_AKS_MERGED_VALUE_FILE_NAME}" --set global.host="${K8S_CLUSTER_ROUTER_BASE}" --set upstream.backstage.image.repository="${QUAY_REPO}" --set upstream.backstage.image.tag="${TAG_NAME}"
}

# Function to initiate RBAC deployments on AKS clusters.
initiate_rbac_aks_deployment() {
  add_helm_repos
  install_helm
  delete_namespace "${NAME_SPACE_AKS}"
  configure_namespace "${NAME_SPACE_RBAC_AKS}"
  # Renable when namespace termination issue is solved
  # install_tekton_pipelines
  uninstall_helmchart "${NAME_SPACE_RBAC_AKS}" "${RELEASE_NAME_RBAC}"
  cd "${DIR}"
  apply_yaml_files "${DIR}" "${NAME_SPACE_RBAC_AKS}"
  yq_merge_value_files "${DIR}/value_files/${HELM_CHART_RBAC_VALUE_FILE_NAME}" "${DIR}/value_files/${HELM_CHART_RBAC_AKS_DIFF_VALUE_FILE_NAME}" "/tmp/${HELM_CHART_RBAC_AKS_MERGED_VALUE_FILE_NAME}"
  echo "Deploying image from repository: ${QUAY_REPO}, TAG_NAME: ${TAG_NAME}, in NAME_SPACE: ${NAME_SPACE_RBAC_AKS}"
  helm upgrade -i "${RELEASE_NAME_RBAC}" -n "${NAME_SPACE_RBAC_AKS}" "${HELM_REPO_NAME}/${HELM_IMAGE_NAME}" --version "${CHART_VERSION}" -f "/tmp/${HELM_CHART_RBAC_AKS_MERGED_VALUE_FILE_NAME}" --set global.host="${K8S_CLUSTER_ROUTER_BASE}" --set upstream.backstage.image.repository="${QUAY_REPO}" --set upstream.backstage.image.tag="${TAG_NAME}"
}

# Function to check if Backstage is running and then run tests.
check_and_test() {
  local release_name=$1
  local namespace=$2
  if check_backstage_running "${release_name}" "${namespace}"; then
    echo "Display pods for verification..."
    oc get pods -n "${namespace}"  # List all pods in the namespace.
    run_tests "${release_name}" "${namespace}"  # Run the E2E tests.
  else
    echo "Backstage is not running. Exiting..."
    OVERALL_RESULT=1  # Set the overall result to failure.
  fi
  save_all_pod_logs $namespace  # Save logs from all pods.
}

<<<<<<< HEAD
# Main function to orchestrate the deployment and testing process.
=======
# Function to remove finalizers from specific resources in a namespace that are blocking deletion.
remove_finalizers_from_resources() {
  local project=$1
  echo "Removing finalizers from resources in namespace ${project} that are blocking deletion."

  # Remove finalizers from stuck PipelineRuns and TaskRuns
  for resource_type in "pipelineruns.tekton.dev" "taskruns.tekton.dev"; do
    for resource in $(oc get "$resource_type" -n "$project" -o name); do
      oc patch "$resource" -n "$project" --type='merge' -p '{"metadata":{"finalizers":[]}}' || true
      echo "Removed finalizers from $resource in $project."
    done
  done

  # Check and remove specific finalizers stuck on 'chains.tekton.dev' resources
  for chain_resource in $(oc get pipelineruns.tekton.dev,taskruns.tekton.dev -n "$project" -o name); do
    oc patch "$chain_resource" -n "$project" --type='json' -p='[{"op": "remove", "path": "/metadata/finalizers"}]' || true
    echo "Removed Tekton finalizers from $chain_resource in $project."
  done
}

# Function to forcibly delete a namespace stuck in 'Terminating' status
force_delete_namespace() {
  local project=$1
  echo "Forcefully deleting namespace ${project}."
  oc get namespace "$project" -o json | jq '.spec = {"finalizers":[]}' | oc replace --raw "/api/v1/namespaces/$project/finalize" -f -
}

>>>>>>> f52f89f1
main() {
  echo "Log file: ${LOGFILE}"
  set_cluster_info  # Set cluster credentials.

  source "${DIR}/env_variables.sh"  # Source environment variables.

  # Set namespace names based on the job name.
  if [[ "$JOB_NAME" == *periodic-* ]]; then
    NAME_SPACE="showcase-ci-nightly"
    NAME_SPACE_RBAC="showcase-rbac-nightly"
    NAME_SPACE_POSTGRES_DB="postgress-external-db-nightly"
    NAME_SPACE_AKS="showcase-aks-ci-nightly"
    NAME_SPACE_RBAC_AKS="showcase-rbac-aks-ci-nightly"
  fi
  if [[ "$JOB_NAME" == *aks* ]]; then
    # For AKS jobs, log in and start the cluster.
    az_login
    az_aks_start "${AKS_NIGHTLY_CLUSTER_NAME}" "${AKS_NIGHTLY_CLUSTER_RESOURCEGROUP}"
    az_aks_approuting_enable "${AKS_NIGHTLY_CLUSTER_NAME}" "${AKS_NIGHTLY_CLUSTER_RESOURCEGROUP}"
  fi

  install_oc
  if [[ "$JOB_NAME" == *aks* ]]; then
    # Get AKS cluster credentials.
    az aks get-credentials --name="${AKS_NIGHTLY_CLUSTER_NAME}" --resource-group="${AKS_NIGHTLY_CLUSTER_RESOURCEGROUP}" --overwrite-existing
  else
    # Log in to the OpenShift cluster.
    oc login --token="${K8S_CLUSTER_TOKEN}" --server="${K8S_CLUSTER_URL}"
  fi
  echo "OCP version: $(oc version)"  # Display the OpenShift version.

  API_SERVER_URL=$(oc whoami --show-server)  # Get the API server URL.
  if [[ "$JOB_NAME" == *aks* ]]; then
    # Get the router base for AKS.
    K8S_CLUSTER_ROUTER_BASE=$(kubectl get svc nginx --namespace app-routing-system -o jsonpath='{.status.loadBalancer.ingress[0].ip}')
  else
    # Get the router base for OpenShift.
    K8S_CLUSTER_ROUTER_BASE=$(oc get route console -n openshift-console -o=jsonpath='{.spec.host}' | sed 's/^[^.]*\.//')
  fi

  echo "K8S_CLUSTER_ROUTER_BASE : $K8S_CLUSTER_ROUTER_BASE"

  ENCODED_API_SERVER_URL=$(echo "${API_SERVER_URL}" | base64)  # Base64 encode the API server URL.
  ENCODED_CLUSTER_NAME=$(echo "my-cluster" | base64)  # Base64 encode the cluster name.

  if [[ "$JOB_NAME" == *aks* ]]; then
    # Initiate deployments on AKS.
    initiate_aks_deployment
    check_and_test "${RELEASE_NAME}" "${NAME_SPACE_AKS}"
    delete_namespace "${NAME_SPACE_AKS}"
    initiate_rbac_aks_deployment
    check_and_test "${RELEASE_NAME_RBAC}" "${NAME_SPACE_RBAC_AKS}"
    delete_namespace "${NAME_SPACE_RBAC_AKS}"
  else
    # Initiate deployments on OpenShift.
    initiate_deployments
    check_and_test "${RELEASE_NAME}" "${NAME_SPACE}"
    check_and_test "${RELEASE_NAME_RBAC}" "${NAME_SPACE_RBAC}"
  fi
  exit "${OVERALL_RESULT}"  # Exit with the overall result status.
}

main  # Start the script execution by calling the main function.<|MERGE_RESOLUTION|>--- conflicted
+++ resolved
@@ -227,18 +227,10 @@
   oc apply -f "$dir/resources/config_map/configmap-rbac-policy-rhdh.yaml" --namespace="${project}"
   oc apply -f "$dir/auth/secrets-rhdh-secrets.yaml" --namespace="${project}"
 
-<<<<<<< HEAD
-  sleep 20
-
-  # Apply sample pipeline and pipeline run YAML files.
-  oc apply -f "$dir/resources/pipeline-run/hello-world-pipeline.yaml"
-  oc apply -f "$dir/resources/pipeline-run/hello-world-pipeline-run.yaml"
-=======
   sleep 20 # wait for Pipeline Operator/Tekton pipelines to be ready
   # Renable when namespace termination issue is solved
   # oc apply -f "$dir/resources/pipeline-run/hello-world-pipeline.yaml"
   # oc apply -f "$dir/resources/pipeline-run/hello-world-pipeline-run.yaml"
->>>>>>> f52f89f1
 }
 
 run_tests() {
@@ -365,11 +357,7 @@
   # Configure namespaces for PostgreSQL DB and RBAC.
   configure_namespace "${NAME_SPACE_POSTGRES_DB}"
   configure_namespace "${NAME_SPACE_RBAC}"
-<<<<<<< HEAD
-  configure_external_postgres_db "${NAME_SPACE_RBAC}"  # Set up the external PostgreSQL database.
-=======
   configure_external_postgres_db "${NAME_SPACE_RBAC}"
->>>>>>> f52f89f1
 
   install_pipelines_operator "${DIR}"
   uninstall_helmchart "${NAME_SPACE_RBAC}" "${RELEASE_NAME_RBAC}"
@@ -382,16 +370,10 @@
 initiate_aks_deployment() {
   add_helm_repos
   install_helm
-<<<<<<< HEAD
-  delete_namespace "${NAME_SPACE_RBAC_AKS}"  # Delete the RBAC namespace if it exists.
-  configure_namespace "${NAME_SPACE_AKS}"  # Configure the main AKS namespace.
-  install_tekton_pipelines
-=======
   delete_namespace "${NAME_SPACE_RBAC_AKS}"
   configure_namespace "${NAME_SPACE_AKS}"
   # Renable when namespace termination issue is solved
   # install_tekton_pipelines
->>>>>>> f52f89f1
   uninstall_helmchart "${NAME_SPACE_AKS}" "${RELEASE_NAME}"
   cd "${DIR}"
   apply_yaml_files "${DIR}" "${NAME_SPACE_AKS}"
@@ -433,9 +415,6 @@
   save_all_pod_logs $namespace  # Save logs from all pods.
 }
 
-<<<<<<< HEAD
-# Main function to orchestrate the deployment and testing process.
-=======
 # Function to remove finalizers from specific resources in a namespace that are blocking deletion.
 remove_finalizers_from_resources() {
   local project=$1
@@ -463,7 +442,6 @@
   oc get namespace "$project" -o json | jq '.spec = {"finalizers":[]}' | oc replace --raw "/api/v1/namespaces/$project/finalize" -f -
 }
 
->>>>>>> f52f89f1
 main() {
   echo "Log file: ${LOGFILE}"
   set_cluster_info  # Set cluster credentials.
