#!/bin/sh

set -xe  # Enable debugging (-x) and exit on error (-e).
export PS4='[$(date "+%Y-%m-%d %H:%M:%S")] ' # Prepend timestamp to each command in debug output.

# Define log file names and directories.
LOGFILE="test-log"
DIR="$(cd "$(dirname "${BASH_SOURCE[0]}")" && pwd)"
secret_name="rhdh-k8s-plugin-secret"
OVERALL_RESULT=0

# Define a cleanup function to be executed upon script exit.
cleanup() {
  echo "Cleaning up before exiting"
  if [[ "$JOB_NAME" == *aks* ]]; then
    # If the job is for Azure Kubernetes Service (AKS), stop the AKS cluster.
    az_aks_stop "${AKS_NIGHTLY_CLUSTER_NAME}" "${AKS_NIGHTLY_CLUSTER_RESOURCEGROUP}"
  fi
  rm -rf ~/tmpbin  # Remove temporary binaries directory.
}

trap cleanup EXIT  # Ensure the cleanup function runs on script exit.

source "${DIR}/utils.sh"  # Source utility functions from utils.sh.

# Function to set Kubernetes cluster information based on the job name.
set_cluster_info() {
  export K8S_CLUSTER_URL=$(cat /tmp/secrets/RHDH_PR_OS_CLUSTER_URL)
  export K8S_CLUSTER_TOKEN=$(cat /tmp/secrets/RHDH_PR_OS_CLUSTER_TOKEN)

  if [[ "$JOB_NAME" == *ocp-v4-14 ]]; then
    # Use cluster credentials for OpenShift version 4.14.
    K8S_CLUSTER_URL=$(cat /tmp/secrets/RHDH_OS_1_CLUSTER_URL)
    K8S_CLUSTER_TOKEN=$(cat /tmp/secrets/RHDH_OS_1_CLUSTER_TOKEN)
  elif [[ "$JOB_NAME" == *ocp-v4-13 ]]; then
    # Use cluster credentials for OpenShift version 4.13.
    K8S_CLUSTER_URL=$(cat /tmp/secrets/RHDH_OS_2_CLUSTER_URL)
    K8S_CLUSTER_TOKEN=$(cat /tmp/secrets/RHDH_OS_2_CLUSTER_TOKEN)
  elif [[ "$JOB_NAME" == *aks* ]]; then
    # Use cluster credentials for AKS.
    K8S_CLUSTER_URL=$(cat /tmp/secrets/RHDH_AKS_CLUSTER_URL)
    K8S_CLUSTER_TOKEN=$(cat /tmp/secrets/RHDH_AKS_CLUSTER_TOKEN)
  fi
}

add_helm_repos() {
  helm version

  local repos=(
    "bitnami=https://charts.bitnami.com/bitnami"
    "backstage=https://backstage.github.io/charts"
    "${HELM_REPO_NAME}=${HELM_REPO_URL}"
  )

  for repo in "${repos[@]}"; do
    local key="${repo%%=*}"   # Extract repository name.
    local value="${repo##*=}" # Extract repository URL.

    if ! helm repo list | grep -q "^$key"; then
      # If the repository is not already added, add it.
      helm repo add "$key" "$value"
    else
      # If the repository exists, update it.
      echo "Repository $key already exists - updating repository instead."
    fi
  done

  helm repo update
}

install_oc() {
  if command -v oc >/dev/null 2>&1; then
    echo "oc is already installed."
  else
    # Download and install the 'oc' CLI.
    curl -LO https://mirror.openshift.com/pub/openshift-v4/clients/oc/latest/linux/oc.tar.gz
    tar -xf oc.tar.gz
    mv oc /usr/local/bin/
    rm oc.tar.gz
    echo "oc installed successfully."
  fi
}

install_helm() {
  if command -v helm >/dev/null 2>&1; then
    echo "Helm is already installed."
  else
    echo "Installing Helm 3 client"
    mkdir ~/tmpbin && cd ~/tmpbin
    # Install Helm using the official script.
    curl -sL https://raw.githubusercontent.com/helm/helm/master/scripts/get-helm-3 | bash -f
    export PATH=$(pwd):$PATH
    echo "Helm client installed successfully."
  fi
}

uninstall_helmchart() {
  local project=$1
  local release=$2
  if helm list -n "${project}" | grep -q "${release}"; then
    echo "Chart already exists. Removing it before install."
    helm uninstall "${release}" -n "${project}"
  fi
}

# Function to configure a OpenShift namespace.
configure_namespace() {
  local project=$1
  delete_namespace $project
  oc create namespace "${project}"
  oc config set-context --current --namespace="${project}"
}

# Function to delete a OpenShift namespace if it exists.
delete_namespace() {
  local project=$1
  if oc get namespace "$project" >/dev/null 2>&1; then
    echo "Namespace ${project} exists. Attempting to delete..."

    # Remove blocking finalizers
    remove_finalizers_from_resources "$project"

    # Attempt to delete the namespace
    oc delete namespace "$project" --grace-period=0 --force || true

    # Check if namespace is still stuck in 'Terminating' and force removal if necessary
    if oc get namespace "$project" -o jsonpath='{.status.phase}' | grep -q 'Terminating'; then
      echo "Namespace ${project} is stuck in Terminating. Forcing deletion..."
      force_delete_namespace "$project"
    fi
  fi
}

configure_external_postgres_db() {
  local project=$1
  # Apply the PostgreSQL deployment YAML file.
  oc apply -f "${DIR}/resources/postgres-db/postgres.yaml" --namespace="${NAME_SPACE_POSTGRES_DB}"
  sleep 5

  # Extract PostgreSQL certificates from the secret and save them to files.
  oc get secret postgress-external-db-cluster-cert -n "${NAME_SPACE_POSTGRES_DB}" -o jsonpath='{.data.ca\.crt}' | base64 --decode > postgres-ca
  oc get secret postgress-external-db-cluster-cert -n "${NAME_SPACE_POSTGRES_DB}" -o jsonpath='{.data.tls\.crt}' | base64 --decode > postgres-tls-crt
  oc get secret postgress-external-db-cluster-cert -n "${NAME_SPACE_POSTGRES_DB}" -o jsonpath='{.data.tls\.key}' | base64 --decode > postgres-tsl-key

  # Create a new secret in the project namespace with the PostgreSQL certificates.
  oc create secret generic postgress-external-db-cluster-cert \
  --from-file=ca.crt=postgres-ca \
  --from-file=tls.crt=postgres-tls-crt \
  --from-file=tls.key=postgres-tsl-key \
  --dry-run=client -o yaml | oc apply -f - --namespace="${project}"

  # Retrieve the PostgreSQL password and host, and update the credentials YAML file.
  POSTGRES_PASSWORD=$(oc get secret/postgress-external-db-pguser-janus-idp -n "${NAME_SPACE_POSTGRES_DB}" -o jsonpath={.data.password})
  sed -i "s|POSTGRES_PASSWORD:.*|POSTGRES_PASSWORD: ${POSTGRES_PASSWORD}|g" "${DIR}/resources/postgres-db/postgres-cred.yaml"
  POSTGRES_HOST=$(echo -n "postgress-external-db-primary.$NAME_SPACE_POSTGRES_DB.svc.cluster.local" | base64 | tr -d '\n')
  sed -i "s|POSTGRES_HOST:.*|POSTGRES_HOST: ${POSTGRES_HOST}|g" "${DIR}/resources/postgres-db/postgres-cred.yaml"
  # Apply the updated credentials YAML file.
  oc apply -f "${DIR}/resources/postgres-db/postgres-cred.yaml"  --namespace="${project}"
}

# Function to apply OpenShift YAML files to a namespace.
apply_yaml_files() {
  local dir=$1
  local project=$2
  echo "Applying YAML files to namespace ${project}"

  oc config set-context --current --namespace="${project}"

  local files=(
    "$dir/resources/service_account/service-account-rhdh.yaml"
    "$dir/resources/cluster_role_binding/cluster-role-binding-k8s.yaml"
    "$dir/resources/cluster_role/cluster-role-k8s.yaml"
    "$dir/resources/cluster_role/cluster-role-ocm.yaml"
    "$dir/auth/secrets-rhdh-secrets.yaml"
  )

  # Update the namespace in each YAML file.
  for file in "${files[@]}"; do
    sed -i "s/namespace:.*/namespace: ${project}/g" "$file"
  done

  # Set GitHub App credentials based on the job name.
  if [[ "$JOB_NAME" == *aks* ]]; then
    GITHUB_APP_APP_ID=$GITHUB_APP_2_APP_ID
    GITHUB_APP_CLIENT_ID=$GITHUB_APP_2_CLIENT_ID
    GITHUB_APP_PRIVATE_KEY=$GITHUB_APP_2_PRIVATE_KEY
    GITHUB_APP_CLIENT_SECRET=$GITHUB_APP_2_CLIENT_SECRET
  fi

  # Replace placeholders in the secrets file with actual values.
  for key in GITHUB_APP_APP_ID GITHUB_APP_CLIENT_ID GITHUB_APP_PRIVATE_KEY GITHUB_APP_CLIENT_SECRET GITHUB_APP_JANUS_TEST_APP_ID GITHUB_APP_JANUS_TEST_CLIENT_ID GITHUB_APP_JANUS_TEST_CLIENT_SECRET GITHUB_APP_JANUS_TEST_PRIVATE_KEY GITHUB_APP_WEBHOOK_URL GITHUB_APP_WEBHOOK_SECRET KEYCLOAK_CLIENT_SECRET ACR_SECRET GOOGLE_CLIENT_ID GOOGLE_CLIENT_SECRET K8S_CLUSTER_TOKEN_ENCODED OCM_CLUSTER_URL GITLAB_TOKEN; do
    sed -i "s|${key}:.*|${key}: ${!key}|g" "$dir/auth/secrets-rhdh-secrets.yaml"
  done

  # Apply OpenShift resources to the namespace.
  oc apply -f "$dir/resources/service_account/service-account-rhdh.yaml" --namespace="${project}"
  oc apply -f "$dir/auth/service-account-rhdh-secret.yaml" --namespace="${project}"
  oc apply -f "$dir/auth/secrets-rhdh-secrets.yaml" --namespace="${project}"
  if [[ "$JOB_NAME" != *aks* ]]; then
    # Deploy a test Backstage customization provider for non-AKS jobs.
    oc new-app https://github.com/janus-qe/test-backstage-customization-provider --namespace="${project}"
    oc expose svc/test-backstage-customization-provider --namespace="${project}"
  fi
  # Apply ClusterRoles and ClusterRoleBindings.
  oc apply -f "$dir/resources/cluster_role/cluster-role-k8s.yaml" --namespace="${project}"
  oc apply -f "$dir/resources/cluster_role_binding/cluster-role-binding-k8s.yaml" --namespace="${project}"
  oc apply -f "$dir/resources/cluster_role/cluster-role-ocm.yaml" --namespace="${project}"
  oc apply -f "$dir/resources/cluster_role_binding/cluster-role-binding-ocm.yaml" --namespace="${project}"

  if [[ "$JOB_NAME" != *aks* ]]; then
    # Update the API server URL in the secrets file for non-AKS jobs.
    sed -i "s/K8S_CLUSTER_API_SERVER_URL:.*/K8S_CLUSTER_API_SERVER_URL: ${ENCODED_API_SERVER_URL}/g" "$dir/auth/secrets-rhdh-secrets.yaml"
  fi
  # Update the cluster name in the secrets file.
  sed -i "s/K8S_CLUSTER_NAME:.*/K8S_CLUSTER_NAME: ${ENCODED_CLUSTER_NAME}/g" "$dir/auth/secrets-rhdh-secrets.yaml"

<<<<<<< HEAD
  # Update the OCM cluster token in the secrets file.
=======
  set +x
>>>>>>> 624dc48c
  token=$(oc get secret "${secret_name}" -n "${project}" -o=jsonpath='{.data.token}')
  sed -i "s/OCM_CLUSTER_TOKEN: .*/OCM_CLUSTER_TOKEN: ${token}/" "$dir/auth/secrets-rhdh-secrets.yaml"
  set -x

  # Apply the appropriate ConfigMap based on the project name.
  if [[ "${project}" == *rbac* ]]; then
    oc apply -f "$dir/resources/config_map/configmap-app-config-rhdh-rbac.yaml" --namespace="${project}"
  else
    oc apply -f "$dir/resources/config_map/configmap-app-config-rhdh.yaml" --namespace="${project}"
  fi
  oc apply -f "$dir/resources/config_map/configmap-rbac-policy-rhdh.yaml" --namespace="${project}"
  oc apply -f "$dir/auth/secrets-rhdh-secrets.yaml" --namespace="${project}"

  sleep 20 # wait for Pipeline Operator/Tekton pipelines to be ready
  # Renable when namespace termination issue is solved
  # oc apply -f "$dir/resources/pipeline-run/hello-world-pipeline.yaml"
  # oc apply -f "$dir/resources/pipeline-run/hello-world-pipeline-run.yaml"
}

run_tests() {
  local release_name=$1
  local project=$2
  cd "${DIR}/../../e2e-tests"
  yarn install
  yarn playwright install

  Xvfb :99 &  # Start a virtual framebuffer for GUI applications.
  export DISPLAY=:99  # Set the display environment variable.

  (
    set -e
    echo "Using PR container image: ${TAG_NAME}"
    yarn "$project"  # Run the tests for the specified Playwright project.
  ) 2>&1 | tee "/tmp/${LOGFILE}"  # Log output to a file.

  local RESULT=${PIPESTATUS[0]}  # Capture the exit status of the tests.

  pkill Xvfb  # Terminate the virtual framebuffer.

  # Create directories for test results and attachments.
  mkdir -p "${ARTIFACT_DIR}/${project}/test-results"
  mkdir -p "${ARTIFACT_DIR}/${project}/attachments/screenshots"
  # Copy test results to the artifact directory.
  cp -a /tmp/backstage-showcase/e2e-tests/test-results/* "${ARTIFACT_DIR}/${project}/test-results"
  cp -a /tmp/backstage-showcase/e2e-tests/${JUNIT_RESULTS} "${ARTIFACT_DIR}/${project}/${JUNIT_RESULTS}"

  # Copy screenshots if they exist.
  if [ -d "/tmp/backstage-showcase/e2e-tests/screenshots" ]; then
      cp -a /tmp/backstage-showcase/e2e-tests/screenshots/* "${ARTIFACT_DIR}/${project}/attachments/screenshots/"
  fi

  # Convert ANSI logs to HTML.
  ansi2html <"/tmp/${LOGFILE}" >"/tmp/${LOGFILE}.html"
  cp -a "/tmp/${LOGFILE}.html" "${ARTIFACT_DIR}/${project}"
  # Copy the Playwright report.
  cp -a /tmp/backstage-showcase/e2e-tests/playwright-report/* "${ARTIFACT_DIR}/${project}"

  droute_send "${release_name}" "${project}"  # Send test results through Data Router to ReportPortal.

  echo "${project} RESULT: ${RESULT}"
  if [ "${RESULT}" -ne 0 ]; then
    OVERALL_RESULT=1  # Set the overall result to failure if tests failed.
  fi
}

check_backstage_running() {
  local release_name=$1
  local namespace=$2
  local url="https://${release_name}-backstage-${namespace}.${K8S_CLUSTER_ROUTER_BASE}"
  if [[ "$JOB_NAME" == *aks* ]]; then
    local url="https://${K8S_CLUSTER_ROUTER_BASE}"
  fi

  local max_attempts=30
  local wait_seconds=30

  echo "Checking if Backstage is up and running at ${url}"

  for ((i = 1; i <= max_attempts; i++)); do
    local http_status
    http_status=$(curl --insecure -I -s "${url}" | grep HTTP | awk '{print $2}')

    if [ "${http_status}" -eq 200 ]; then
      echo "Backstage is up and running!"
      export BASE_URL="${url}"
      echo "######## BASE URL ########"
      echo "${BASE_URL}"
      return 0  # Success
    else
      echo "Attempt ${i} of ${max_attempts}: Backstage not yet available (HTTP Status: ${http_status})"
      sleep "${wait_seconds}"
    fi
  done

  echo "Failed to reach Backstage at ${BASE_URL} after ${max_attempts} attempts." | tee -a "/tmp/${LOGFILE}"
  cp -a "/tmp/${LOGFILE}" "${ARTIFACT_DIR}/${namespace}/"
  return 1  # Failure
}

install_pipelines_operator() {
  local dir=$1
  DISPLAY_NAME="Red Hat OpenShift Pipelines"

  if oc get csv -n "openshift-operators" | grep -q "${DISPLAY_NAME}"; then
    echo "Red Hat OpenShift Pipelines operator is already installed."
  else
    echo "Red Hat OpenShift Pipelines operator is not installed. Installing..."
    oc apply -f "${dir}/resources/pipeline-run/pipelines-operator.yaml"
  fi
}

install_tekton_pipelines() {
  local dir=$1

  if oc get pods -n "tekton-pipelines" | grep -q "tekton-pipelines"; then
    echo "Tekton Pipelines are already installed."
  else
    echo "Tekton Pipelines is not installed. Installing..."
    oc apply --filename https://storage.googleapis.com/tekton-releases/pipeline/latest/release.yaml
  fi
}

# Function to initiate deployments on OpenShift clusters.
initiate_deployments() {
  add_helm_repos
  install_helm

  configure_namespace "${NAME_SPACE}"
  install_pipelines_operator "${DIR}"
  uninstall_helmchart "${NAME_SPACE}" "${RELEASE_NAME}"

  # Deploy Redis cache database.
  oc apply -f "$DIR/resources/redis-cache/redis-deployment.yaml" --namespace="${NAME_SPACE}"

  cd "${DIR}"
  apply_yaml_files "${DIR}" "${NAME_SPACE}"
  echo "Deploying image from repository: ${QUAY_REPO}, TAG_NAME: ${TAG_NAME}, in NAME_SPACE: ${NAME_SPACE}"
  # Install or upgrade the Helm chart.
  helm upgrade -i "${RELEASE_NAME}" -n "${NAME_SPACE}" "${HELM_REPO_NAME}/${HELM_IMAGE_NAME}" --version "${CHART_VERSION}" -f "${DIR}/value_files/${HELM_CHART_VALUE_FILE_NAME}" --set global.clusterRouterBase="${K8S_CLUSTER_ROUTER_BASE}" --set upstream.backstage.image.repository="${QUAY_REPO}" --set upstream.backstage.image.tag="${TAG_NAME}"

  # Configure namespaces for PostgreSQL DB and RBAC.
  configure_namespace "${NAME_SPACE_POSTGRES_DB}"
  configure_namespace "${NAME_SPACE_RBAC}"
  configure_external_postgres_db "${NAME_SPACE_RBAC}"

  install_pipelines_operator "${DIR}"
  uninstall_helmchart "${NAME_SPACE_RBAC}" "${RELEASE_NAME_RBAC}"
  apply_yaml_files "${DIR}" "${NAME_SPACE_RBAC}"
  echo "Deploying image from repository: ${QUAY_REPO}, TAG_NAME: ${TAG_NAME}, in NAME_SPACE: ${RELEASE_NAME_RBAC}"
  helm upgrade -i "${RELEASE_NAME_RBAC}" -n "${NAME_SPACE_RBAC}" "${HELM_REPO_NAME}/${HELM_IMAGE_NAME}" --version "${CHART_VERSION}" -f "${DIR}/value_files/${HELM_CHART_RBAC_VALUE_FILE_NAME}" --set global.clusterRouterBase="${K8S_CLUSTER_ROUTER_BASE}" --set upstream.backstage.image.repository="${QUAY_REPO}" --set upstream.backstage.image.tag="${TAG_NAME}"
}

# Function to initiate deployments on AKS clusters.
initiate_aks_deployment() {
  add_helm_repos
  install_helm
  delete_namespace "${NAME_SPACE_RBAC_AKS}"
  configure_namespace "${NAME_SPACE_AKS}"
  # Renable when namespace termination issue is solved
  # install_tekton_pipelines
  uninstall_helmchart "${NAME_SPACE_AKS}" "${RELEASE_NAME}"
  cd "${DIR}"
  apply_yaml_files "${DIR}" "${NAME_SPACE_AKS}"
  # Merge Helm value files specific to AKS.
  yq_merge_value_files "${DIR}/value_files/${HELM_CHART_VALUE_FILE_NAME}" "${DIR}/value_files/${HELM_CHART_AKS_DIFF_VALUE_FILE_NAME}" "/tmp/${HELM_CHART_AKS_MERGED_VALUE_FILE_NAME}"
  echo "Deploying image from repository: ${QUAY_REPO}, TAG_NAME: ${TAG_NAME}, in NAME_SPACE: ${NAME_SPACE_AKS}"
  # Install or upgrade the Helm chart on AKS.
  helm upgrade -i "${RELEASE_NAME}" -n "${NAME_SPACE_AKS}" "${HELM_REPO_NAME}/${HELM_IMAGE_NAME}" --version "${CHART_VERSION}" -f "/tmp/${HELM_CHART_AKS_MERGED_VALUE_FILE_NAME}" --set global.host="${K8S_CLUSTER_ROUTER_BASE}" --set upstream.backstage.image.repository="${QUAY_REPO}" --set upstream.backstage.image.tag="${TAG_NAME}"
}

# Function to initiate RBAC deployments on AKS clusters.
initiate_rbac_aks_deployment() {
  add_helm_repos
  install_helm
  delete_namespace "${NAME_SPACE_AKS}"
  configure_namespace "${NAME_SPACE_RBAC_AKS}"
  # Renable when namespace termination issue is solved
  # install_tekton_pipelines
  uninstall_helmchart "${NAME_SPACE_RBAC_AKS}" "${RELEASE_NAME_RBAC}"
  cd "${DIR}"
  apply_yaml_files "${DIR}" "${NAME_SPACE_RBAC_AKS}"
  yq_merge_value_files "${DIR}/value_files/${HELM_CHART_RBAC_VALUE_FILE_NAME}" "${DIR}/value_files/${HELM_CHART_RBAC_AKS_DIFF_VALUE_FILE_NAME}" "/tmp/${HELM_CHART_RBAC_AKS_MERGED_VALUE_FILE_NAME}"
  echo "Deploying image from repository: ${QUAY_REPO}, TAG_NAME: ${TAG_NAME}, in NAME_SPACE: ${NAME_SPACE_RBAC_AKS}"
  helm upgrade -i "${RELEASE_NAME_RBAC}" -n "${NAME_SPACE_RBAC_AKS}" "${HELM_REPO_NAME}/${HELM_IMAGE_NAME}" --version "${CHART_VERSION}" -f "/tmp/${HELM_CHART_RBAC_AKS_MERGED_VALUE_FILE_NAME}" --set global.host="${K8S_CLUSTER_ROUTER_BASE}" --set upstream.backstage.image.repository="${QUAY_REPO}" --set upstream.backstage.image.tag="${TAG_NAME}"
}

initiate_rds_deployment() {
  local release_name=$1
  local namespace=$2
  configure_namespace "${namespace}"
  uninstall_helmchart "${namespace}" "${release_name}"
  sed -i "s|POSTGRES_USER:.*|POSTGRES_USER: $RDS_USER|g" "${DIR}/resources/postgres-db/postgres-cred.yaml"
  sed -i "s|POSTGRES_PASSWORD:.*|POSTGRES_PASSWORD: $(echo -n $RDS_PASSWORD | base64 -w 0)|g" "${DIR}/resources/postgres-db/postgres-cred.yaml"
  sed -i "s|POSTGRES_HOST:.*|POSTGRES_HOST: $(echo -n $RDS_1_HOST | base64 -w 0)|g" "${DIR}/resources/postgres-db/postgres-cred.yaml"
  oc apply -f "$DIR/resources/postgres-db/postgres-crt-rds.yaml" -n "${namespace}" 
  oc apply -f "$DIR/resources/postgres-db/postgres-cred.yaml" -n "${namespace}"
  oc apply -f "$DIR/resources/postgres-db/dynamic-plugins-root-PVC.yaml" -n "${namespace}"
  helm upgrade -i "${release_name}" -n "${namespace}" "${HELM_REPO_NAME}/${HELM_IMAGE_NAME}" --version "${CHART_VERSION}" -f "$DIR/resources/postgres-db/values-showcase-postgres.yaml" --set global.clusterRouterBase="${K8S_CLUSTER_ROUTER_BASE}" --set upstream.backstage.image.repository="${QUAY_REPO}" --set upstream.backstage.image.tag="${TAG_NAME}"
}

check_and_test() {
  local release_name=$1
  local namespace=$2
  if check_backstage_running "${release_name}" "${namespace}"; then
    echo "Display pods for verification..."
    oc get pods -n "${namespace}"  # List all pods in the namespace.
    run_tests "${release_name}" "${namespace}"  # Run the E2E tests.
  else
    echo "Backstage is not running. Exiting..."
    OVERALL_RESULT=1  # Set the overall result to failure.
  fi
  save_all_pod_logs $namespace  # Save logs from all pods.
}

# Function to remove finalizers from specific resources in a namespace that are blocking deletion.
remove_finalizers_from_resources() {
  local project=$1
  echo "Removing finalizers from resources in namespace ${project} that are blocking deletion."

  # Remove finalizers from stuck PipelineRuns and TaskRuns
  for resource_type in "pipelineruns.tekton.dev" "taskruns.tekton.dev"; do
    for resource in $(oc get "$resource_type" -n "$project" -o name); do
      oc patch "$resource" -n "$project" --type='merge' -p '{"metadata":{"finalizers":[]}}' || true
      echo "Removed finalizers from $resource in $project."
    done
  done

  # Check and remove specific finalizers stuck on 'chains.tekton.dev' resources
  for chain_resource in $(oc get pipelineruns.tekton.dev,taskruns.tekton.dev -n "$project" -o name); do
    oc patch "$chain_resource" -n "$project" --type='json' -p='[{"op": "remove", "path": "/metadata/finalizers"}]' || true
    echo "Removed Tekton finalizers from $chain_resource in $project."
  done
}

# Function to forcibly delete a namespace stuck in 'Terminating' status
force_delete_namespace() {
  local project=$1
  echo "Forcefully deleting namespace ${project}."
  oc get namespace "$project" -o json | jq '.spec = {"finalizers":[]}' | oc replace --raw "/api/v1/namespaces/$project/finalize" -f -
}

main() {
  echo "Log file: ${LOGFILE}"
  set_cluster_info  # Set cluster credentials.

  source "${DIR}/env_variables.sh"  # Source environment variables.

  # Set namespace names based on the job name.
  if [[ "$JOB_NAME" == *periodic-* ]]; then
    NAME_SPACE="showcase-ci-nightly"
    NAME_SPACE_RBAC="showcase-rbac-nightly"
    NAME_SPACE_POSTGRES_DB="postgress-external-db-nightly"
    NAME_SPACE_AKS="showcase-aks-ci-nightly"
    NAME_SPACE_RBAC_AKS="showcase-rbac-aks-ci-nightly"
  fi
  if [[ "$JOB_NAME" == *aks* ]]; then
    # For AKS jobs, log in and start the cluster.
    az_login
    az_aks_start "${AKS_NIGHTLY_CLUSTER_NAME}" "${AKS_NIGHTLY_CLUSTER_RESOURCEGROUP}"
    az_aks_approuting_enable "${AKS_NIGHTLY_CLUSTER_NAME}" "${AKS_NIGHTLY_CLUSTER_RESOURCEGROUP}"
  fi

  install_oc
  if [[ "$JOB_NAME" == *aks* ]]; then
    # Get AKS cluster credentials.
    az aks get-credentials --name="${AKS_NIGHTLY_CLUSTER_NAME}" --resource-group="${AKS_NIGHTLY_CLUSTER_RESOURCEGROUP}" --overwrite-existing
  else
    # Log in to the OpenShift cluster.
    oc login --token="${K8S_CLUSTER_TOKEN}" --server="${K8S_CLUSTER_URL}"
  fi
  echo "OCP version: $(oc version)"  # Display the OpenShift version.

  API_SERVER_URL=$(oc whoami --show-server)  # Get the API server URL.
  if [[ "$JOB_NAME" == *aks* ]]; then
    # Get the router base for AKS.
    K8S_CLUSTER_ROUTER_BASE=$(kubectl get svc nginx --namespace app-routing-system -o jsonpath='{.status.loadBalancer.ingress[0].ip}')
  else
    # Get the router base for OpenShift.
    K8S_CLUSTER_ROUTER_BASE=$(oc get route console -n openshift-console -o=jsonpath='{.spec.host}' | sed 's/^[^.]*\.//')
  fi

  echo "K8S_CLUSTER_ROUTER_BASE : $K8S_CLUSTER_ROUTER_BASE"

  ENCODED_API_SERVER_URL=$(echo "${API_SERVER_URL}" | base64)  # Base64 encode the API server URL.
  ENCODED_CLUSTER_NAME=$(echo "my-cluster" | base64)  # Base64 encode the cluster name.


  if [[ "$JOB_NAME" == *aks* ]]; then
    # Initiate deployments on AKS.
    initiate_aks_deployment
    check_and_test "${RELEASE_NAME}" "${NAME_SPACE_AKS}"
    delete_namespace "${NAME_SPACE_AKS}"
    initiate_rbac_aks_deployment
    check_and_test "${RELEASE_NAME_RBAC}" "${NAME_SPACE_RBAC_AKS}"
    delete_namespace "${NAME_SPACE_RBAC_AKS}"
  else
    # Initiate deployments on OpenShift.
    initiate_deployments
    check_and_test "${RELEASE_NAME}" "${NAME_SPACE}"
    check_and_test "${RELEASE_NAME_RBAC}" "${NAME_SPACE_RBAC}"
    # Only test TLS config with RDS in nightly jobs
    if [[ "$JOB_NAME" == *periodic* ]]; then
      initiate_rds_deployment "${RELEASE_NAME}" "${NAME_SPACE_RDS}"
      check_and_test "${RELEASE_NAME}" "${NAME_SPACE_RDS}"
    fi
  fi
  
  exit "${OVERALL_RESULT}"
}

main  # Start the script execution by calling the main function.<|MERGE_RESOLUTION|>--- conflicted
+++ resolved
@@ -214,11 +214,8 @@
   # Update the cluster name in the secrets file.
   sed -i "s/K8S_CLUSTER_NAME:.*/K8S_CLUSTER_NAME: ${ENCODED_CLUSTER_NAME}/g" "$dir/auth/secrets-rhdh-secrets.yaml"
 
-<<<<<<< HEAD
   # Update the OCM cluster token in the secrets file.
-=======
   set +x
->>>>>>> 624dc48c
   token=$(oc get secret "${secret_name}" -n "${project}" -o=jsonpath='{.data.token}')
   sed -i "s/OCM_CLUSTER_TOKEN: .*/OCM_CLUSTER_TOKEN: ${token}/" "$dir/auth/secrets-rhdh-secrets.yaml"
   set -x
