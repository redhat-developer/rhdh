#!/bin/sh

set -xe  # Enable debugging (-x) and exit on error (-e).
export PS4='[$(date "+%Y-%m-%d %H:%M:%S")] ' # Prepend timestamp to each command in debug output.

# Define log file names and directories.
LOGFILE="test-log"
DIR="$(cd "$(dirname "${BASH_SOURCE[0]}")" && pwd)"
secret_name="rhdh-k8s-plugin-secret"
OVERALL_RESULT=0

# Define a cleanup function to be executed upon script exit.
cleanup() {
  echo "Cleaning up before exiting"
  if [[ "$JOB_NAME" == *aks* ]]; then
    # If the job is for Azure Kubernetes Service (AKS), stop the AKS cluster.
    az_aks_stop "${AKS_NIGHTLY_CLUSTER_NAME}" "${AKS_NIGHTLY_CLUSTER_RESOURCEGROUP}"
  elif [[ "$JOB_NAME" == *pull-*-main-e2e-tests* ]]; then
    # Cleanup namespaces after main branch PR e2e tests execution.
    delete_namespace "${NAME_SPACE}"
    delete_namespace "${NAME_SPACE_POSTGRES_DB}"
    delete_namespace "${NAME_SPACE_RBAC}"
  fi
  rm -rf ~/tmpbin  # Remove temporary binaries directory.
}

trap cleanup EXIT INT ERR

source "${DIR}/utils.sh"
if [[ "$JOB_NAME" == *aks* ]]; then
  for file in ${DIR}/cluster/aks/*.sh; do source $file; done
elif [[ "$JOB_NAME" == *gke* ]]; then
  for file in ${DIR}/cluster/gke/*.sh; do source $file; done
fi

# Function to set Kubernetes cluster information based on the job name.
set_cluster_info() {
  export K8S_CLUSTER_URL=$(cat /tmp/secrets/RHDH_PR_OS_CLUSTER_URL)
  export K8S_CLUSTER_TOKEN=$(cat /tmp/secrets/RHDH_PR_OS_CLUSTER_TOKEN)

  if [[ "$JOB_NAME" == *ocp-v4-14 ]]; then
    # Use cluster credentials for OpenShift version 4.14.
    K8S_CLUSTER_URL=$(cat /tmp/secrets/RHDH_OS_1_CLUSTER_URL)
    K8S_CLUSTER_TOKEN=$(cat /tmp/secrets/RHDH_OS_1_CLUSTER_TOKEN)
  elif [[ "$JOB_NAME" == *ocp-v4-13 ]]; then
    # Use cluster credentials for OpenShift version 4.13.
    K8S_CLUSTER_URL=$(cat /tmp/secrets/RHDH_OS_2_CLUSTER_URL)
    K8S_CLUSTER_TOKEN=$(cat /tmp/secrets/RHDH_OS_2_CLUSTER_TOKEN)
  elif [[ "$JOB_NAME" == *aks* ]]; then
    # Use cluster credentials for AKS.
    K8S_CLUSTER_URL=$(cat /tmp/secrets/RHDH_AKS_CLUSTER_URL)
    K8S_CLUSTER_TOKEN=$(cat /tmp/secrets/RHDH_AKS_CLUSTER_TOKEN)
  fi
}

set_namespace() {
  if [[ "$JOB_NAME" == *periodic-* ]]; then
    NAME_SPACE="showcase-ci-nightly"
    NAME_SPACE_RBAC="showcase-rbac-nightly"
    NAME_SPACE_POSTGRES_DB="postgress-external-db-nightly"
    NAME_SPACE_K8S="showcase-k8s-ci-nightly"
    NAME_SPACE_RBAC_K8S="showcase-rbac-k8s-ci-nightly"
  elif [[ "$JOB_NAME" == *pull-*-main-e2e-tests* ]]; then
    # Enable parallel PR testing for main branch by utilizing a pool of namespaces
    local namespaces_pool=("pr-1" "pr-2" "pr-3")
    local namespace_found=false
    # Iterate through namespace pool to find an available set
    for ns in "${namespaces_pool[@]}"; do
      if ! oc get namespace "showcase-$ns" >/dev/null 2>&1; then
        echo "Namespace "showcase-$ns" does not exist, Using NS: showcase-$ns, showcase-rbac-$ns, postgress-external-db-$ns"
        NAME_SPACE="showcase-$ns"
        NAME_SPACE_RBAC="showcase-rbac-$ns"
        NAME_SPACE_POSTGRES_DB="postgress-external-db-$ns"
        namespace_found=true
        break
      fi
    done
    if ! $namespace_found; then
      echo "Error: All namespaces $namespaces_pool already in Use"
      exit 1
    fi
  fi
}

add_helm_repos() {
  helm version

  local repos=(
    "bitnami=https://charts.bitnami.com/bitnami"
    "backstage=https://backstage.github.io/charts"
    "${HELM_REPO_NAME}=${HELM_REPO_URL}"
  )

  for repo in "${repos[@]}"; do
    local key="${repo%%=*}"   # Extract repository name.
    local value="${repo##*=}" # Extract repository URL.

    if ! helm repo list | grep -q "^$key"; then
      # If the repository is not already added, add it.
      helm repo add "$key" "$value"
    else
      # If the repository exists, update it.
      echo "Repository $key already exists - updating repository instead."
    fi
  done

  helm repo update
}

install_oc() {
  if command -v oc >/dev/null 2>&1; then
    echo "oc is already installed."
  else
    # Download and install the 'oc' CLI.
    curl -LO https://mirror.openshift.com/pub/openshift-v4/clients/oc/latest/linux/oc.tar.gz
    tar -xf oc.tar.gz
    mv oc /usr/local/bin/
    rm oc.tar.gz
    echo "oc installed successfully."
  fi
}

install_helm() {
  if command -v helm >/dev/null 2>&1; then
    echo "Helm is already installed."
  else
    echo "Installing Helm 3 client"
    mkdir ~/tmpbin && cd ~/tmpbin
    # Install Helm using the official script.
    curl -sL https://raw.githubusercontent.com/helm/helm/master/scripts/get-helm-3 | bash -f
    export PATH=$(pwd):$PATH
    echo "Helm client installed successfully."
  fi
}

uninstall_helmchart() {
  local project=$1
  local release=$2
  if helm list -n "${project}" | grep -q "${release}"; then
    echo "Chart already exists. Removing it before install."
    helm uninstall "${release}" -n "${project}"
  fi
}

# Function to configure a OpenShift namespace.
configure_namespace() {
  local project=$1
  delete_namespace $project
  oc create namespace "${project}"
  oc config set-context --current --namespace="${project}"
}

# Function to delete a OpenShift namespace if it exists.
delete_namespace() {
  local project=$1
  if oc get namespace "$project" >/dev/null 2>&1; then
    echo "Namespace ${project} exists. Attempting to delete..."

    # Remove blocking finalizers
    remove_finalizers_from_resources "$project"

    # Attempt to delete the namespace
    oc delete namespace "$project" --grace-period=0 --force || true

    # Check if namespace is still stuck in 'Terminating' and force removal if necessary
    if oc get namespace "$project" -o jsonpath='{.status.phase}' | grep -q 'Terminating'; then
      echo "Namespace ${project} is stuck in Terminating. Forcing deletion..."
      force_delete_namespace "$project"
    fi
  fi
}

configure_external_postgres_db() {
  local project=$1
  # Apply the PostgreSQL deployment YAML file.
  oc apply -f "${DIR}/resources/postgres-db/postgres.yaml" --namespace="${NAME_SPACE_POSTGRES_DB}"
  sleep 5

  # Extract PostgreSQL certificates from the secret and save them to files.
  oc get secret postgress-external-db-cluster-cert -n "${NAME_SPACE_POSTGRES_DB}" -o jsonpath='{.data.ca\.crt}' | base64 --decode > postgres-ca
  oc get secret postgress-external-db-cluster-cert -n "${NAME_SPACE_POSTGRES_DB}" -o jsonpath='{.data.tls\.crt}' | base64 --decode > postgres-tls-crt
  oc get secret postgress-external-db-cluster-cert -n "${NAME_SPACE_POSTGRES_DB}" -o jsonpath='{.data.tls\.key}' | base64 --decode > postgres-tsl-key

  # Create a new secret in the project namespace with the PostgreSQL certificates.
  oc create secret generic postgress-external-db-cluster-cert \
  --from-file=ca.crt=postgres-ca \
  --from-file=tls.crt=postgres-tls-crt \
  --from-file=tls.key=postgres-tsl-key \
  --dry-run=client -o yaml | oc apply -f - --namespace="${project}"

  # Retrieve the PostgreSQL password and host, and update the credentials YAML file.
  POSTGRES_PASSWORD=$(oc get secret/postgress-external-db-pguser-janus-idp -n "${NAME_SPACE_POSTGRES_DB}" -o jsonpath={.data.password})
  sed -i "s|POSTGRES_PASSWORD:.*|POSTGRES_PASSWORD: ${POSTGRES_PASSWORD}|g" "${DIR}/resources/postgres-db/postgres-cred.yaml"
  POSTGRES_HOST=$(echo -n "postgress-external-db-primary.$NAME_SPACE_POSTGRES_DB.svc.cluster.local" | base64 | tr -d '\n')
  sed -i "s|POSTGRES_HOST:.*|POSTGRES_HOST: ${POSTGRES_HOST}|g" "${DIR}/resources/postgres-db/postgres-cred.yaml"
  # Apply the updated credentials YAML file.
  oc apply -f "${DIR}/resources/postgres-db/postgres-cred.yaml"  --namespace="${project}"
}

# Function to apply OpenShift YAML files to a namespace.
apply_yaml_files() {
  local dir=$1
  local project=$2
  echo "Applying YAML files to namespace ${project}"

  oc config set-context --current --namespace="${project}"

  local files=(
    "$dir/resources/service_account/service-account-rhdh.yaml"
    "$dir/resources/cluster_role_binding/cluster-role-binding-k8s.yaml"
    "$dir/resources/cluster_role/cluster-role-k8s.yaml"
    "$dir/resources/cluster_role/cluster-role-ocm.yaml"
    "$dir/auth/secrets-rhdh-secrets.yaml"
  )

  # Update the namespace in each YAML file.
  for file in "${files[@]}"; do
    sed -i "s/namespace:.*/namespace: ${project}/g" "$file"
  done

  if [[ "$JOB_NAME" == *aks* || "$JOB_NAME" == *gke* || "$JOB_NAME" == *operator* ]]; then
    GITHUB_APP_APP_ID=$GITHUB_APP_3_APP_ID
    GITHUB_APP_CLIENT_ID=$GITHUB_APP_3_CLIENT_ID
    GITHUB_APP_PRIVATE_KEY=$GITHUB_APP_3_PRIVATE_KEY
    GITHUB_APP_CLIENT_SECRET=$GITHUB_APP_3_CLIENT_SECRET
  elif [[ "$JOB_NAME" == *pull-*-main-e2e-tests* ]]; then
    # GITHUB_APP_4 for all pr's on main branch.
    GITHUB_APP_APP_ID=$(cat /tmp/secrets/GITHUB_APP_4_APP_ID)
    GITHUB_APP_CLIENT_ID=$(cat /tmp/secrets/GITHUB_APP_4_CLIENT_ID)
    GITHUB_APP_PRIVATE_KEY=$(cat /tmp/secrets/GITHUB_APP_4_PRIVATE_KEY)
    GITHUB_APP_CLIENT_SECRET=$(cat /tmp/secrets/GITHUB_APP_4_CLIENT_SECRET)
  fi

  # Replace placeholders in the secrets file with actual values.
  for key in GITHUB_APP_APP_ID GITHUB_APP_CLIENT_ID GITHUB_APP_PRIVATE_KEY GITHUB_APP_CLIENT_SECRET GITHUB_APP_JANUS_TEST_APP_ID GITHUB_APP_JANUS_TEST_CLIENT_ID GITHUB_APP_JANUS_TEST_CLIENT_SECRET GITHUB_APP_JANUS_TEST_PRIVATE_KEY GITHUB_APP_WEBHOOK_URL GITHUB_APP_WEBHOOK_SECRET KEYCLOAK_CLIENT_SECRET ACR_SECRET GOOGLE_CLIENT_ID GOOGLE_CLIENT_SECRET K8S_CLUSTER_TOKEN_ENCODED OCM_CLUSTER_URL GITLAB_TOKEN; do
    sed -i "s|${key}:.*|${key}: ${!key}|g" "$dir/auth/secrets-rhdh-secrets.yaml"
  done

  # Apply OpenShift resources to the namespace.
  oc apply -f "$dir/resources/service_account/service-account-rhdh.yaml" --namespace="${project}"
  oc apply -f "$dir/auth/service-account-rhdh-secret.yaml" --namespace="${project}"
  oc apply -f "$dir/auth/secrets-rhdh-secrets.yaml" --namespace="${project}"
  if [[ "$JOB_NAME" != *aks* && "$JOB_NAME" != *gke*  ]]; then
    oc new-app https://github.com/janus-qe/test-backstage-customization-provider --namespace="${project}"
    oc expose svc/test-backstage-customization-provider --namespace="${project}"
  fi
  # Apply ClusterRoles and ClusterRoleBindings.
  oc apply -f "$dir/resources/cluster_role/cluster-role-k8s.yaml" --namespace="${project}"
  oc apply -f "$dir/resources/cluster_role_binding/cluster-role-binding-k8s.yaml" --namespace="${project}"
  oc apply -f "$dir/resources/cluster_role/cluster-role-ocm.yaml" --namespace="${project}"
  oc apply -f "$dir/resources/cluster_role_binding/cluster-role-binding-ocm.yaml" --namespace="${project}"

  if [[ "$JOB_NAME" != *aks* ]]; then
    # Update the API server URL in the secrets file for non-AKS jobs.
    sed -i "s/K8S_CLUSTER_API_SERVER_URL:.*/K8S_CLUSTER_API_SERVER_URL: ${ENCODED_API_SERVER_URL}/g" "$dir/auth/secrets-rhdh-secrets.yaml"
  fi
  # Update the cluster name in the secrets file.
  sed -i "s/K8S_CLUSTER_NAME:.*/K8S_CLUSTER_NAME: ${ENCODED_CLUSTER_NAME}/g" "$dir/auth/secrets-rhdh-secrets.yaml"

  # Update the OCM cluster token in the secrets file.
  set +x
  token=$(oc get secret "${secret_name}" -n "${project}" -o=jsonpath='{.data.token}')
  sed -i "s/OCM_CLUSTER_TOKEN: .*/OCM_CLUSTER_TOKEN: ${token}/" "$dir/auth/secrets-rhdh-secrets.yaml"
  set -x

  # Apply the appropriate ConfigMap based on the project name.
  if [[ "${project}" == *rbac* ]]; then
    oc create configmap app-config-rhdh --from-file="app-config-rhdh.yaml"="$dir/resources/config_map/app-config-rhdh-rbac.yaml" --namespace="${project}" --dry-run=client -o yaml | oc apply -f -
  elif [[ "$JOB_NAME" == *aks* || "$JOB_NAME" == *gke* ]]; then
    yq 'del(.backend.cache)' "$dir/resources/config_map/app-config-rhdh.yaml" \
    | kubectl create configmap app-config-rhdh --from-file="app-config-rhdh.yaml"="/dev/stdin" --namespace="${project}" --dry-run=client -o yaml \
    | kubectl apply -f -
  else
    oc create configmap app-config-rhdh --from-file="app-config-rhdh.yaml"="$dir/resources/config_map/app-config-rhdh.yaml" --namespace="${project}" --dry-run=client -o yaml | oc apply -f -
  fi
  oc create configmap rbac-policy --from-file="rbac-policy.csv"="$dir/resources/config_map/rbac-policy.csv" --namespace="${project}" --dry-run=client -o yaml | oc apply -f -
  oc apply -f "$dir/auth/secrets-rhdh-secrets.yaml" --namespace="${project}"

  #sleep 20 # wait for Pipeline Operator/Tekton pipelines to be ready
  # oc apply -f "$dir/resources/pipeline-run/hello-world-pipeline.yaml"
  # oc apply -f "$dir/resources/pipeline-run/hello-world-pipeline-run.yaml"
}

run_tests() {
  local release_name=$1
  local project=$2

  project=${project%-pr-*} # Remove -pr- suffix if any set for main branchs pr's.
  cd "${DIR}/../../e2e-tests"
  yarn install
  yarn playwright install

  Xvfb :99 &  # Start a virtual framebuffer for GUI applications.
  export DISPLAY=:99  # Set the display environment variable.

  (
    set -e
    echo "Using PR container image: ${TAG_NAME}"
    yarn "$project"  # Run the tests for the specified Playwright project.
  ) 2>&1 | tee "/tmp/${LOGFILE}"  # Log output to a file.

  local RESULT=${PIPESTATUS[0]}  # Capture the exit status of the tests.

  pkill Xvfb  # Terminate the virtual framebuffer.

  # Create directories for test results and attachments.
  mkdir -p "${ARTIFACT_DIR}/${project}/test-results"
  mkdir -p "${ARTIFACT_DIR}/${project}/attachments/screenshots"
  # Copy test results to the artifact directory.
  cp -a /tmp/backstage-showcase/e2e-tests/test-results/* "${ARTIFACT_DIR}/${project}/test-results"
  cp -a /tmp/backstage-showcase/e2e-tests/${JUNIT_RESULTS} "${ARTIFACT_DIR}/${project}/${JUNIT_RESULTS}"

  # Copy screenshots if they exist.
  if [ -d "/tmp/backstage-showcase/e2e-tests/screenshots" ]; then
      cp -a /tmp/backstage-showcase/e2e-tests/screenshots/* "${ARTIFACT_DIR}/${project}/attachments/screenshots/"
  fi

  # Convert ANSI logs to HTML.
  ansi2html <"/tmp/${LOGFILE}" >"/tmp/${LOGFILE}.html"
  cp -a "/tmp/${LOGFILE}.html" "${ARTIFACT_DIR}/${project}"
  # Copy the Playwright report.
  cp -a /tmp/backstage-showcase/e2e-tests/playwright-report/* "${ARTIFACT_DIR}/${project}"

  droute_send "${release_name}" "${project}"  # Send test results through Data Router to ReportPortal.

  echo "${project} RESULT: ${RESULT}"
  if [ "${RESULT}" -ne 0 ]; then
    OVERALL_RESULT=1  # Set the overall result to failure if tests failed.
  fi
}

check_backstage_running() {
  local release_name=$1
  local namespace=$2
  if [[ "$JOB_NAME" == *aks* || "$JOB_NAME" == *gke*  ]]; then
    local url="https://${K8S_CLUSTER_ROUTER_BASE}"
  else
    local url="https://${release_name}-backstage-${namespace}.${K8S_CLUSTER_ROUTER_BASE}"
  fi

  local max_attempts=30
  local wait_seconds=30

  echo "Checking if Backstage is up and running at ${url}"

  for ((i = 1; i <= max_attempts; i++)); do
    local http_status
    http_status=$(curl --insecure -I -s -o /dev/null -w "%{http_code}" "${url}")

    if [ "${http_status}" -eq 200 ]; then
      echo "Backstage is up and running!"
      export BASE_URL="${url}"
      echo "######## BASE URL ########"
      echo "${BASE_URL}"
      return 0  # Success
    else
      echo "Attempt ${i} of ${max_attempts}: Backstage not yet available (HTTP Status: ${http_status})"
      sleep "${wait_seconds}"
    fi
  done

  echo "Failed to reach Backstage at ${BASE_URL} after ${max_attempts} attempts." | tee -a "/tmp/${LOGFILE}"
  cp -a "/tmp/${LOGFILE}" "${ARTIFACT_DIR}/${namespace}/"
  return 1  # Failure
}

install_tekton_pipelines() {
  local dir=$1

  if oc get pods -n "tekton-pipelines" | grep -q "tekton-pipelines"; then
    echo "Tekton Pipelines are already installed."
  else
    echo "Tekton Pipelines is not installed. Installing..."
    oc apply --filename https://storage.googleapis.com/tekton-releases/pipeline/latest/release.yaml
  fi
}

<<<<<<< HEAD
# Function to initiate deployments on OpenShift clusters.
=======
install_pipelines_operator() {
  local dir=$1
  DISPLAY_NAME="Red Hat OpenShift Pipelines"

  if oc get csv -n "openshift-operators" | grep -q "${DISPLAY_NAME}"; then
    echo "Red Hat OpenShift Pipelines operator is already installed."
  else
    echo "Red Hat OpenShift Pipelines operator is not installed. Installing..."
    oc apply -f "${dir}/resources/pipeline-run/pipelines-operator.yaml"
  fi
}

>>>>>>> b555189f
initiate_deployments() {

  #install_pipelines_operator
  install_crunchy_postgres_operator
  install_helm
  add_helm_repos

  configure_namespace "${NAME_SPACE}"
  uninstall_helmchart "${NAME_SPACE}" "${RELEASE_NAME}"

  # Deploy Redis cache database.
  oc apply -f "$DIR/resources/redis-cache/redis-deployment.yaml" --namespace="${NAME_SPACE}"

  cd "${DIR}"
  apply_yaml_files "${DIR}" "${NAME_SPACE}"
  echo "Deploying image from repository: ${QUAY_REPO}, TAG_NAME: ${TAG_NAME}, in NAME_SPACE: ${NAME_SPACE}"
  # Install or upgrade the Helm chart.
  helm upgrade -i "${RELEASE_NAME}" -n "${NAME_SPACE}" "${HELM_REPO_NAME}/${HELM_IMAGE_NAME}" --version "${CHART_VERSION}" -f "${DIR}/value_files/${HELM_CHART_VALUE_FILE_NAME}" --set global.clusterRouterBase="${K8S_CLUSTER_ROUTER_BASE}" --set upstream.backstage.image.repository="${QUAY_REPO}" --set upstream.backstage.image.tag="${TAG_NAME}"

  # Configure namespaces for PostgreSQL DB and RBAC.
  configure_namespace "${NAME_SPACE_POSTGRES_DB}"
  configure_namespace "${NAME_SPACE_RBAC}"
  configure_external_postgres_db "${NAME_SPACE_RBAC}"

  uninstall_helmchart "${NAME_SPACE_RBAC}" "${RELEASE_NAME_RBAC}"
  apply_yaml_files "${DIR}" "${NAME_SPACE_RBAC}"
  echo "Deploying image from repository: ${QUAY_REPO}, TAG_NAME: ${TAG_NAME}, in NAME_SPACE: ${RELEASE_NAME_RBAC}"
  helm upgrade -i "${RELEASE_NAME_RBAC}" -n "${NAME_SPACE_RBAC}" "${HELM_REPO_NAME}/${HELM_IMAGE_NAME}" --version "${CHART_VERSION}" -f "${DIR}/value_files/${HELM_CHART_RBAC_VALUE_FILE_NAME}" --set global.clusterRouterBase="${K8S_CLUSTER_ROUTER_BASE}" --set upstream.backstage.image.repository="${QUAY_REPO}" --set upstream.backstage.image.tag="${TAG_NAME}"
}

initiate_rds_deployment() {
  local release_name=$1
  local namespace=$2
  configure_namespace "${namespace}"
  uninstall_helmchart "${namespace}" "${release_name}"
  sed -i "s|POSTGRES_USER:.*|POSTGRES_USER: $RDS_USER|g" "${DIR}/resources/postgres-db/postgres-cred.yaml"
  sed -i "s|POSTGRES_PASSWORD:.*|POSTGRES_PASSWORD: $(echo -n $RDS_PASSWORD | base64 -w 0)|g" "${DIR}/resources/postgres-db/postgres-cred.yaml"
  sed -i "s|POSTGRES_HOST:.*|POSTGRES_HOST: $(echo -n $RDS_1_HOST | base64 -w 0)|g" "${DIR}/resources/postgres-db/postgres-cred.yaml"
  oc apply -f "$DIR/resources/postgres-db/postgres-crt-rds.yaml" -n "${namespace}"
  oc apply -f "$DIR/resources/postgres-db/postgres-cred.yaml" -n "${namespace}"
  oc apply -f "$DIR/resources/postgres-db/dynamic-plugins-root-PVC.yaml" -n "${namespace}"
  helm upgrade -i "${release_name}" -n "${namespace}" "${HELM_REPO_NAME}/${HELM_IMAGE_NAME}" --version "${CHART_VERSION}" -f "$DIR/resources/postgres-db/values-showcase-postgres.yaml" --set global.clusterRouterBase="${K8S_CLUSTER_ROUTER_BASE}" --set upstream.backstage.image.repository="${QUAY_REPO}" --set upstream.backstage.image.tag="${TAG_NAME}"
}

check_and_test() {
  local release_name=$1
  local namespace=$2
  if check_backstage_running "${release_name}" "${namespace}"; then
    echo "Display pods for verification..."
    oc get pods -n "${namespace}"  # List all pods in the namespace.
    run_tests "${release_name}" "${namespace}"  # Run the E2E tests.
  else
    echo "Backstage is not running. Exiting..."
    OVERALL_RESULT=1  # Set the overall result to failure.
  fi
  save_all_pod_logs $namespace  # Save logs from all pods.
}

# Function to remove finalizers from specific resources in a namespace that are blocking deletion.
remove_finalizers_from_resources() {
  local project=$1
  echo "Removing finalizers from resources in namespace ${project} that are blocking deletion."

  # Remove finalizers from stuck PipelineRuns and TaskRuns
  for resource_type in "pipelineruns.tekton.dev" "taskruns.tekton.dev"; do
    for resource in $(oc get "$resource_type" -n "$project" -o name); do
      oc patch "$resource" -n "$project" --type='merge' -p '{"metadata":{"finalizers":[]}}' || true
      echo "Removed finalizers from $resource in $project."
    done
  done

  # Check and remove specific finalizers stuck on 'chains.tekton.dev' resources
  for chain_resource in $(oc get pipelineruns.tekton.dev,taskruns.tekton.dev -n "$project" -o name); do
    oc patch "$chain_resource" -n "$project" --type='json' -p='[{"op": "remove", "path": "/metadata/finalizers"}]' || true
    echo "Removed Tekton finalizers from $chain_resource in $project."
  done
}

# Function to forcibly delete a namespace stuck in 'Terminating' status
force_delete_namespace() {
  local project=$1
  echo "Forcefully deleting namespace ${project}."
  oc get namespace "$project" -o json | jq '.spec = {"finalizers":[]}' | oc replace --raw "/api/v1/namespaces/$project/finalize" -f -
}

main() {
  echo "Log file: ${LOGFILE}"
  set_cluster_info
  source "${DIR}/env_variables.sh"

  install_oc
  if [[ "$JOB_NAME" == *aks* ]]; then
    az_login
    az_aks_start "${AKS_NIGHTLY_CLUSTER_NAME}" "${AKS_NIGHTLY_CLUSTER_RESOURCEGROUP}"
    az_aks_approuting_enable "${AKS_NIGHTLY_CLUSTER_NAME}" "${AKS_NIGHTLY_CLUSTER_RESOURCEGROUP}"
    az_aks_get_credentials "${AKS_NIGHTLY_CLUSTER_NAME}" "${AKS_NIGHTLY_CLUSTER_RESOURCEGROUP}"
  elif [[ "$JOB_NAME" == *gke* ]]; then
    gcloud_auth "${GKE_SERVICE_ACCOUNT_NAME}" "/tmp/secrets/GKE_SERVICE_ACCOUNT_KEY"
    gcloud_gke_get_credentials "${GKE_CLUSTER_NAME}" "${GKE_CLUSTER_REGION}" "${GOOGLE_CLOUD_PROJECT}"
  else
    # Log in to the OpenShift cluster.
    oc login --token="${K8S_CLUSTER_TOKEN}" --server="${K8S_CLUSTER_URL}"
  fi
  echo "OCP version: $(oc version)"  # Display the OpenShift version.

  set_namespace

  API_SERVER_URL=$(oc whoami --show-server)
  if [[ "$JOB_NAME" == *aks* ]]; then
    export K8S_CLUSTER_ROUTER_BASE=$AKS_INSTANCE_DOMAIN_NAME
  elif [[ "$JOB_NAME" == *gke* ]]; then
    export K8S_CLUSTER_ROUTER_BASE=$GKE_INSTANCE_DOMAIN_NAME
  else
    export K8S_CLUSTER_ROUTER_BASE=$(oc get route console -n openshift-console -o=jsonpath='{.spec.host}' | sed 's/^[^.]*\.//')
  fi

  echo "K8S_CLUSTER_ROUTER_BASE : $K8S_CLUSTER_ROUTER_BASE"

  ENCODED_API_SERVER_URL=$(echo "${API_SERVER_URL}" | base64)  # Base64 encode the API server URL.
  ENCODED_CLUSTER_NAME=$(echo "my-cluster" | base64)  # Base64 encode the cluster name.


  if [[ "$JOB_NAME" == *aks* ]]; then
    # Initiate deployments on AKS.
    initiate_aks_deployment
    check_and_test "${RELEASE_NAME}" "${NAME_SPACE_K8S}"
    delete_namespace "${NAME_SPACE_K8S}"
    initiate_rbac_aks_deployment
    check_and_test "${RELEASE_NAME_RBAC}" "${NAME_SPACE_RBAC_K8S}"
    delete_namespace "${NAME_SPACE_RBAC_K8S}"
  elif [[ "$JOB_NAME" == *gke* ]]; then
    initiate_gke_deployment
    check_and_test "${RELEASE_NAME}" "${NAME_SPACE_K8S}"
    delete_namespace "${NAME_SPACE_K8S}"
    initiate_rbac_gke_deployment
    check_and_test "${RELEASE_NAME_RBAC}" "${NAME_SPACE_RBAC_K8S}"
    delete_namespace "${NAME_SPACE_RBAC_K8S}"
  else
    # Initiate deployments on OpenShift.
    initiate_deployments
    check_and_test "${RELEASE_NAME}" "${NAME_SPACE}"
    check_and_test "${RELEASE_NAME_RBAC}" "${NAME_SPACE_RBAC}"
    # Only test TLS config with RDS in nightly jobs
    if [[ "$JOB_NAME" == *periodic* ]]; then
      initiate_rds_deployment "${RELEASE_NAME}" "${NAME_SPACE_RDS}"
      check_and_test "${RELEASE_NAME}" "${NAME_SPACE_RDS}"
    fi
  fi

  exit "${OVERALL_RESULT}"
}

main  # Start the script execution by calling the main function.<|MERGE_RESOLUTION|>--- conflicted
+++ resolved
@@ -375,9 +375,6 @@
   fi
 }
 
-<<<<<<< HEAD
-# Function to initiate deployments on OpenShift clusters.
-=======
 install_pipelines_operator() {
   local dir=$1
   DISPLAY_NAME="Red Hat OpenShift Pipelines"
@@ -390,7 +387,6 @@
   fi
 }
 
->>>>>>> b555189f
 initiate_deployments() {
 
   #install_pipelines_operator
