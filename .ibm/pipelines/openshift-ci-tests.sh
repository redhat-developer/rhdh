--- conflicted
+++ resolved
@@ -148,16 +148,10 @@
   oc apply -f "$dir/resources/config_map/configmap-rbac-policy-rhdh.yaml" --namespace="${project}"
   oc apply -f "$dir/auth/secrets-rhdh-secrets.yaml" --namespace="${project}"
 
-<<<<<<< HEAD
-  sleep 20 # wait for Pipeline Operator to be ready
   # Renable when namespace termination issue is solved
+  # sleep 20 # wait for Pipeline Operator to be ready
   # oc apply -f "$dir/resources/pipeline-run/hello-world-pipeline.yaml"
   # oc apply -f "$dir/resources/pipeline-run/hello-world-pipeline-run.yaml"
-=======
-  #sleep 20 # wait for Pipeline Operator to be ready
-  #oc apply -f "$dir/resources/pipeline-run/hello-world-pipeline.yaml"
-  #oc apply -f "$dir/resources/pipeline-run/hello-world-pipeline-run.yaml"
->>>>>>> c713ae78
 }
 
 run_tests() {
@@ -246,12 +240,8 @@
 
 initiate_deployments() {
   configure_namespace "${NAME_SPACE}"
-<<<<<<< HEAD
   # Renable when namespace termination issue is solved
   # install_pipelines_operator "${DIR}"
-=======
-  #install_pipelines_operator "${DIR}"
->>>>>>> c713ae78
   install_helm
   uninstall_helmchart "${NAME_SPACE}" "${RELEASE_NAME}"
 
@@ -262,12 +252,8 @@
   helm upgrade -i "${RELEASE_NAME}" -n "${NAME_SPACE}" "${HELM_REPO_NAME}/${HELM_IMAGE_NAME}" --version "${CHART_VERSION}" -f "${DIR}/value_files/${HELM_CHART_VALUE_FILE_NAME}" --set global.clusterRouterBase="${K8S_CLUSTER_ROUTER_BASE}" --set upstream.backstage.image.repository="${QUAY_REPO}" --set upstream.backstage.image.tag="${TAG_NAME}"
 
   configure_namespace "${NAME_SPACE_RBAC}"
-<<<<<<< HEAD
   # Renable when namespace termination issue is solved
   # install_pipelines_operator "${DIR}"
-=======
-  #install_pipelines_operator "${DIR}"
->>>>>>> c713ae78
   uninstall_helmchart "${NAME_SPACE_RBAC}" "${RELEASE_NAME_RBAC}"
   apply_yaml_files "${DIR}" "${NAME_SPACE_RBAC}"
   echo "Deploying image from repository: ${QUAY_REPO}, TAG_NAME: ${TAG_NAME}, in NAME_SPACE : ${RELEASE_NAME_RBAC}"
