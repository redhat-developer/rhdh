--- conflicted
+++ resolved
@@ -26,527 +26,6 @@
 
 trap cleanup EXIT INT ERR
 
-<<<<<<< HEAD
-source "${DIR}/utils.sh"
-if [[ "$JOB_NAME" == *aks* ]]; then
-  for file in ${DIR}/cluster/aks/*.sh; do source $file; done
-elif [[ "$JOB_NAME" == *gke* ]]; then
-  for file in ${DIR}/cluster/gke/*.sh; do source $file; done
-fi
-
-# Function to set Kubernetes cluster information based on the job name.
-set_cluster_info() {
-  export K8S_CLUSTER_URL=$(cat /tmp/secrets/RHDH_PR_OS_CLUSTER_URL)
-  export K8S_CLUSTER_TOKEN=$(cat /tmp/secrets/RHDH_PR_OS_CLUSTER_TOKEN)
-
-  if [[ "$JOB_NAME" == *ocp-v4-16 ]]; then
-    K8S_CLUSTER_URL=$(cat /tmp/secrets/RHDH_OS_1_CLUSTER_URL)
-    K8S_CLUSTER_TOKEN=$(cat /tmp/secrets/RHDH_OS_1_CLUSTER_TOKEN)
-  elif [[ "$JOB_NAME" == *ocp-v4-15 ]]; then
-    K8S_CLUSTER_URL=$(cat /tmp/secrets/RHDH_OS_2_CLUSTER_URL)
-    K8S_CLUSTER_TOKEN=$(cat /tmp/secrets/RHDH_OS_2_CLUSTER_TOKEN)
-  elif [[ "$JOB_NAME" == *aks* ]]; then
-    # Use cluster credentials for AKS.
-    K8S_CLUSTER_URL=$(cat /tmp/secrets/RHDH_AKS_CLUSTER_URL)
-    K8S_CLUSTER_TOKEN=$(cat /tmp/secrets/RHDH_AKS_CLUSTER_TOKEN)
-  fi
-}
-
-set_namespace() {
-  if [[ "$JOB_NAME" == *periodic-* ]]; then
-    NAME_SPACE="showcase-ci-nightly"
-    NAME_SPACE_RBAC="showcase-rbac-nightly"
-    NAME_SPACE_POSTGRES_DB="postgress-external-db-nightly"
-    NAME_SPACE_K8S="showcase-k8s-ci-nightly"
-    NAME_SPACE_RBAC_K8S="showcase-rbac-k8s-ci-nightly"
-  elif [[ "$JOB_NAME" == *pull-*-main-e2e-tests* ]]; then
-    # Enable parallel PR testing for main branch by utilizing a pool of namespaces
-    local namespaces_pool=("pr-1" "pr-2" "pr-3")
-    local namespace_found=false
-    # Iterate through namespace pool to find an available set
-    for ns in "${namespaces_pool[@]}"; do
-      if ! oc get namespace "showcase-$ns" >/dev/null 2>&1; then
-        echo "Namespace "showcase-$ns" does not exist, Using NS: showcase-$ns, showcase-rbac-$ns, postgress-external-db-$ns"
-        NAME_SPACE="showcase-$ns"
-        NAME_SPACE_RBAC="showcase-rbac-$ns"
-        NAME_SPACE_POSTGRES_DB="postgress-external-db-$ns"
-        namespace_found=true
-        break
-      fi
-    done
-    if ! $namespace_found; then
-      echo "Error: All namespaces $namespaces_pool already in Use"
-      exit 1
-    fi
-  fi
-}
-
-add_helm_repos() {
-  helm version
-
-  local repos=(
-    "bitnami=https://charts.bitnami.com/bitnami"
-    "backstage=https://backstage.github.io/charts"
-    "${HELM_REPO_NAME}=${HELM_REPO_URL}"
-  )
-
-  for repo in "${repos[@]}"; do
-    local key="${repo%%=*}"   # Extract repository name.
-    local value="${repo##*=}" # Extract repository URL.
-
-    if ! helm repo list | grep -q "^$key"; then
-      # If the repository is not already added, add it.
-      helm repo add "$key" "$value"
-    else
-      # If the repository exists, update it.
-      echo "Repository $key already exists - updating repository instead."
-    fi
-  done
-
-  helm repo update
-}
-
-install_oc() {
-  if command -v oc >/dev/null 2>&1; then
-    echo "oc is already installed."
-  else
-    # Download and install the 'oc' CLI.
-    curl -LO https://mirror.openshift.com/pub/openshift-v4/clients/oc/latest/linux/oc.tar.gz
-    tar -xf oc.tar.gz
-    mv oc /usr/local/bin/
-    rm oc.tar.gz
-    echo "oc installed successfully."
-  fi
-}
-
-install_helm() {
-  if command -v helm >/dev/null 2>&1; then
-    echo "Helm is already installed."
-  else
-    echo "Installing Helm 3 client"
-    mkdir ~/tmpbin && cd ~/tmpbin
-    # Install Helm using the official script.
-    curl -sL https://raw.githubusercontent.com/helm/helm/master/scripts/get-helm-3 | bash -f
-    export PATH=$(pwd):$PATH
-    echo "Helm client installed successfully."
-  fi
-}
-
-uninstall_helmchart() {
-  local project=$1
-  local release=$2
-  if helm list -n "${project}" | grep -q "${release}"; then
-    echo "Chart already exists. Removing it before install."
-    helm uninstall "${release}" -n "${project}"
-  fi
-}
-
-# Function to configure a OpenShift namespace.
-configure_namespace() {
-  local project=$1
-  delete_namespace $project
-  oc create namespace "${project}"
-  oc config set-context --current --namespace="${project}"
-}
-
-# Function to delete a OpenShift namespace if it exists.
-delete_namespace() {
-  local project=$1
-  if oc get namespace "$project" >/dev/null 2>&1; then
-    echo "Namespace ${project} exists. Attempting to delete..."
-
-    # Remove blocking finalizers
-    remove_finalizers_from_resources "$project"
-
-    # Attempt to delete the namespace
-    oc delete namespace "$project" --grace-period=0 --force || true
-
-    # Check if namespace is still stuck in 'Terminating' and force removal if necessary
-    if oc get namespace "$project" -o jsonpath='{.status.phase}' | grep -q 'Terminating'; then
-      echo "Namespace ${project} is stuck in Terminating. Forcing deletion..."
-      force_delete_namespace "$project"
-    fi
-  fi
-}
-
-configure_external_postgres_db() {
-  local project=$1
-  # Apply the PostgreSQL deployment YAML file.
-  oc apply -f "${DIR}/resources/postgres-db/postgres.yaml" --namespace="${NAME_SPACE_POSTGRES_DB}"
-  sleep 5
-
-  # Extract PostgreSQL certificates from the secret and save them to files.
-  oc get secret postgress-external-db-cluster-cert -n "${NAME_SPACE_POSTGRES_DB}" -o jsonpath='{.data.ca\.crt}' | base64 --decode > postgres-ca
-  oc get secret postgress-external-db-cluster-cert -n "${NAME_SPACE_POSTGRES_DB}" -o jsonpath='{.data.tls\.crt}' | base64 --decode > postgres-tls-crt
-  oc get secret postgress-external-db-cluster-cert -n "${NAME_SPACE_POSTGRES_DB}" -o jsonpath='{.data.tls\.key}' | base64 --decode > postgres-tsl-key
-
-  # Create a new secret in the project namespace with the PostgreSQL certificates.
-  oc create secret generic postgress-external-db-cluster-cert \
-  --from-file=ca.crt=postgres-ca \
-  --from-file=tls.crt=postgres-tls-crt \
-  --from-file=tls.key=postgres-tsl-key \
-  --dry-run=client -o yaml | oc apply -f - --namespace="${project}"
-
-  # Retrieve the PostgreSQL password and host, and update the credentials YAML file.
-  POSTGRES_PASSWORD=$(oc get secret/postgress-external-db-pguser-janus-idp -n "${NAME_SPACE_POSTGRES_DB}" -o jsonpath={.data.password})
-  sed -i "s|POSTGRES_PASSWORD:.*|POSTGRES_PASSWORD: ${POSTGRES_PASSWORD}|g" "${DIR}/resources/postgres-db/postgres-cred.yaml"
-  POSTGRES_HOST=$(echo -n "postgress-external-db-primary.$NAME_SPACE_POSTGRES_DB.svc.cluster.local" | base64 | tr -d '\n')
-  sed -i "s|POSTGRES_HOST:.*|POSTGRES_HOST: ${POSTGRES_HOST}|g" "${DIR}/resources/postgres-db/postgres-cred.yaml"
-  # Apply the updated credentials YAML file.
-  oc apply -f "${DIR}/resources/postgres-db/postgres-cred.yaml"  --namespace="${project}"
-}
-
-# Function to apply OpenShift YAML files to a namespace.
-apply_yaml_files() {
-  local dir=$1
-  local project=$2
-  echo "Applying YAML files to namespace ${project}"
-
-  oc config set-context --current --namespace="${project}"
-
-  local files=(
-    "$dir/resources/service_account/service-account-rhdh.yaml"
-    "$dir/resources/cluster_role_binding/cluster-role-binding-k8s.yaml"
-    "$dir/resources/cluster_role/cluster-role-k8s.yaml"
-    "$dir/resources/cluster_role/cluster-role-ocm.yaml"
-    "$dir/auth/secrets-rhdh-secrets.yaml"
-  )
-
-  # Update the namespace in each YAML file.
-  for file in "${files[@]}"; do
-    sed -i "s/namespace:.*/namespace: ${project}/g" "$file"
-  done
-
-  if [[ "$JOB_NAME" == *aks* || "$JOB_NAME" == *gke* || "$JOB_NAME" == *operator* ]]; then
-    GITHUB_APP_APP_ID=$GITHUB_APP_3_APP_ID
-    GITHUB_APP_CLIENT_ID=$GITHUB_APP_3_CLIENT_ID
-    GITHUB_APP_PRIVATE_KEY=$GITHUB_APP_3_PRIVATE_KEY
-    GITHUB_APP_CLIENT_SECRET=$GITHUB_APP_3_CLIENT_SECRET
-  elif [[ "$JOB_NAME" == *pull-*-main-e2e-tests* ]]; then
-    # GITHUB_APP_4 for all pr's on main branch.
-    GITHUB_APP_APP_ID=$(cat /tmp/secrets/GITHUB_APP_4_APP_ID)
-    GITHUB_APP_CLIENT_ID=$(cat /tmp/secrets/GITHUB_APP_4_CLIENT_ID)
-    GITHUB_APP_PRIVATE_KEY=$(cat /tmp/secrets/GITHUB_APP_4_PRIVATE_KEY)
-    GITHUB_APP_CLIENT_SECRET=$(cat /tmp/secrets/GITHUB_APP_4_CLIENT_SECRET)
-  fi
-
-  # Replace placeholders in the secrets file with actual values.
-  for key in GITHUB_APP_APP_ID GITHUB_APP_CLIENT_ID GITHUB_APP_PRIVATE_KEY GITHUB_APP_CLIENT_SECRET GITHUB_APP_JANUS_TEST_APP_ID GITHUB_APP_JANUS_TEST_CLIENT_ID GITHUB_APP_JANUS_TEST_CLIENT_SECRET GITHUB_APP_JANUS_TEST_PRIVATE_KEY GITHUB_APP_WEBHOOK_URL GITHUB_APP_WEBHOOK_SECRET KEYCLOAK_CLIENT_SECRET ACR_SECRET GOOGLE_CLIENT_ID GOOGLE_CLIENT_SECRET K8S_CLUSTER_TOKEN_ENCODED OCM_CLUSTER_URL GITLAB_TOKEN; do
-    sed -i "s|${key}:.*|${key}: ${!key}|g" "$dir/auth/secrets-rhdh-secrets.yaml"
-  done
-
-  # Apply OpenShift resources to the namespace.
-  oc apply -f "$dir/resources/service_account/service-account-rhdh.yaml" --namespace="${project}"
-  oc apply -f "$dir/auth/service-account-rhdh-secret.yaml" --namespace="${project}"
-  oc apply -f "$dir/auth/secrets-rhdh-secrets.yaml" --namespace="${project}"
-  if [[ "$JOB_NAME" != *aks* && "$JOB_NAME" != *gke*  ]]; then
-    oc new-app https://github.com/janus-qe/test-backstage-customization-provider --namespace="${project}"
-    oc expose svc/test-backstage-customization-provider --namespace="${project}"
-  fi
-  # Apply ClusterRoles and ClusterRoleBindings.
-  oc apply -f "$dir/resources/cluster_role/cluster-role-k8s.yaml" --namespace="${project}"
-  oc apply -f "$dir/resources/cluster_role_binding/cluster-role-binding-k8s.yaml" --namespace="${project}"
-  oc apply -f "$dir/resources/cluster_role/cluster-role-ocm.yaml" --namespace="${project}"
-  oc apply -f "$dir/resources/cluster_role_binding/cluster-role-binding-ocm.yaml" --namespace="${project}"
-
-  if [[ "$JOB_NAME" != *aks* ]]; then
-    # Update the API server URL in the secrets file for non-AKS jobs.
-    sed -i "s/K8S_CLUSTER_API_SERVER_URL:.*/K8S_CLUSTER_API_SERVER_URL: ${ENCODED_API_SERVER_URL}/g" "$dir/auth/secrets-rhdh-secrets.yaml"
-  fi
-  # Update the cluster name in the secrets file.
-  sed -i "s/K8S_CLUSTER_NAME:.*/K8S_CLUSTER_NAME: ${ENCODED_CLUSTER_NAME}/g" "$dir/auth/secrets-rhdh-secrets.yaml"
-
-  # Update the OCM cluster token in the secrets file.
-  set +x
-  token=$(oc get secret "${secret_name}" -n "${project}" -o=jsonpath='{.data.token}')
-  sed -i "s/OCM_CLUSTER_TOKEN: .*/OCM_CLUSTER_TOKEN: ${token}/" "$dir/auth/secrets-rhdh-secrets.yaml"
-  set -x
-
-  # Apply the appropriate ConfigMap based on the project name.
-  if [[ "${project}" == *rbac* ]]; then
-    oc create configmap app-config-rhdh --from-file="app-config-rhdh.yaml"="$dir/resources/config_map/app-config-rhdh-rbac.yaml" --namespace="${project}" --dry-run=client -o yaml | oc apply -f -
-  elif [[ "$JOB_NAME" == *aks* || "$JOB_NAME" == *gke* ]]; then
-    yq 'del(.backend.cache)' "$dir/resources/config_map/app-config-rhdh.yaml" \
-    | kubectl create configmap app-config-rhdh --from-file="app-config-rhdh.yaml"="/dev/stdin" --namespace="${project}" --dry-run=client -o yaml \
-    | kubectl apply -f -
-  else
-    oc create configmap app-config-rhdh --from-file="app-config-rhdh.yaml"="$dir/resources/config_map/app-config-rhdh.yaml" --namespace="${project}" --dry-run=client -o yaml | oc apply -f -
-  fi
-  oc create configmap rbac-policy --from-file="rbac-policy.csv"="$dir/resources/config_map/rbac-policy.csv" --namespace="${project}" --dry-run=client -o yaml | oc apply -f -
-  oc apply -f "$dir/auth/secrets-rhdh-secrets.yaml" --namespace="${project}"
-
-  #sleep 20 # wait for Pipeline Operator/Tekton pipelines to be ready
-  # Renable when namespace termination issue is solved
-  # oc apply -f "$dir/resources/pipeline-run/hello-world-pipeline.yaml"
-  # oc apply -f "$dir/resources/pipeline-run/hello-world-pipeline-run.yaml"
-}
-
-run_tests() {
-  local release_name=$1
-  local project=$2
-  project=${project%-pr-*} # Remove -pr- suffix if any set for main branchs pr's.
-  cd "${DIR}/../../e2e-tests"
-  yarn install
-  yarn playwright install chromium
-
-  Xvfb :99 &  # Start a virtual framebuffer for GUI applications.
-  export DISPLAY=:99  # Set the display environment variable.
-
-  (
-    set -e
-    echo "Using PR container image: ${TAG_NAME}"
-    yarn "$project"  # Run the tests for the specified Playwright project.
-  ) 2>&1 | tee "/tmp/${LOGFILE}"  # Log output to a file.
-
-  local RESULT=${PIPESTATUS[0]}  # Capture the exit status of the tests.
-
-  pkill Xvfb  # Terminate the virtual framebuffer.
-
-  # Create directories for test results and attachments.
-  mkdir -p "${ARTIFACT_DIR}/${project}/test-results"
-  mkdir -p "${ARTIFACT_DIR}/${project}/attachments/screenshots"
-  # Copy test results to the artifact directory.
-  cp -a /tmp/backstage-showcase/e2e-tests/test-results/* "${ARTIFACT_DIR}/${project}/test-results"
-  cp -a /tmp/backstage-showcase/e2e-tests/${JUNIT_RESULTS} "${ARTIFACT_DIR}/${project}/${JUNIT_RESULTS}"
-
-  # Copy screenshots if they exist.
-  if [ -d "/tmp/backstage-showcase/e2e-tests/screenshots" ]; then
-    cp -a /tmp/backstage-showcase/e2e-tests/screenshots/* "${ARTIFACT_DIR}/${project}/attachments/screenshots/"
-  fi
-
-  if [ -d "/tmp/backstage-showcase/e2e-tests/auth-providers-logs" ]; then
-    cp -a /tmp/backstage-showcase/e2e-tests/auth-providers-logs/* "${ARTIFACT_DIR}/${project}/"
-  fi
-
-  ansi2html <"/tmp/${LOGFILE}" >"/tmp/${LOGFILE}.html"
-  cp -a "/tmp/${LOGFILE}.html" "${ARTIFACT_DIR}/${project}"
-  # Copy the Playwright report.
-  cp -a /tmp/backstage-showcase/e2e-tests/playwright-report/* "${ARTIFACT_DIR}/${project}"
-
-  droute_send "${release_name}" "${project}"
-
-  echo "${project} RESULT: ${RESULT}"
-  if [ "${RESULT}" -ne 0 ]; then
-    OVERALL_RESULT=1  # Set the overall result to failure if tests failed.
-  fi
-}
-
-check_backstage_running() {
-  local release_name=$1
-  local namespace=$2
-  if [[ "$JOB_NAME" == *aks* || "$JOB_NAME" == *gke*  ]]; then
-    local url="https://${K8S_CLUSTER_ROUTER_BASE}"
-  else
-    local url="https://${release_name}-backstage-${namespace}.${K8S_CLUSTER_ROUTER_BASE}"
-  fi
-
-  local max_attempts=30
-  local wait_seconds=30
-
-  echo "Checking if Backstage is up and running at ${url}"
-
-  for ((i = 1; i <= max_attempts; i++)); do
-    local http_status
-    http_status=$(curl --insecure -I -s -o /dev/null -w "%{http_code}" "${url}")
-
-    if [ "${http_status}" -eq 200 ]; then
-      echo "Backstage is up and running!"
-      export BASE_URL="${url}"
-      echo "######## BASE URL ########"
-      echo "${BASE_URL}"
-      return 0  # Success
-    else
-      echo "Attempt ${i} of ${max_attempts}: Backstage not yet available (HTTP Status: ${http_status})"
-      sleep "${wait_seconds}"
-    fi
-  done
-
-  echo "Failed to reach Backstage at ${BASE_URL} after ${max_attempts} attempts." | tee -a "/tmp/${LOGFILE}"
-  cp -a "/tmp/${LOGFILE}" "${ARTIFACT_DIR}/${namespace}/"
-  return 1  # Failure
-}
-
-install_tekton_pipelines() {
-  local dir=$1
-
-  if oc get pods -n "tekton-pipelines" | grep -q "tekton-pipelines"; then
-    echo "Tekton Pipelines are already installed."
-  else
-    echo "Tekton Pipelines is not installed. Installing..."
-    oc apply --filename https://storage.googleapis.com/tekton-releases/pipeline/latest/release.yaml
-  fi
-}
-
-install_pipelines_operator() {
-  local dir=$1
-  DISPLAY_NAME="Red Hat OpenShift Pipelines"
-
-  if oc get csv -n "openshift-operators" | grep -q "${DISPLAY_NAME}"; then
-    echo "Red Hat OpenShift Pipelines operator is already installed."
-  else
-    echo "Red Hat OpenShift Pipelines operator is not installed. Installing..."
-    oc apply -f "${dir}/resources/pipeline-run/pipelines-operator.yaml"
-  fi
-}
-
-initiate_deployments() {
-
-  #install_pipelines_operator
-  install_crunchy_postgres_operator
-  install_helm
-  add_helm_repos
-
-  configure_namespace "${NAME_SPACE}"
-  uninstall_helmchart "${NAME_SPACE}" "${RELEASE_NAME}"
-
-  # Deploy Redis cache database.
-  oc apply -f "$DIR/resources/redis-cache/redis-deployment.yaml" --namespace="${NAME_SPACE}"
-
-  cd "${DIR}"
-  apply_yaml_files "${DIR}" "${NAME_SPACE}"
-  echo "Deploying image from repository: ${QUAY_REPO}, TAG_NAME: ${TAG_NAME}, in NAME_SPACE: ${NAME_SPACE}"
-  # Install or upgrade the Helm chart.
-  helm upgrade -i "${RELEASE_NAME}" -n "${NAME_SPACE}" "${HELM_REPO_NAME}/${HELM_IMAGE_NAME}" --version "${CHART_VERSION}" -f "${DIR}/value_files/${HELM_CHART_VALUE_FILE_NAME}" --set global.clusterRouterBase="${K8S_CLUSTER_ROUTER_BASE}" --set upstream.backstage.image.repository="${QUAY_REPO}" --set upstream.backstage.image.tag="${TAG_NAME}"
-
-  # Configure namespaces for PostgreSQL DB and RBAC.
-  configure_namespace "${NAME_SPACE_POSTGRES_DB}"
-  configure_namespace "${NAME_SPACE_RBAC}"
-  configure_external_postgres_db "${NAME_SPACE_RBAC}"
-
-  uninstall_helmchart "${NAME_SPACE_RBAC}" "${RELEASE_NAME_RBAC}"
-  apply_yaml_files "${DIR}" "${NAME_SPACE_RBAC}"
-  echo "Deploying image from repository: ${QUAY_REPO}, TAG_NAME: ${TAG_NAME}, in NAME_SPACE: ${RELEASE_NAME_RBAC}"
-  helm upgrade -i "${RELEASE_NAME_RBAC}" -n "${NAME_SPACE_RBAC}" "${HELM_REPO_NAME}/${HELM_IMAGE_NAME}" --version "${CHART_VERSION}" -f "${DIR}/value_files/${HELM_CHART_RBAC_VALUE_FILE_NAME}" --set global.clusterRouterBase="${K8S_CLUSTER_ROUTER_BASE}" --set upstream.backstage.image.repository="${QUAY_REPO}" --set upstream.backstage.image.tag="${TAG_NAME}"
-}
-
-initiate_rds_deployment() {
-  local release_name=$1
-  local namespace=$2
-  configure_namespace "${namespace}"
-  uninstall_helmchart "${namespace}" "${release_name}"
-  sed -i "s|POSTGRES_USER:.*|POSTGRES_USER: $RDS_USER|g" "${DIR}/resources/postgres-db/postgres-cred.yaml"
-  sed -i "s|POSTGRES_PASSWORD:.*|POSTGRES_PASSWORD: $(echo -n $RDS_PASSWORD | base64 -w 0)|g" "${DIR}/resources/postgres-db/postgres-cred.yaml"
-  sed -i "s|POSTGRES_HOST:.*|POSTGRES_HOST: $(echo -n $RDS_1_HOST | base64 -w 0)|g" "${DIR}/resources/postgres-db/postgres-cred.yaml"
-  oc apply -f "$DIR/resources/postgres-db/postgres-crt-rds.yaml" -n "${namespace}"
-  oc apply -f "$DIR/resources/postgres-db/postgres-cred.yaml" -n "${namespace}"
-  oc apply -f "$DIR/resources/postgres-db/dynamic-plugins-root-PVC.yaml" -n "${namespace}"
-  helm upgrade -i "${release_name}" -n "${namespace}" "${HELM_REPO_NAME}/${HELM_IMAGE_NAME}" --version "${CHART_VERSION}" -f "$DIR/resources/postgres-db/values-showcase-postgres.yaml" --set global.clusterRouterBase="${K8S_CLUSTER_ROUTER_BASE}" --set upstream.backstage.image.repository="${QUAY_REPO}" --set upstream.backstage.image.tag="${TAG_NAME}"
-}
-
-check_and_test() {
-  local release_name=$1
-  local namespace=$2
-  if check_backstage_running "${release_name}" "${namespace}"; then
-    echo "Display pods for verification..."
-    oc get pods -n "${namespace}"  # List all pods in the namespace.
-    run_tests "${release_name}" "${namespace}"  # Run the E2E tests.
-  else
-    echo "Backstage is not running. Exiting..."
-    OVERALL_RESULT=1  # Set the overall result to failure.
-  fi
-  save_all_pod_logs $namespace  # Save logs from all pods.
-}
-
-# Function to remove finalizers from specific resources in a namespace that are blocking deletion.
-remove_finalizers_from_resources() {
-  local project=$1
-  echo "Removing finalizers from resources in namespace ${project} that are blocking deletion."
-
-  # Remove finalizers from stuck PipelineRuns and TaskRuns
-  for resource_type in "pipelineruns.tekton.dev" "taskruns.tekton.dev"; do
-    for resource in $(oc get "$resource_type" -n "$project" -o name); do
-      oc patch "$resource" -n "$project" --type='merge' -p '{"metadata":{"finalizers":[]}}' || true
-      echo "Removed finalizers from $resource in $project."
-    done
-  done
-
-  # Check and remove specific finalizers stuck on 'chains.tekton.dev' resources
-  for chain_resource in $(oc get pipelineruns.tekton.dev,taskruns.tekton.dev -n "$project" -o name); do
-    oc patch "$chain_resource" -n "$project" --type='json' -p='[{"op": "remove", "path": "/metadata/finalizers"}]' || true
-    echo "Removed Tekton finalizers from $chain_resource in $project."
-  done
-}
-
-# Function to forcibly delete a namespace stuck in 'Terminating' status
-force_delete_namespace() {
-  local project=$1
-  echo "Forcefully deleting namespace ${project}."
-  oc get namespace "$project" -o json | jq '.spec = {"finalizers":[]}' | oc replace --raw "/api/v1/namespaces/$project/finalize" -f -
-}
-
-main() {
-  echo "Log file: ${LOGFILE}"
-  set_cluster_info
-  source "${DIR}/env_variables.sh"
-
-  install_oc
-  if [[ "$JOB_NAME" == *aks* ]]; then
-    az_login
-    az_aks_start "${AKS_NIGHTLY_CLUSTER_NAME}" "${AKS_NIGHTLY_CLUSTER_RESOURCEGROUP}"
-    az_aks_approuting_enable "${AKS_NIGHTLY_CLUSTER_NAME}" "${AKS_NIGHTLY_CLUSTER_RESOURCEGROUP}"
-    az_aks_get_credentials "${AKS_NIGHTLY_CLUSTER_NAME}" "${AKS_NIGHTLY_CLUSTER_RESOURCEGROUP}"
-  elif [[ "$JOB_NAME" == *gke* ]]; then
-    gcloud_auth "${GKE_SERVICE_ACCOUNT_NAME}" "/tmp/secrets/GKE_SERVICE_ACCOUNT_KEY"
-    gcloud_gke_get_credentials "${GKE_CLUSTER_NAME}" "${GKE_CLUSTER_REGION}" "${GOOGLE_CLOUD_PROJECT}"
-  else
-    # Log in to the OpenShift cluster.
-    oc login --token="${K8S_CLUSTER_TOKEN}" --server="${K8S_CLUSTER_URL}"
-  fi
-  echo "OCP version: $(oc version)"  # Display the OpenShift version.
-
-  set_namespace
-
-  API_SERVER_URL=$(oc whoami --show-server)
-  if [[ "$JOB_NAME" == *aks* ]]; then
-    export K8S_CLUSTER_ROUTER_BASE=$AKS_INSTANCE_DOMAIN_NAME
-  elif [[ "$JOB_NAME" == *gke* ]]; then
-    export K8S_CLUSTER_ROUTER_BASE=$GKE_INSTANCE_DOMAIN_NAME
-  else
-    export K8S_CLUSTER_ROUTER_BASE=$(oc get route console -n openshift-console -o=jsonpath='{.spec.host}' | sed 's/^[^.]*\.//')
-  fi
-
-  echo "K8S_CLUSTER_ROUTER_BASE : $K8S_CLUSTER_ROUTER_BASE"
-
-  ENCODED_API_SERVER_URL=$(echo "${API_SERVER_URL}" | base64)  # Base64 encode the API server URL.
-  ENCODED_CLUSTER_NAME=$(echo "my-cluster" | base64)  # Base64 encode the cluster name.
-
-  if [[ "$JOB_NAME" == *aks* ]]; then
-    # Initiate deployments on AKS.
-    initiate_aks_deployment
-    check_and_test "${RELEASE_NAME}" "${NAME_SPACE_K8S}"
-    delete_namespace "${NAME_SPACE_K8S}"
-    initiate_rbac_aks_deployment
-    check_and_test "${RELEASE_NAME_RBAC}" "${NAME_SPACE_RBAC_K8S}"
-    delete_namespace "${NAME_SPACE_RBAC_K8S}"
-  elif [[ "$JOB_NAME" == *gke* ]]; then
-    initiate_gke_deployment
-    check_and_test "${RELEASE_NAME}" "${NAME_SPACE_K8S}"
-    delete_namespace "${NAME_SPACE_K8S}"
-    initiate_rbac_gke_deployment
-    check_and_test "${RELEASE_NAME_RBAC}" "${NAME_SPACE_RBAC_K8S}"
-    delete_namespace "${NAME_SPACE_RBAC_K8S}"
-  elif [[ "$JOB_NAME" == *auth-providers* ]]; then
-    run_tests "${AUTH_PROVIDERS_RELEASE}" "${AUTH_PROVIDERS_NAMESPACE}"
-  else
-    # Initiate deployments on OpenShift.
-    initiate_deployments
-    check_and_test "${RELEASE_NAME}" "${NAME_SPACE}"
-    check_and_test "${RELEASE_NAME_RBAC}" "${NAME_SPACE_RBAC}"
-    # Only test TLS config with RDS and Change configuration at runtime in nightly jobs
-    if [[ "$JOB_NAME" == *periodic* ]]; then
-      initiate_rds_deployment "${RELEASE_NAME}" "${NAME_SPACE_RDS}"
-      check_and_test "${RELEASE_NAME}" "${NAME_SPACE_RDS}"
-
-      # Deploy `showcase-runtime` to run tests that require configuration changes at runtime
-      configure_namespace "${NAME_SPACE_RUNTIME}"
-      uninstall_helmchart "${NAME_SPACE_RUNTIME}" "${RELEASE_NAME}"
-      oc apply -f "$DIR/resources/redis-cache/redis-deployment.yaml" --namespace="${NAME_SPACE_RUNTIME}"
-      apply_yaml_files "${DIR}" "${NAME_SPACE_RUNTIME}"
-      helm upgrade -i "${RELEASE_NAME}" -n "${NAME_SPACE_RUNTIME}" "${HELM_REPO_NAME}/${HELM_IMAGE_NAME}" --version "${CHART_VERSION}" -f "${DIR}/value_files/${HELM_CHART_VALUE_FILE_NAME}" --set global.clusterRouterBase="${K8S_CLUSTER_ROUTER_BASE}" --set upstream.backstage.image.repository="${QUAY_REPO}" --set upstream.backstage.image.tag="${TAG_NAME}"
-      check_and_test "${RELEASE_NAME}" "${NAME_SPACE_RUNTIME}"
-    fi
-  fi
-=======
 export K8S_CLUSTER_URL=$(cat /tmp/secrets/RHDH_PR_OS_CLUSTER_URL)
 export K8S_CLUSTER_TOKEN=$(cat /tmp/secrets/RHDH_PR_OS_CLUSTER_TOKEN)
 
@@ -607,7 +86,6 @@
 echo "K8S_CLUSTER_ROUTER_BASE : $K8S_CLUSTER_ROUTER_BASE"
 echo "Main script completed with result: ${OVERALL_RESULT}"
 exit "${OVERALL_RESULT}"
->>>>>>> d871ec6f
 
 }
 
