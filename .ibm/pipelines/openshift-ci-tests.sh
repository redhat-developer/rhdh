--- conflicted
+++ resolved
@@ -489,53 +489,28 @@
 
 main() {
   echo "Log file: ${LOGFILE}"
-<<<<<<< HEAD
-  set_cluster_info  # Set cluster credentials.
-
-  source "${DIR}/env_variables.sh"  # Source environment variables.
-
-  # Set namespace names based on the job name.
-  if [[ "$JOB_NAME" == *periodic-* ]]; then
-    NAME_SPACE="showcase-ci-nightly"
-    NAME_SPACE_RBAC="showcase-rbac-nightly"
-    NAME_SPACE_POSTGRES_DB="postgress-external-db-nightly"
-    NAME_SPACE_AKS="showcase-aks-ci-nightly"
-    NAME_SPACE_RBAC_AKS="showcase-rbac-aks-ci-nightly"
-  fi
-  if [[ "$JOB_NAME" == *aks* ]]; then
-    # For AKS jobs, log in and start the cluster.
+  set_cluster_info
+  source "${DIR}/env_variables.sh"
+
+  install_oc
+  if [[ "$JOB_NAME" == *aks* ]]; then
+    # Get AKS cluster credentials.
+    az aks get-credentials --name="${AKS_NIGHTLY_CLUSTER_NAME}" --resource-group="${AKS_NIGHTLY_CLUSTER_RESOURCEGROUP}" --overwrite-existing
+  else
+    # Log in to the OpenShift cluster.
+    oc login --token="${K8S_CLUSTER_TOKEN}" --server="${K8S_CLUSTER_URL}"
+  fi
+  echo "OCP version: $(oc version)"  # Display the OpenShift version.
+
+  set_namespace
+
+  if [[ "$JOB_NAME" == *aks* ]]; then
     az_login
     az_aks_start "${AKS_NIGHTLY_CLUSTER_NAME}" "${AKS_NIGHTLY_CLUSTER_RESOURCEGROUP}"
     az_aks_approuting_enable "${AKS_NIGHTLY_CLUSTER_NAME}" "${AKS_NIGHTLY_CLUSTER_RESOURCEGROUP}"
   fi
-=======
-  set_cluster_info
-  source "${DIR}/env_variables.sh"
->>>>>>> 2b0c74c5
-
-  install_oc
-  if [[ "$JOB_NAME" == *aks* ]]; then
-    # Get AKS cluster credentials.
-    az aks get-credentials --name="${AKS_NIGHTLY_CLUSTER_NAME}" --resource-group="${AKS_NIGHTLY_CLUSTER_RESOURCEGROUP}" --overwrite-existing
-  else
-    # Log in to the OpenShift cluster.
-    oc login --token="${K8S_CLUSTER_TOKEN}" --server="${K8S_CLUSTER_URL}"
-  fi
-  echo "OCP version: $(oc version)"  # Display the OpenShift version.
-
-<<<<<<< HEAD
-  API_SERVER_URL=$(oc whoami --show-server)  # Get the API server URL.
-=======
-  set_namespace
-
-  if [[ "$JOB_NAME" == *aks* ]]; then
-    az_login
-    az_aks_start "${AKS_NIGHTLY_CLUSTER_NAME}" "${AKS_NIGHTLY_CLUSTER_RESOURCEGROUP}"
-    az_aks_approuting_enable "${AKS_NIGHTLY_CLUSTER_NAME}" "${AKS_NIGHTLY_CLUSTER_RESOURCEGROUP}"
-  fi
 
   API_SERVER_URL=$(oc whoami --show-server)
->>>>>>> 2b0c74c5
   if [[ "$JOB_NAME" == *aks* ]]; then
     # Get the router base for AKS.
     K8S_CLUSTER_ROUTER_BASE=$(kubectl get svc nginx --namespace app-routing-system -o jsonpath='{.status.loadBalancer.ingress[0].ip}')
