--- conflicted
+++ resolved
@@ -8,18 +8,12 @@
 export DIR="$(cd "$(dirname "${BASH_SOURCE[0]}")" && pwd)"
 OVERALL_RESULT=0
 
-<<<<<<< HEAD
 # Define a cleanup function to be executed upon script exit.
-cleanup() {
-  echo "Cleaning up before exiting"
-  if [[ "$JOB_NAME" == *aks* ]]; then
-    # If the job is for Azure Kubernetes Service (AKS), stop the AKS cluster.
-=======
 # shellcheck disable=SC2317
 cleanup() {
   echo "Cleaning up before exiting"
   if [[ "$JOB_NAME" == *aks* && "${OPENSHIFT_CI}" == "true" ]]; then
->>>>>>> c50f33da
+    # If the job is for Azure Kubernetes Service (AKS), stop the AKS cluster.
     az_aks_stop "${AKS_NIGHTLY_CLUSTER_NAME}" "${AKS_NIGHTLY_CLUSTER_RESOURCEGROUP}"
   fi
   rm -rf ~/tmpbin
