--- conflicted
+++ resolved
@@ -114,11 +114,7 @@
         githubOrg:
           id: production
           githubUrl: "${GITHUB_URL}"
-<<<<<<< HEAD
           orgs: ["${GITHUB_ORG}", "${GITHUB_ORG_2}"]
-=======
-          orgs: ["${GITHUB_ORG}"]
->>>>>>> 297ad92b
 
     dynatrace:
       baseUrl: temp
