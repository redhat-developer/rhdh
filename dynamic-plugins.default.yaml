--- conflicted
+++ resolved
@@ -874,14 +874,12 @@
         providers:
           microsoftGraphOrg: {}
 
-<<<<<<< HEAD
+  - package: ./dynamic-plugins/dist/backstage-plugin-catalog-backend-module-logs-dynamic
+    disabled: true
+
   - package: ./dynamic-plugins/dist/backstage-plugin-catalog-backend-module-ldap-dynamic
     disabled: true
     pluginConfig:
       catalog:
         providers:
-          ldapOrg: {}
-=======
-  - package: ./dynamic-plugins/dist/backstage-plugin-catalog-backend-module-logs-dynamic
-    disabled: true
->>>>>>> c150b949
+          ldapOrg: {}