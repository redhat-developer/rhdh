plugins:
  # Group: Github
  - package: ./dynamic-plugins/dist/backstage-plugin-catalog-backend-module-github-dynamic
    disabled: true
    pluginConfig:
      enabled:
        github: true
      catalog:
        providers:
          github:
            providerId:
              organization: "${GITHUB_ORG}"
  - package: ./dynamic-plugins/dist/backstage-plugin-catalog-backend-module-github-org-dynamic
    disabled: true
    pluginConfig:
      enabled:
        githubOrg: true
      catalog:
        providers:
          githubOrg:
            default:
              id: production
              orgUrl: "${GITHUB_ORG_URL}"
  - package: ./dynamic-plugins/dist/backstage-plugin-github-actions
    disabled: true
    pluginConfig:
      dynamicPlugins:
        frontend:
          backstage.plugin-github-actions:
            mountPoints:
              - mountPoint: entity.page.ci/cards
                importName: EntityGithubActionsContent
                config:
                  layout:
                    gridColumn: "1 / -1"
                  if:
                    allOf:
                      - isGithubActionsAvailable
  - package:  ./dynamic-plugins/dist/backstage-plugin-github-issues
    disabled: true
    pluginConfig:
      dynamicPlugins:
        frontend:
          backstage.plugin-github-issues:
            mountPoints:
              - mountPoint: entity.page.issues/cards
                importName: GithubIssuesCard
                config:
                  layout:
                    gridColumn: "1 / -1"
                  if:
                    allOf:
                      - hasAnnotation: github.com/project-slug
  - package: ./dynamic-plugins/dist/roadiehq-backstage-plugin-github-insights
    disabled: true
    pluginConfig:
      dynamicPlugins:
        frontend:
          roadiehq.backstage-plugin-github-insights:
            mountPoints:
              - mountPoint: entity.page.overview/cards
                importName: EntityGithubInsightsComplianceCard
                config:
                  layout:
                    gridRowEnd: "span 2"
                    gridColumnStart: "span 4"
                  if:
                    allOf:
                      - isGithubInsightsAvailable
  - package: ./dynamic-plugins/dist/roadiehq-backstage-plugin-github-pull-requests
    disabled: true
    pluginConfig:
      dynamicPlugins:
        frontend:
          roadiehq.backstage-plugin-github-pull-requests:
            mountPoints:
              - mountPoint: entity.page.overview/cards
                importName: EntityGithubPullRequestsOverviewCard
                config:
                  layout:
                    gridRow: "1 / span 2"
                    gridColumn: "5 / span 4"
                  if:
                    allOf:
                      - isGithubPullRequestsAvailable
              - mountPoint: entity.page.pull-requests/cards
                importName: EntityGithubPullRequestsContent
                config:
                  layout:
                    gridColumn: "1 / -1"
                  if:
                    allOf:
                      - isGithubPullRequestsAvailable
  - package: ./dynamic-plugins/dist/roadiehq-backstage-plugin-security-insights
    disabled: true
    pluginConfig:
      dynamicPlugins:
        frontend:
          roadiehq.backstage-plugin-security-insights:
            mountPoints:
              - mountPoint: entity.page.overview/cards
                importName: EntityDependabotAlertsCard
                config:
                  layout:
                    gridRowEnd: "span 2"
                    gridColumnStart: "span 4"
                  if:
                    allOf:
                      - isSecurityInsightsAvailable

  # Group: Gitlab
  - package: ./dynamic-plugins/dist/immobiliarelabs-backstage-plugin-gitlab-backend-dynamic
    disabled: true
    pluginConfig:
      enabled:
        gitlab: true
      gitlab:
        host: ${GITLAB_HOST}
        token: ${GITLAB_TOKEN}
  - package: ./dynamic-plugins/dist/immobiliarelabs-backstage-plugin-gitlab
    disabled: true
    pluginConfig:
      dynamicPlugins:
        frontend:
          immobiliarelabs.backstage-plugin-gitlab:
            mountPoints:
              - mountPoint: entity.page.overview/cards
                importName: EntityGitlabMergeRequestStatsCard
                config:
                  layout:
                    gridRowEnd: "span 2"
                    gridColumnStart: "span 4"
                  if:
                    allOf:
                      - isGitlabAvailable
              - mountPoint: entity.page.ci/cards
                importName: EntityGitlabPipelinesTable
                config:
                  layout:
                    gridColumn: "1 / -1"
                  if:
                    allOf:
                      - isGitlabAvailable
              - mountPoint: entity.page.issues/cards
                importName: EntityGitlabIssuesTable
                config:
                  layout:
                    gridColumn: "1 / -1"
                  if:
                    allOf:
                      - isGitlabAvailable
              - mountPoint: entity.page.pull-requests/cards
                importName: EntityGitlabMergeRequestsTable
                config:
                  layout:
                    gridColumn: "1 / -1"
                  if:
                    allOf:
                      - isGitlabAvailable
  - package: ./dynamic-plugins/dist/backstage-plugin-catalog-backend-module-gitlab-dynamic
    disabled: true
    pluginConfig:
      enabled:
        gitlab: true
      catalog:
        providers:
          gitlab: {}
  - package: ./dynamic-plugins/dist/backstage-plugin-scaffolder-backend-module-gitlab-dynamic
    disabled: true

  # Group: Kubernetes
  - package: ./dynamic-plugins/dist/backstage-plugin-kubernetes-backend-dynamic
    disabled: true
    pluginConfig:
      enabled:
        kubernetes: true
      kubernetes:
        customResources:
          - group: 'tekton.dev'
            apiVersion: 'v1beta1'
            plural: 'pipelines'
          - group: 'tekton.dev'
            apiVersion: 'v1beta1'
            plural: 'pipelineruns'
          - group: 'tekton.dev'
            apiVersion: 'v1beta1'
            plural: 'taskruns'
          - group: 'route.openshift.io'
            apiVersion: 'v1'
            plural: 'routes'
        serviceLocatorMethod:
          type: 'multiTenant'
        clusterLocatorMethods:
          - type: 'config'
            clusters:
              - name: ${K8S_CLUSTER_NAME}
                url: ${K8S_CLUSTER_URL}
                authProvider: 'serviceAccount'
                skipTLSVerify: true
                serviceAccountToken: ${K8S_CLUSTER_TOKEN}
  - package: ./dynamic-plugins/dist/backstage-plugin-kubernetes
    disabled: true
    pluginConfig:
      dynamicPlugins:
        frontend:
          backstage.plugin-kubernetes:
            mountPoints:
              - mountPoint: entity.page.kubernetes/cards
                importName: EntityKubernetesContent
                config:
                  layout:
                    gridColumn: "1 / -1"
                  if:
                    anyOf:
                      - hasAnnotation: backstage.io/kubernetes-id
                      - hasAnnotation: backstage.io/kubernetes-namespace
  - package: ./dynamic-plugins/dist/janus-idp-backstage-plugin-topology
    disabled: true
    pluginConfig:
      dynamicPlugins:
        frontend:
          janus-idp.backstage-plugin-topology:
            mountPoints:
              - mountPoint: entity.page.topology/cards
                importName: TopologyPage
                config:
                  layout:
                    gridColumn: "1 / -1"
                  if:
                    anyOf:
                      - hasAnnotation: backstage.io/kubernetes-id
                      - hasAnnotation: backstage.io/kubernetes-namespace

  # Group: ArgoCD
  - package: ./dynamic-plugins/dist/roadiehq-backstage-plugin-argo-cd-backend-dynamic
    disabled: true
    pluginConfig:
      enabled:
        argocd: true
      argocd:
        username: "${ARGOCD_USERNAME}"
        password: "${ARGOCD_PASSWORD}"
        appLocatorMethods:
          - type: 'config'
            instances:
              - name: argoInstance1
                url: "${ARGOCD_INSTANCE1_URL}"
                token: "${ARGOCD_AUTH_TOKEN}"
              - name: argoInstance2
                url: "${ARGOCD_INSTANCE2_URL}"
                token: "${ARGOCD_AUTH_TOKEN2}"
  - package: ./dynamic-plugins/dist/roadiehq-scaffolder-backend-argocd-dynamic
    disabled: true
    pluginConfig:
      enabled:
        argocd: true
      argocd:
        username: "${ARGOCD_USERNAME}"
        password: "${ARGOCD_PASSWORD}"
        appLocatorMethods:
          - type: 'config'
            instances:
              - name: argoInstance1
                url: "${ARGOCD_INSTANCE1_URL}"
                token: "${ARGOCD_AUTH_TOKEN}"
              - name: argoInstance2
                url: "${ARGOCD_INSTANCE2_URL}"
                token: "${ARGOCD_AUTH_TOKEN2}"
  - package: ./dynamic-plugins/dist/roadiehq-backstage-plugin-argo-cd
    disabled: true
    pluginConfig:
      dynamicPlugins:
        frontend:
          roadiehq.backstage-plugin-argo-cd:
            mountPoints:
              - mountPoint: entity.page.overview/cards
                importName: EntityArgoCDOverviewCard
                config:
                  layout:
                    gridColumn: "1 / span 8"
                  if:
                    allOf:
                      - isArgocdAvailable
              - mountPoint: entity.page.cd/cards
                importName: EntityArgoCDHistoryCard
                config:
                  layout:
                    gridColumn: "1 / -1"
                  if:
                    allOf:
                      - isArgocdAvailable

  # Group: Azure Devops
  - package: ./dynamic-plugins/dist/backstage-plugin-azure-devops-backend-dynamic
    disabled: true
    pluginConfig:
      enabled:
        azureDevOps: true
      azureDevOps:
        host: dev.azure.com
        token: ${AZURE_TOKEN}
        organization: ${AZURE_ORG}
  - package: ./dynamic-plugins/dist/backstage-plugin-azure-devops
    disabled: true
    pluginConfig:
      dynamicPlugins:
        frontend:
          backstage.plugin-azure-devops:
            mountPoints:
              - mountPoint: entity.page.ci/cards
                importName: EntityAzurePipelinesContent
                config:
                  layout:
                    gridColumn: "1 / -1"
                  if:
                    allOf:
                      - isAzureDevOpsAvailable
              - mountPoint: entity.page.pull-requests/cards
                importName: EntityAzurePullRequestsContent
                config:
                  layout:
                    gridColumn: "1 / -1"
                  if:
                    allOf:
                      - isAzureDevOpsAvailable

  # Group: Jenkins
  - package: ./dynamic-plugins/dist/backstage-plugin-jenkins-backend-dynamic
    disabled: true
    pluginConfig:
      enabled:
        jenkins: true
      jenkins:
        instances:
          - name: default
            baseUrl: ${JENKINS_URL}
            username: ${JENKINS_USERNAME}
            apiKey: ${JENKINS_TOKEN}
  - package: ./dynamic-plugins/dist/backstage-plugin-jenkins
    disabled: true
    pluginConfig:
      dynamicPlugins:
        frontend:
          backstage.plugin-jenkins:
            mountPoints:
              - mountPoint: entity.page.ci/cards
                importName: EntityJenkinsContent
                config:
                  layout:
                    gridColumn: "1 / -1"
                  if:
                    allOf:
                      - isJenkinsAvailable

  # Group: SonarQube
  - package: ./dynamic-plugins/dist/backstage-plugin-sonarqube-backend-dynamic
    disabled: true
    pluginConfig:
      enabled:
        sonarqube: true
      sonarqube:
        baseUrl: ${SONARQUBE_URL}
        apiKey: ${SONARQUBE_TOKEN}
  - package: ./dynamic-plugins/dist/backstage-plugin-sonarqube
    disabled: true
    pluginConfig:
      dynamicPlugins:
        frontend:
          backstage.plugin-sonarqube:
            mountPoints:
              - mountPoint: entity.page.overview/cards
                importName: EntitySonarQubeCard
                config:
                  layout:
                    gridColumnStart: "span 4"
                    gridRowEnd: "span 2"
                  if:
                    allOf:
                      - isSonarQubeAvailable

  # Group: OCM
  - package: ./dynamic-plugins/dist/janus-idp-backstage-plugin-ocm-backend-dynamic
    disabled: true
    pluginConfig:
      enabled:
        ocm: true
      catalog:
        providers:
          ocm:
            default:
              name: "${OCM_HUB_NAME}"
              url: "${OCM_HUB_URL}"
              serviceAccountToken: "${moc_infra_token}"
              owner: janus-authors
  - package: ./dynamic-plugins/dist/janus-idp-backstage-plugin-ocm
    disabled: true
    pluginConfig:
      dynamicPlugins:
        frontend:
          janus-idp.backstage-plugin-ocm:
            dynamicRoutes:
              - path: /ocm
                importName: OcmPage
                menuItem:
                  icon: Storage
                  text: Clusters
            mountPoints:
              - mountPoint: entity.page.overview/context
                importName: ClusterContextProvider
              - mountPoint: entity.page.overview/cards
                importName: ClusterAvailableResourceCard
                config:
                  layout:
                    gridRowStart: 1
                    gridColumnStart: "span 1"
                  if:
                    anyOf:
                    - isKind: resource
                    - isType: kubernetes-cluster
              - mountPoint: entity.page.overview/cards
                importName: ClusterInfoCard
                config:
                  if:
                    allOf:
                    - isKind: resource
                    - isType: kubernetes-cluster

  # Standalone plugins
  - package: ./dynamic-plugins/dist/roadiehq-scaffolder-backend-module-utils-dynamic

  - package: ./dynamic-plugins/dist/janus-idp-backstage-plugin-aap-backend-dynamic
    disabled: true
    pluginConfig:
      enabled:
        aap: true
      catalog:
        providers:
          aap:
            prod:
              baseUrl: '${AAP_BASE_URL}'
              authorization: "${AAP_AUTH_TOKEN}"

  - package: ./dynamic-plugins/dist/janus-idp-backstage-plugin-keycloak-backend-dynamic
    disabled: true
    pluginConfig:
      enabled:
        keycloak: true
      catalog:
        providers:
          keycloakOrg:
            default:
              baseUrl: "${KEYCLOAK_BASE_URL}"
              loginRealm: "${KEYCLOAK_LOGIN_REALM}"
              realm: "${KEYCLOAK_REALM}"
              clientId: "${KEYCLOAK_CLIENT_ID}"
              clientSecret: "${KEYCLOAK_CLIENT_SECRET}"

  - package: ./dynamic-plugins/dist/backstage-plugin-techdocs-backend-dynamic
    disabled: true
    pluginConfig:
      enabled:
        techdocs: true
      # Reference documentation http://backstage.io/docs/features/techdocs/configuration
      # Note: After experimenting with basic setup, use CI/CD to generate docs
      # and an external cloud storage when deploying TechDocs for production use-case.
      # https://backstage.io/docs/features/techdocs/how-to-guides#how-to-migrate-from-techdocs-basic-to-recommended-deployment-approach
      techdocs:
        builder: ${TECHDOCS_BUILDER_TYPE}
        generator:
          runIn: ${TECHDOCS_GENERATOR_TYPE}
        publisher:
          type: ${TECHDOCS_PUBLISHER_TYPE}
          awsS3:
            bucketName: ${BUCKET_NAME}
            region: ${BUCKET_REGION_VAULT}
            endpoint: ${BUCKET_URL}
            s3ForcePathStyle: true
            credentials:
              accessKeyId: ${AWS_ACCESS_KEY_ID}
              secretAccessKey: ${AWS_SECRET_ACCESS_KEY}

<<<<<<< HEAD
  - package: ./dynamic-plugins/dist/backstage-plugin-catalog-backend-module-bitbucket-cloud
    disabled: true
    pluginConfig:
      enabled:
        bitbucketCloud: true
      # Uncomment the following to enable the Bitbucket Cloud catalog
      # # https://backstage.io/docs/integrations/bitbucketCloud/discovery#configuration
      # catalog:
      #   providers:
      #     bitbucketCloud:
      #       yourProviderId: # identifies your ingested dataset
      #         catalogPath: /catalog-info.yaml # default value
      #         filters: # optional
      #           projectKey: '^apis-.*$' # optional; RegExp
      #           repoSlug: '^service-.*$' # optional; RegExp
      #         schedule: # optional; same options as in TaskScheduleDefinition
      #           # supports cron, ISO duration, "human duration" as used in code
      #           frequency: { minutes: 30 }
      #           # supports ISO duration, "human duration" as used in code
      #           timeout: { minutes: 3 }
      #         workspace: workspace-name

  - package: ./dynamic-plugins/dist/backstage-plugin-catalog-backend-module-bitbucket-server
    disabled: true
    pluginConfig:
      enabled:
        bitbucketCloud: true
      # Uncomment the following to enable the Bitbucket Server catalog
      # # https://backstage.io/docs/integrations/bitbucketServer/discovery#configuration
      # catalog:
      #   providers:
      #     bitbucketServer:
      #       yourProviderId: # identifies your ingested dataset
      #         host: 'bitbucket.mycompany.com'
      #         catalogPath: /catalog-info.yaml # default value
      #         filters: # optional
      #           projectKey: '^apis-.*$' # optional; RegExp
      #           repoSlug: '^service-.*$' # optional; RegExp
      #         schedule: # optional; same options as in TaskScheduleDefinition
      #           # supports cron, ISO duration, "human duration" as used in code
      #           frequency: { minutes: 30 }
      #           # supports ISO duration, "human duration" as used in code
      #           timeout: { minutes: 3 }
=======
  - package: ./dynamic-plugins/dist/backstage-plugin-dynatrace
    disabled: true
    pluginConfig:
      dynamicPlugins:
        frontend:
          backstage.plugin-dynatrace:
            mountPoints:
              - mountPoint: entity.page.monitoring/cards
                importName: DynatraceTab
                config:
                  layout:
                    gridColumn: "1 / -1"
                  if:
                    allOf:
                      - isDynatraceAvailable

  - package: ./dynamic-plugins/dist/roadiehq-backstage-plugin-jira
    disabled: true
    pluginConfig:
      dynamicPlugins:
        frontend:
          roadiehq.backstage-plugin-jira:
            mountPoints:
              - mountPoint: entity.page.issues/cards
                importName: EntityJiraOverviewCard
                config:
                  layout:
                    gridColumn: "1 / -1"
                  if:
                    allOf:
                      - isJiraAvailable

  - package: ./dynamic-plugins/dist/roadiehq-backstage-plugin-datadog
    disabled: true
    pluginConfig:
      dynamicPlugins:
        frontend:
          roadiehq.backstage-plugin-datadog:
            mountPoints:
              - mountPoint: entity.page.monitoring/cards
                importName: EntityDatadogContent
                config:
                  layout:
                    gridColumn: "1 / -1"
                  if:
                    allOf:
                      - isDatadogAvailable

  - package: ./dynamic-plugins/dist/janus-idp-backstage-plugin-tekton
    disabled: true
    pluginConfig:
      dynamicPlugins:
        frontend:
          janus-idp.backstage-plugin-tekton:
            mountPoints:
              - mountPoint: entity.page.ci/cards
                importName: TektonCI
                config:
                  layout:
                    gridColumn: "1 / -1"
                  if:
                    allOf:
                      - isTektonCIAvailable

  - package: ./dynamic-plugins/dist/janus-idp-backstage-plugin-quay
    disabled: true
    pluginConfig:
      dynamicPlugins:
        frontend:
          janus-idp.backstage-plugin-quay:
            mountPoints:
              - mountPoint: entity.page.image-registry/cards
                importName: QuayPage
                config:
                  layout:
                    gridColumn: 1 / -1
                  if:
                    anyOf:
                    - isQuayAvailable

  - package: ./dynamic-plugins/dist/janus-idp-backstage-plugin-nexus-repository-manager
    disabled: true
    pluginConfig:
      dynamicPlugins:
        frontend:
          janus-idp.backstage-plugin-nexus-repository-manager:
            mountPoints:
              - mountPoint: entity.page.image-registry/cards
                importName: NexusRepositoryManagerPage
                config:
                  layout:
                    gridColumn: 1 / -1
                  if:
                    anyOf:
                    - isNexusRepositoryManagerAvailable

  - package: ./dynamic-plugins/dist/janus-idp-backstage-plugin-jfrog-artifactory
    disabled: true
    pluginConfig:
      dynamicPlugins:
        frontend:
          janus-idp.backstage-plugin-jfrog-artifactory:
            mountPoints:
              - mountPoint: entity.page.image-registry/cards
                importName: JfrogArtifactoryPage
                config:
                  layout:
                    gridColumn: 1 / -1
                  if:
                    anyOf:
                    - isJfrogArtifactoryAvailable

  - package: ./dynamic-plugins/dist/backstage-plugin-pagerduty
    disabled: true
    pluginConfig:
      dynamicPlugins:
        frontend:
          backstage.plugin-pagerduty:
            mountPoints:
              - mountPoint: entity.page.overview/cards
                importName: EntityPagerDutyCard
                config:
                  layout:
                    gridColumnEnd: "span 6"
                  if:
                    allOf:
                      - isPluginApplicableToEntity

  - package: ./dynamic-plugins/dist/backstage-plugin-lighthouse
    disabled: true
    pluginConfig:
      dynamicPlugins:
        frontend:
          backstage.plugin-lighthouse:
            dynamicRoutes:
              - path: /lighthouse
                importName: LighthousePage
                menuItem:
                  icon: Assessment
                  text: Lighthouse
            mountPoints:
              - mountPoint: entity.page.overview/cards
                importName: EntityLastLighthouseAuditCard
                config:
                  layout:
                    gridColumnEnd: "span 6"
                  if:
                    allOf:
                      - isLighthouseAvailable
>>>>>>> 1de46ce5
<|MERGE_RESOLUTION|>--- conflicted
+++ resolved
@@ -479,7 +479,6 @@
               accessKeyId: ${AWS_ACCESS_KEY_ID}
               secretAccessKey: ${AWS_SECRET_ACCESS_KEY}
 
-<<<<<<< HEAD
   - package: ./dynamic-plugins/dist/backstage-plugin-catalog-backend-module-bitbucket-cloud
     disabled: true
     pluginConfig:
@@ -523,7 +522,6 @@
       #           frequency: { minutes: 30 }
       #           # supports ISO duration, "human duration" as used in code
       #           timeout: { minutes: 3 }
-=======
   - package: ./dynamic-plugins/dist/backstage-plugin-dynatrace
     disabled: true
     pluginConfig:
@@ -672,5 +670,4 @@
                     gridColumnEnd: "span 6"
                   if:
                     allOf:
-                      - isLighthouseAvailable
->>>>>>> 1de46ce5
+                      - isLighthouseAvailable