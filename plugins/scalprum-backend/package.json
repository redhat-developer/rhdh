{
  "name": "@internal/plugin-scalprum-backend",
  "version": "0.1.0",
  "main": "src/index.ts",
  "types": "src/index.ts",
  "license": "Apache-2.0",
  "private": true,
  "publishConfig": {
    "access": "public",
    "main": "dist/index.cjs.js",
    "types": "dist/index.d.ts"
  },
  "backstage": {
    "role": "backend-plugin"
  },
  "scripts": {
    "start": "backstage-cli package start",
    "build": "backstage-cli package build",
    "lint": "backstage-cli package lint",
    "test": "backstage-cli package test",
    "clean": "backstage-cli package clean",
    "prepack": "backstage-cli package prepack",
    "postpack": "backstage-cli package postpack"
  },
  "dependencies": {
    "@backstage/backend-common": "0.19.8",
    "@backstage/backend-plugin-api": "0.6.6",
    "@backstage/backend-plugin-manager": "npm:@janus-idp/backend-plugin-manager@0.0.5-janus.0",
    "@backstage/config": "1.1.1",
    "@types/express": "4.17.19",
    "express": "4.18.2",
    "express-promise-router": "4.1.1",
    "node-fetch": "2.7.0",
    "winston": "3.11.0"
  },
  "devDependencies": {
<<<<<<< HEAD
    "@backstage/cli": "0.23.0",
    "@types/supertest": "2.0.12",
    "@types/mock-fs": "4.13.0",
    "mock-fs": "5.1.10",
    "msw": "1.3.2",
    "supertest": "6.2.4"
=======
    "@backstage/cli": "0.22.13",
    "@types/supertest": "2.0.14",
    "@types/mock-fs": "4.13.2",
    "mock-fs": "5.2.0",
    "msw": "1.3.2",
    "supertest": "6.3.3"
>>>>>>> 71888447
  },
  "files": [
    "dist"
  ]
}<|MERGE_RESOLUTION|>--- conflicted
+++ resolved
@@ -34,21 +34,12 @@
     "winston": "3.11.0"
   },
   "devDependencies": {
-<<<<<<< HEAD
     "@backstage/cli": "0.23.0",
-    "@types/supertest": "2.0.12",
-    "@types/mock-fs": "4.13.0",
-    "mock-fs": "5.1.10",
-    "msw": "1.3.2",
-    "supertest": "6.2.4"
-=======
-    "@backstage/cli": "0.22.13",
     "@types/supertest": "2.0.14",
     "@types/mock-fs": "4.13.2",
     "mock-fs": "5.2.0",
     "msw": "1.3.2",
     "supertest": "6.3.3"
->>>>>>> 71888447
   },
   "files": [
     "dist"
