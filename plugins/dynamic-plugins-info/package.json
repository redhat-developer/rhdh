--- conflicted
+++ resolved
@@ -37,19 +37,11 @@
     "react-router-dom": "6.20.0"
   },
   "devDependencies": {
-<<<<<<< HEAD
     "@backstage/cli": "0.26.4",
     "@backstage/core-app-api": "1.12.4",
     "@backstage/dev-utils": "1.0.31",
     "@backstage/test-utils": "1.5.4",
-    "@testing-library/jest-dom": "6.4.2",
-=======
-    "@backstage/cli": "0.26.2",
-    "@backstage/core-app-api": "1.12.3",
-    "@backstage/dev-utils": "1.0.30",
-    "@backstage/test-utils": "1.5.3",
     "@testing-library/jest-dom": "6.4.5",
->>>>>>> 66103a2a
     "@testing-library/react": "14.3.1",
     "@testing-library/user-event": "14.5.2",
     "msw": "1.3.3"
