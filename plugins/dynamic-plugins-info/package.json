{
  "name": "@internal/plugin-dynamic-plugins-info",
  "version": "1.0.2",
  "main": "src/index.ts",
  "types": "src/index.ts",
  "license": "Apache-2.0",
  "private": "true",
  "publishConfig": {
    "access": "public",
    "main": "dist/index.esm.js",
    "types": "dist/index.d.ts"
  },
  "backstage": {
    "role": "frontend-plugin"
  },
  "scripts": {
    "build": "backstage-cli package build",
    "clean": "backstage-cli package clean",
    "lint": "backstage-cli package lint",
    "postpack": "backstage-cli package postpack",
    "postversion": "yarn run export-dynamic",
    "prepack": "backstage-cli package prepack",
    "dev": "backstage-cli package start",
    "test": "backstage-cli package test --passWithNoTests --coverage",
    "tsc": "tsc"
  },
  "dependencies": {
    "@backstage/core-components": "0.14.7",
    "@backstage/core-plugin-api": "1.9.2",
    "@backstage/theme": "0.5.5",
    "@material-table/core": "3.1.0",
    "@mui/material": "5.15.6",
    "react-use": "17.4.0"
  },
  "peerDependencies": {
    "react": "16.13.1 || ^17.0.0 || ^18.2.0",
    "react-router-dom": "6.20.0"
  },
  "devDependencies": {
<<<<<<< HEAD
    "@backstage/cli": "0.26.6",
    "@backstage/core-app-api": "1.12.5",
    "@backstage/dev-utils": "1.0.32",
    "@backstage/test-utils": "1.5.5",
    "@testing-library/jest-dom": "6.4.5",
=======
    "@backstage/cli": "0.26.4",
    "@backstage/core-app-api": "1.12.4",
    "@backstage/dev-utils": "1.0.31",
    "@backstage/test-utils": "1.5.4",
    "@testing-library/jest-dom": "6.4.6",
>>>>>>> bce86650
    "@testing-library/react": "14.3.1",
    "@testing-library/user-event": "14.5.2",
    "msw": "1.3.3"
  },
  "files": [
    "dist"
  ]
}<|MERGE_RESOLUTION|>--- conflicted
+++ resolved
@@ -37,19 +37,11 @@
     "react-router-dom": "6.20.0"
   },
   "devDependencies": {
-<<<<<<< HEAD
     "@backstage/cli": "0.26.6",
     "@backstage/core-app-api": "1.12.5",
     "@backstage/dev-utils": "1.0.32",
     "@backstage/test-utils": "1.5.5",
-    "@testing-library/jest-dom": "6.4.5",
-=======
-    "@backstage/cli": "0.26.4",
-    "@backstage/core-app-api": "1.12.4",
-    "@backstage/dev-utils": "1.0.31",
-    "@backstage/test-utils": "1.5.4",
     "@testing-library/jest-dom": "6.4.6",
->>>>>>> bce86650
     "@testing-library/react": "14.3.1",
     "@testing-library/user-event": "14.5.2",
     "msw": "1.3.3"
