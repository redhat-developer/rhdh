--- conflicted
+++ resolved
@@ -33,11 +33,7 @@
       # see https://www.postgresql.org/docs/current/libpq-ssl.html Table 33.1. SSL Mode Descriptions (e.g. require)
       ssl:
         ca: # if you have a CA file and want to verify it you can uncomment this section
-<<<<<<< HEAD
           $file: /mnt/certs/ca.crt
 
 auth:
-  environment: production
-=======
-          $file: /mnt/certs/ca.crt
->>>>>>> bbfb1f72
+  environment: production