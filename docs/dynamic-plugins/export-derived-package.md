# Export Derived Dynamic Plugin Package

In order to be able to use dynamic plugins in the RHDH, they need to be exported as a separate package. Which is then used by the RHDH to load the plugin.
Exporting a dynamic plugin package is a process of creating a new package that contains the plugin code and its dependencies, and is ready to be used as a dynamic plugin in the RHDH.

This document describes how to export a dynamic plugin package from an existing Backstage plugin.

The exporting is done using the `package export-dynamic-plugin` command from the `@janus-idp/cli` package.
The most convenient way to run the command is to use `npx`:

```bash
npx @janus-idp/cli@latest package export-dynamic-plugin
```

This command needs to be executed in the root folder of the JavaScript package (with `package.json`) of the plugin that you want to export as a dynamic plugin.

The resulting package will be located in the `dist-dynamic` sub-folder. The name of the exported packaged is modified by adding the `-dynamic` suffix to the plugin name.

This allows packing it with `npm pack`, or publishing it to npm registry. See [Packaging Dynamic Plugins](packaging-dynamic-plugins.md) for more information on how to package and distribute dynamic plugins.

> [!NOTE]
> The derived dynamic plugin JavaScript packages should **not** be pushed to the public npm registry. They should only be published to a private npm registry.

This documentation uses `@latest` tag to ensure that the latest version of the `@janus-idp/cli` package is used.
But you need to make sure that you are using the version of the `@janus-idp/cli` package that is compatible with your RHDH version.
You can find the compatible versions in the [Version Matrix](./versions.md).

If you are developing your own plugin that is going to be used as a dynamic plugin, it might be useful to add the `export-dynamic-plugin` command to the `package.json` file as a script:

```json
{
  "scripts": {
    "export-dynamic": "janus-cli package package export-dynamic-plugin"
  },
  "devDependencies": {
    "@janus-idp/cli": "^1.18.0"
  }
}
```

## Backend plugins

To be compatible with the showcase dynamic plugin support, and used as dynamic plugins, existing plugins must be based on, or compatible with, the new backend system, as well as rebuilt with a dedicated CLI command.

The new backend system standard entry point (created using `createBackendPlugin()` or `createBackendModule()`) should be exported as the default export of either the main package or of an `alpha` package (if the new backend support is still provided as `alpha` APIs). This doesn't add any additional requirement on top of the standard plugin development guidelines of the new backend system.
<<<<<<< HEAD
=======
For a practical example of a dynamic plugin entry point built upon the new backend system, please refer to the [Backstage community plugins repository](https://github.com/backstage/community-plugins/blob/main/workspaces/3scale/plugins/3scale-backend/src/module.ts).
>>>>>>> 24bb5bd4

The dynamic export mechanism identifies private, non-backstage dependencies, and sets the `bundleDependencies` field in the `package.json` file for them, so that the dynamic plugin package can be published as a self-contained package, along with its private dependencies bundled in a private `node_modules` folder.

### Shared dependencies

During the exporting process some dependencies are marked as shared dependencies, and are expected to be provided by the main Backstage application. These dependencies are not bundled in the dynamic plugin package, but are marked as `peerDependencies` in the `package.json` file.
By default, all the `@backstage`-scoped packages are considered shared packages.

Using `--shared-package` flag you can control which packages are considered shared packages.
Shared packages are expected to be provided by the main Backstage application, and are not bundled in the dynamic plugin package.
The `--shared-package` flag can be used multiple times to specify multiple shared packages.

If plugin depends on a package that is in the `@backstage` scope, but is not provided by the main Backstage application, you can use the negation prefix `!` to specify that it should be considered as a private dependency of the dynamic plugin.

### Embedded dependencies

During the exporting process some dependencies are marked as embedded dependencies, and are bundled in the dynamic plugin package.
Embedded packages are merged into the dynamic plugin package, and their dependencies are hoisted to the top level of the dynamic plugin package.
By default, all packages with `-node` or `-common` suffix are automatically embedded in the exported plugin package.

Using `--embed-package` flag you can control which packages are embedded in the dynamic plugin package.
The `--embed-package` flag can be used multiple times to specify multiple embedded packages.

If a plugin depends on another package in the same monorepo workspace, and it doesn't follow standard naming convention (`-node`, or `-common`), you can use the `--embed-package` flag to embed it in the dynamic plugin package.

Example of exporting a dynamic plugin with shared and embedded packages:

```bash
npx @janus-idp/cli@latest export-dynamic-plugin --shared-package '!/@backstage/plugin-notifications/' --embed-package @backstage/plugin-notifications-backend
```

In this example, the `@backstage/plugin-notifications` package is marked as a private dependency (not shared) and it will be bundled in the dynamic plugin package, even though it is in the `@backstage` scope.
The `@backstage/plugin-notifications-backend` package is marked as an embedded dependency, and it will be bundled in the dynamic plugin package.

## Frontend plugins

Our CLI can generate the default configuration for Scalprum on the fly. For generated defaults see logs when running `npx @janus-idp/cli@latest export-dynamic`. We default to the following configuration:

```json
  ...
  "scalprum": {
    "name": "<package_name>",  // Webpack container name is the same as NPM package name without "@" symbol and "/" replaced with "."
    "exposedModules": {
      "PluginRoot": "./src/index.ts" // PluginRoot module name is the default, therefore it doesn't have to be explicitly specified later in the app-config.yaml file
    }
  },
  ...
```

//TODO document how to use a separate file for the Scalprum configuration which should be a preferred way to customize Scalprum's behavior.

However, if you want to customize Scalprum's behavior, you can do so by including additional section to the `package.json` under `scalprum` key:

```json
  ...
  "scalprum": {
    "name": "custom-package-name",
    "exposedModules": {
      "FooModuleName": "./src/foo.ts",
      "BarModuleName": "./src/bar.ts",
      ...
      // You can export multiple modules here. Each module will be exposed as a separate entrypoint in the Webpack container.
    }
  },
  ...
```

Dynamic plugins may also need to be adopted to specific Backstage needs like static JSX children for mount points and dynamic routes. These changes are strictly optional and exported symbols are incompatible with static plugins.

To include static JSX as element children with your dynamically imported component, please define an additional export as follows and use that as your dynamic plugin `importName`:

```tsx
// Used by a static plugin
export const EntityTechdocsContent = () => {...}

// Used by a dynamic plugin
export const DynamicEntityTechdocsContent = {
  element: EntityTechdocsContent,
  staticJSXContent: (
    <TechDocsAddons>
      <ReportIssue />
    </TechDocsAddons>
  ),
};
```

To include components provided by other dynamic plugins inside static JSX as element children with your dynamically imported component, you can extract them from [dynamicConfig](https://github.com/redhat-developer/rhdh/blob/main/packages/app/src/components/DynamicRoot/DynamicRootContext.tsx#L115) that is passed to the `staticJSXContent`:

```tsx
// Used by a static plugin
export const EntityTechdocsContent = () => {...}

// Custom function that extracts addon components from dynamic config
function getTechdocsAddonComponents(dynamicConfig: DynamicConfig) {
  const techdocsAddonsData = dynamicConfig?.techdocsAddons ?? [];
  return techdocsAddonsData.map(
    ({ scope, module, importName, Component, config }) => (
      <Component key={`${scope}-${module}-${importName}`} {...config.props} />
    ),
  );
}

// Used by a dynamic plugin
export const DynamicEntityTechdocsContent = {
  element: EntityTechdocsContent,
  staticJSXContent: (dynamicConfig: DynamicConfig) => {
    const children = getTechdocsAddonComponents(dynamicConfig);
    return <TechDocsAddons>{children}</TechDocsAddons>;
  },
};
```

Important part of the frontend dynamic plugins is its layout configuration (bindings and routes). For more information on how to configure bindings and routes, see [Frontend Plugin Wiring](frontend-plugin-wiring.md).<|MERGE_RESOLUTION|>--- conflicted
+++ resolved
@@ -43,10 +43,9 @@
 To be compatible with the showcase dynamic plugin support, and used as dynamic plugins, existing plugins must be based on, or compatible with, the new backend system, as well as rebuilt with a dedicated CLI command.
 
 The new backend system standard entry point (created using `createBackendPlugin()` or `createBackendModule()`) should be exported as the default export of either the main package or of an `alpha` package (if the new backend support is still provided as `alpha` APIs). This doesn't add any additional requirement on top of the standard plugin development guidelines of the new backend system.
-<<<<<<< HEAD
-=======
+
 For a practical example of a dynamic plugin entry point built upon the new backend system, please refer to the [Backstage community plugins repository](https://github.com/backstage/community-plugins/blob/main/workspaces/3scale/plugins/3scale-backend/src/module.ts).
->>>>>>> 24bb5bd4
+
 
 The dynamic export mechanism identifies private, non-backstage dependencies, and sets the `bundleDependencies` field in the `package.json` file for them, so that the dynamic plugin package can be published as a self-contained package, along with its private dependencies bundled in a private `node_modules` folder.
 
