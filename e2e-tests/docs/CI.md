--- conflicted
+++ resolved
@@ -79,11 +79,7 @@
 - **Artifacts:** Test reports, logs, screenshots, accessible via PR details under **Artifacts**.
 - **Notifications:** Status updates posted on the PR.
 - **Manual Retriggering:**
-<<<<<<< HEAD
-  - OpenShift-CI will provide guidance on how to retrigger tests if they fail. Follow the instructions in the comment added by OpenShift-CI to rerun the tests.
-=======
   - Tests can be manually retriggered using the `/retest`, `/test e2e-tests` or `/test all` commands in the PR comments.
->>>>>>> ed76698c
 
 ### GitHub PRs Diagram
 
