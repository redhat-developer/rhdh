import { defineConfig, devices } from "@playwright/test";

const useCommonDeviceAndViewportConfig = {
  use: {
    ...devices["Desktop Chrome"],
    viewport: { width: 1920, height: 1080 },
  },
};

export default defineConfig({
  timeout: 22000,
  testDir: "./playwright",
  /* Fail the build on CI if you accidentally left test.only in the source code. */
  forbidOnly: !!process.env.CI,
  /* Retry on CI only */
  retries: process.env.CI ? 2 : 0,
  /* Opt out of parallel tests on CI. */
  workers: 1,
  /* Reporter to use. See https://playwright.dev/docs/test-reporters */
  reporter: [
    ["html"],
    ["list"],
    ["junit", { outputFile: "junit-results.xml" }],
  ],
  /* Shared settings for all the projects below. See https://playwright.dev/docs/api/class-testoptions. */
  use: {
    baseURL: process.env.BASE_URL,
    ignoreHTTPSErrors: true,
    /* Collect trace when retrying the failed test. See https://playwright.dev/docs/trace-viewer */
    trace: "retain-on-failure",
    screenshot: "only-on-failure",
    video: {
      mode: "on",
      size: { width: 1920, height: 1080 },
    },
  },

  /* Configure projects for major browsers */
  projects: [
    {
      name: "showcase",
      ...useCommonDeviceAndViewportConfig,
      testIgnore: [
        "**/playwright/e2e/plugins/rbac/**/*.spec.ts",
        "**/playwright/e2e/plugins/analytics/analytics-disabled-rbac.spec.ts",
        "**/playwright/e2e/verify-tls-config-with-external-postgres-db.spec.ts",
        "**/playwright/e2e/authProviders/**/*.spec.ts",
        "**/playwright/e2e/plugins/bulk-import.spec.ts",
        "**/playwright/e2e/verify-tls-config-health-check.spec.ts",
      ],
    },
    {
      name: "showcase-rbac",
      ...useCommonDeviceAndViewportConfig,
      testMatch: [
        "**/playwright/e2e/plugins/rbac/**/*.spec.ts",
        "**/playwright/e2e/plugins/analytics/analytics-disabled-rbac.spec.ts",
        "**/playwright/e2e/verify-tls-config-with-external-postgres-db.spec.ts",
        "**/playwright/e2e/plugins/bulk-import.spec.ts",
      ],
    },
    {
      name: "showcase-auth-providers",
      use: {
        ...devices["Desktop Chrome"],
        viewport: { width: 1920, height: 1080 },
      },
      testMatch: ["**/playwright/e2e/authProviders/*.spec.ts"],
      testIgnore: [
        "**/playwright/e2e/authProviders/setup-environment.spec.ts",
        "**/playwright/e2e/authProviders/clear-environment.spec.ts",
        "**/playwright/e2e/verify-tls-config-health-check.spec.ts",
      ],
      dependencies: ["showcase-auth-providers-setup-environment"],
      teardown: "showcase-auth-providers-clear-environment",
      retries: 2,
    },
    {
      name: "showcase-auth-providers-setup-environment",
      testMatch: ["**/playwright/e2e/authProviders/setup-environment.spec.ts"],
    },
    {
      name: "showcase-auth-providers-clear-environment",
      testMatch: ["**/playwright/e2e/authProviders/clear-environment.spec.ts"],
    },
    {
      name: "showcase-aks",
      ...useCommonDeviceAndViewportConfig,
      testIgnore: [
        "**/playwright/e2e/plugins/rbac/**/*.spec.ts",
        "**/playwright/e2e/plugins/analytics/analytics-disabled-rbac.spec.ts",
        "**/playwright/e2e/verify-tls-config-with-external-postgres-db.spec.ts",
        "**/playwright/e2e/authProviders/**/*.spec.ts",
        "**/playwright/e2e/plugins/bulk-import.spec.ts",
        "**/playwright/e2e/plugins/tekton/tekton.spec.ts",
        "**/playwright/e2e/catalog-scaffoldedfromLink.spec.ts",
        "**/playwright/e2e/plugins/ocm.spec.ts",
        "**/playwright/e2e/audit-log/**/*.spec.ts",
        "**/playwright/e2e/verify-redis-cache.spec.ts",
        "**/playwright/e2e/plugins/topology/topology.spec.ts",
        "**/playwright/e2e/verify-tls-config-health-check.spec.ts",
      ],
    },
    {
      name: "showcase-rbac-aks",
      ...useCommonDeviceAndViewportConfig,
      testMatch: [
        "**/playwright/e2e/plugins/rbac/**/*.spec.ts",
        "**/playwright/e2e/plugins/analytics/analytics-disabled-rbac.spec.ts",
        "**/playwright/e2e/plugins/bulk-import.spec.ts",
      ],
    },
<<<<<<< HEAD
=======
    {
      name: "postgres-health-check",
      ...useCommonDeviceAndViewportConfig,
      testMatch: ["**/playwright/e2e/verify-tls-config-health-check.spec.ts"],
    },

    // {
    //   name: 'firefox',
    //   use: { ...devices['Desktop Firefox'] },
    // },
    //
    // {
    //   name: 'webkit',
    //   use: { ...devices['Desktop Safari'] },
    // },

    /* Test against mobile viewports. */
    // {
    //   name: 'Mobile Chrome',
    //   use: { ...devices['Pixel 5'] },
    // },
    // {
    //   name: 'Mobile Safari',
    //   use: { ...devices['iPhone 12'] },
    // },

    /* Test against branded browsers. */
    // {
    //   name: 'Microsoft Edge',
    //   use: { ...devices['Desktop Edge'], channel: 'msedge' },
    // },
    // {
    //   name: 'Google Chrome',
    //   use: { ...devices['Desktop Chrome'], channel: 'chrome' },
    // },
>>>>>>> cd52ae8e
  ],
});<|MERGE_RESOLUTION|>--- conflicted
+++ resolved
@@ -110,43 +110,10 @@
         "**/playwright/e2e/plugins/bulk-import.spec.ts",
       ],
     },
-<<<<<<< HEAD
-=======
     {
       name: "postgres-health-check",
       ...useCommonDeviceAndViewportConfig,
       testMatch: ["**/playwright/e2e/verify-tls-config-health-check.spec.ts"],
     },
-
-    // {
-    //   name: 'firefox',
-    //   use: { ...devices['Desktop Firefox'] },
-    // },
-    //
-    // {
-    //   name: 'webkit',
-    //   use: { ...devices['Desktop Safari'] },
-    // },
-
-    /* Test against mobile viewports. */
-    // {
-    //   name: 'Mobile Chrome',
-    //   use: { ...devices['Pixel 5'] },
-    // },
-    // {
-    //   name: 'Mobile Safari',
-    //   use: { ...devices['iPhone 12'] },
-    // },
-
-    /* Test against branded browsers. */
-    // {
-    //   name: 'Microsoft Edge',
-    //   use: { ...devices['Desktop Edge'], channel: 'msedge' },
-    // },
-    // {
-    //   name: 'Google Chrome',
-    //   use: { ...devices['Desktop Chrome'], channel: 'chrome' },
-    // },
->>>>>>> cd52ae8e
   ],
 });