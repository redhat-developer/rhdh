--- conflicted
+++ resolved
@@ -68,7 +68,6 @@
       ],
     },
     {
-<<<<<<< HEAD
       name: 'showcase-auth-providers',
       use: {
         ...devices['Desktop Chrome'],
@@ -91,7 +90,7 @@
       name: 'showcase-auth-providers-clear-environment',
       testMatch: ['**/playwright/e2e/authProviders/clear-environment.spec.ts'],
     },
-=======
+    {
       name: 'showcase-aks',
       ...useCommonDeviceAndViewportConfig,
       testIgnore: [
@@ -117,7 +116,6 @@
       ],
     },
 
->>>>>>> ba51aba2
     // {
     //   name: 'firefox',
     //   use: { ...devices['Desktop Firefox'] },
