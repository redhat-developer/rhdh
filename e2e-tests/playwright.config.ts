import { defineConfig, devices } from "@playwright/test";

process.env.JOB_NAME = process.env.JOB_NAME || "";
process.env.IS_OPENSHIFT = process.env.IS_OPENSHIFT || "";

const k8sSpecificConfig = {
  use: {
    actionTimeout: 15 * 1000,
  },
  expect: {
    timeout: 15 * 1000, // Global expect timeout
  },
};

export default defineConfig({
  timeout: 90 * 1000,
  testDir: "./playwright",
  /* Fail the build on CI if you accidentally left test.only in the source code. */
  forbidOnly: !!process.env.CI,
  /* Retry on CI only */
  retries: process.env.CI ? 2 : 0,
  /* Opt out of parallel tests on CI. */
  workers: 3,
  /* Reporter to use. See https://playwright.dev/docs/test-reporters */
  reporter: [
    ["html"],
    ["list"],
    ["junit", { outputFile: process.env.JUNIT_RESULTS || "junit-results.xml" }],
  ],
  /* Shared settings for all the projects below. See https://playwright.dev/docs/api/class-testoptions. */
  use: {
    locale: process.env.LOCALE || "en",
    baseURL: process.env.BASE_URL,
    ignoreHTTPSErrors: true,
    /* Collect trace when retrying the failed test. See https://playwright.dev/docs/trace-viewer */
    trace: "retain-on-failure",
    screenshot: "only-on-failure",
    ...devices["Desktop Chrome"],
    viewport: { width: 1920, height: 1080 },
    video: {
      mode: "on",
      size: { width: 1920, height: 1080 },
    },
    actionTimeout: 10 * 1000,
    navigationTimeout: 50 * 1000,
  },
  expect: {
    timeout: 10 * 1000, // Global expect timeout
  },

  /* Configure projects for major browsers */
  projects: [
    {
      name: "smoke-test",
      testMatch: "**/playwright/e2e/smoke-test.spec.ts",
      retries: 10,
    },
    {
      name: "showcase",
      testIgnore: [
        "**/playwright/e2e/plugins/rbac/**/*.spec.ts",
        "**/playwright/e2e/**/*-rbac.spec.ts",
        "**/playwright/e2e/verify-tls-config-with-external-postgres-db.spec.ts",
        "**/playwright/e2e/auth-providers/**/*.spec.ts",
        "**/playwright/e2e/plugins/bulk-import.spec.ts",
        "**/playwright/e2e/verify-tls-config-health-check.spec.ts",
        "**/playwright/e2e/configuration-test/config-map.spec.ts",
        "**/playwright/e2e/plugins/tekton/tekton.spec.ts",
        "**/playwright/e2e/plugins/scorecard/scorecard.spec.ts",
      ],
    },
    {
      name: "showcase-rbac",
      testMatch: [
        "**/playwright/e2e/plugins/rbac/**/*.spec.ts",
        "**/playwright/e2e/**/*-rbac.spec.ts",
        "**/playwright/e2e/verify-tls-config-with-external-postgres-db.spec.ts",
        "**/playwright/e2e/plugins/bulk-import.spec.ts",
<<<<<<< HEAD
        "**/playwright/e2e/plugins/quick-start.spec.ts",
=======
        "**/playwright/e2e/plugins/scorecard/scorecard.spec.ts",
>>>>>>> c03f8210
      ],
    },
    {
      name: "showcase-auth-providers",
      testMatch: ["**/playwright/e2e/auth-providers/*.spec.ts"],
      testIgnore: [
        "**/playwright/e2e/auth-providers/github-happy-path.spec.ts", // temporarily disable
        "**/playwright/e2e/verify-tls-config-health-check.spec.ts",
      ],
      retries: 1,
    },
    {
      name: "showcase-k8s",
      ...k8sSpecificConfig,
      dependencies: ["smoke-test"],
      testIgnore: [
        "**/playwright/e2e/smoke-test.spec.ts",
        "**/playwright/e2e/plugins/rbac/**/*.spec.ts",
        "**/playwright/e2e/**/*-rbac.spec.ts",
        "**/playwright/e2e/verify-tls-config-with-external-postgres-db.spec.ts",
        "**/playwright/e2e/auth-providers/**/*.spec.ts",
        "**/playwright/e2e/plugins/bulk-import.spec.ts",
        "**/playwright/e2e/plugins/tekton/tekton.spec.ts",
        "**/playwright/e2e/scaffolder-backend-module-annotator.spec.ts",
        "**/playwright/e2e/plugins/ocm.spec.ts",
        "**/playwright/e2e/audit-log/**/*.spec.ts",
        "**/playwright/e2e/verify-tls-config-health-check.spec.ts",
        "**/playwright/e2e/configuration-test/config-map.spec.ts",
        "**/playwright/e2e/github-happy-path.spec.ts",
      ],
    },
    {
      name: "showcase-rbac-k8s",
      ...k8sSpecificConfig,
      dependencies: ["smoke-test"],
      testMatch: [
        "**/playwright/e2e/plugins/rbac/**/*.spec.ts",
        "**/playwright/e2e/**/*-rbac.spec.ts",
        "**/playwright/e2e/plugins/bulk-import.spec.ts",
      ],
    },
    {
      name: "showcase-operator",
      testIgnore: [
        "**/playwright/e2e/plugins/rbac/**/*.spec.ts",
        "**/playwright/e2e/**/*-rbac.spec.ts",
        "**/playwright/e2e/verify-tls-config-with-external-postgres-db.spec.ts",
        "**/playwright/e2e/auth-providers/**/*.spec.ts",
        "**/playwright/e2e/plugins/bulk-import.spec.ts",
        "**/playwright/e2e/plugins/tekton/tekton.spec.ts",
        "**/playwright/e2e/scaffolder-backend-module-annotator.spec.ts",
        "**/playwright/e2e/audit-log/**/*.spec.ts",
        "**/playwright/e2e/verify-tls-config-health-check.spec.ts",
        "**/playwright/e2e/configuration-test/config-map.spec.ts",
        "**/playwright/e2e/github-happy-path.spec.ts",
      ],
    },
    {
      name: "showcase-operator-rbac",
      testMatch: [
        "**/playwright/e2e/plugins/rbac/**/*.spec.ts",
        "**/playwright/e2e/**/*-rbac.spec.ts",
        "**/playwright/e2e/plugins/bulk-import.spec.ts",
      ],
    },
    {
      name: "showcase-runtime",
      testMatch: [
        "**/playwright/e2e/configuration-test/config-map.spec.ts",
        "**/playwright/e2e/verify-tls-config-health-check.spec.ts",
      ],
    },

    {
      name: "showcase-sanity-plugins",
      testMatch: [
        "**/playwright/e2e/catalog-timestamp.spec.ts",
        "**/playwright/e2e/plugins/frontend/sidebar.spec.ts",
        "**/playwright/e2e/home-page-customization.spec.ts",
        "**/playwright/e2e/instance-health-check.spec.ts",
      ],
    },
    {
      name: "any-test",
      testMatch: "**/*.spec.ts", // Allows running any test file
    },
    {
      name: "showcase-upgrade",
      dependencies: ["smoke-test"],
      testMatch: [
        "**/playwright/e2e/home-page-customization.spec.ts",
        "**/playwright/e2e/plugins/quick-access-and-tech-radar.spec.ts",
      ],
    },
  ],
});<|MERGE_RESOLUTION|>--- conflicted
+++ resolved
@@ -76,11 +76,8 @@
         "**/playwright/e2e/**/*-rbac.spec.ts",
         "**/playwright/e2e/verify-tls-config-with-external-postgres-db.spec.ts",
         "**/playwright/e2e/plugins/bulk-import.spec.ts",
-<<<<<<< HEAD
         "**/playwright/e2e/plugins/quick-start.spec.ts",
-=======
         "**/playwright/e2e/plugins/scorecard/scorecard.spec.ts",
->>>>>>> c03f8210
       ],
     },
     {
