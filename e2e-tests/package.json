{
  "name": "e2e-tests",
  "version": "1.4.0",
  "description": "Showcase E2E test",
  "main": "index.js",
  "type": "module",
  "repository": "https://github.com/janus-idp/showcase-e2e",
  "author": "janus-idp",
  "license": "Apache-2.0",
  "scripts": {
    "showcase": "playwright test --project=showcase",
    "showcase-rbac": "playwright test --project=showcase-rbac",
    "showcase-1-2-x": "playwright test --project=showcase",
    "showcase-rbac-1-2-x": "playwright test --project=showcase-rbac",
    "showcase-ci-nightly": "playwright test --project=showcase",
    "showcase-rbac-nightly": "playwright test --project=showcase-rbac",
    "showcase-aks-ci-nightly": "playwright test --project=showcase-aks",
    "showcase-rbac-aks-ci-nightly": "playwright test --project=showcase-rbac-aks",
<<<<<<< HEAD
    "showcase-auth-providers": "playwright test --project=showcase-auth-providers --workers 1",
=======
    "showcase-rds-nightly": "playwright test --project=postgres-health-check",
>>>>>>> b50fd87f
    "lint:check": "eslint . --ext .js,.ts",
    "lint:fix": "eslint . --ext .js,.ts --fix",
    "postinstall": "playwright install",
    "tsc": "tsc",
    "prettier:check": "prettier --ignore-unknown --check .",
    "prettier:fix": "prettier --ignore-unknown --write ."
  },
  "devDependencies": {
    "@playwright/test": "1.48.0",
    "@types/node": "20.16.5",
    "@typescript-eslint/eslint-plugin": "6.21.0",
    "@typescript-eslint/parser": "6.21.0",
    "eslint": "8.57.1",
    "ioredis": "5.4.1",
    "otplib": "12.0.1",
    "prettier": "3.3.3",
    "typescript": "5.6.2"
  },
  "dependencies": {
    "@azure/identity": "4.4.1",
    "@keycloak/keycloak-admin-client": "25.0.2",
    "@kubernetes/client-node": "0.21.0",
    "@microsoft/microsoft-graph-client": "3.0.7",
    "isomorphic-fetch": "3.0.0",
    "node-fetch": "3.3.2",
    "octokit": "4.0.2",
    "winston": "3.14.2"
  }
}<|MERGE_RESOLUTION|>--- conflicted
+++ resolved
@@ -16,11 +16,8 @@
     "showcase-rbac-nightly": "playwright test --project=showcase-rbac",
     "showcase-aks-ci-nightly": "playwright test --project=showcase-aks",
     "showcase-rbac-aks-ci-nightly": "playwright test --project=showcase-rbac-aks",
-<<<<<<< HEAD
     "showcase-auth-providers": "playwright test --project=showcase-auth-providers --workers 1",
-=======
     "showcase-rds-nightly": "playwright test --project=postgres-health-check",
->>>>>>> b50fd87f
     "lint:check": "eslint . --ext .js,.ts",
     "lint:fix": "eslint . --ext .js,.ts --fix",
     "postinstall": "playwright install",
