--- conflicted
+++ resolved
@@ -20,15 +20,10 @@
     "postinstall": "playwright install"
   },
   "devDependencies": {
-<<<<<<< HEAD
     "@microsoft/microsoft-graph-types": "^2.40.0",
     "@playwright/test": "1.46.1",
     "@types/isomorphic-fetch": "^0.0.39",
     "@types/node": "^22.5.0",
-=======
-    "@playwright/test": "1.47.2",
-    "@types/node": "20.16.5",
->>>>>>> ba51aba2
     "@typescript-eslint/eslint-plugin": "6.21.0",
     "@typescript-eslint/parser": "6.21.0",
     "eslint": "8.57.1",
