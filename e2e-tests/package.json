--- conflicted
+++ resolved
@@ -13,27 +13,15 @@
     "postinstall": "playwright install"
   },
   "devDependencies": {
-<<<<<<< HEAD
-    "@cypress/eslint-plugin-dev": "5.3.2",
+    "@playwright/test": "1.40.1",
+    "@types/node": "20.10.5",
     "@typescript-eslint/eslint-plugin": "5.59.6",
     "@typescript-eslint/parser": "5.59.6",
-    "cypress": "12.7.0",
-    "cypress-terminal-report": "5.3.8",
     "eslint": "8.40.0",
-    "eslint-plugin-cypress": "2.13.3",
     "otplib": "12.0.1",
     "typescript": "5.0.4"
-=======
-    "@playwright/test": "^1.40.1",
-    "@types/node": "^20.10.5",
-    "@typescript-eslint/eslint-plugin": "^5.59.6",
-    "@typescript-eslint/parser": "^5.59.6",
-    "eslint": "^8.40.0",
-    "otplib": "^12.0.1",
-    "typescript": "^5.0.4"
   },
   "dependencies": {
-    "node-fetch": "^3"
->>>>>>> 4a6266e1
+    "node-fetch": "3.3.2"
   }
 }