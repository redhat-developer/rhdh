<<<<<<< HEAD
import { HOME_PAGE_COMPONENTS } from "../pageObjects/page-obj";
import { UiHelper } from "../../utils/ui-helper";
=======
import {
  HOME_PAGE_COMPONENTS,
  SEARCH_OBJECTS_COMPONENTS,
} from "../pageObjects/page-obj";
import { UIhelper } from "../../utils/ui-helper";
>>>>>>> bec95e36
import { Page, expect } from "@playwright/test";

export class HomePage {
  private page: Page;
  private uiHelper: UiHelper;

  constructor(page: Page) {
    this.page = page;
    this.uiHelper = new UiHelper(page);
  }
  async verifyQuickSearchBar(text: string) {
    const searchBar = this.page.locator(
      SEARCH_OBJECTS_COMPONENTS.ariaLabelSearch,
    );
    await searchBar.waitFor();
    await searchBar.fill("");
    await searchBar.type(text + "\n"); // '\n' simulates pressing the Enter key
    await this.uiHelper.verifyLink(text);
  }

  async verifyQuickAccess(
    section: string,
    quickAccessItem: string,
    expand = false,
  ) {
    await this.page.waitForSelector(HOME_PAGE_COMPONENTS.MuiAccordion, {
      state: "visible",
    });

    const sectionLocator = this.page
      .locator(HOME_PAGE_COMPONENTS.MuiAccordion)
      .filter({ hasText: section });

    if (expand) {
      await sectionLocator.click();
      await this.page.waitForTimeout(500);
    }

    const itemLocator = sectionLocator
      .locator(`a div[class*="MuiListItemText-root"]`)
      .filter({ hasText: quickAccessItem });

    await itemLocator.waitFor({ state: "visible" });

    const isVisible = await itemLocator.isVisible();
    expect(isVisible).toBeTruthy();
  }
}<|MERGE_RESOLUTION|>--- conflicted
+++ resolved
@@ -1,13 +1,8 @@
-<<<<<<< HEAD
-import { HOME_PAGE_COMPONENTS } from "../pageObjects/page-obj";
-import { UiHelper } from "../../utils/ui-helper";
-=======
 import {
   HOME_PAGE_COMPONENTS,
   SEARCH_OBJECTS_COMPONENTS,
 } from "../pageObjects/page-obj";
-import { UIhelper } from "../../utils/ui-helper";
->>>>>>> bec95e36
+import { UiHelper } from "../../utils/ui-helper";
 import { Page, expect } from "@playwright/test";
 
 export class HomePage {
