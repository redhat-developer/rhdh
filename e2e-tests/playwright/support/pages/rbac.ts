--- conflicted
+++ resolved
@@ -54,153 +54,6 @@
     return ["Plugin", "Permission", "Policies"];
   }
 
-<<<<<<< HEAD
-  async createRole(name: string) {
-    await this.uiHelper.clickButton("Create");
-
-    await this.uiHelper.verifyHeading("Create role");
-
-    await this.page.fill(RoleFormPO.roleName, name);
-    await this.uiHelper.clickButton("Next");
-    await this.page.fill(RoleFormPO.addUsersAndGroups, "guest user");
-    await this.page.click(RoleFormPO.selectMember("Guest User"));
-    await this.page.fill(RoleFormPO.addUsersAndGroups, "tara");
-    await this.page.click(RoleFormPO.selectMember("Tara MacGovern"));
-    await this.page.fill(RoleFormPO.addUsersAndGroups, "Backstage");
-    await this.page.click(RoleFormPO.selectMember("Backstage"));
-    await this.uiHelper.verifyHeading("Users and groups (2 users, 1 group)");
-    await this.uiHelper.clickButton("Next");
-
-    await this.page.click(RoleFormPO.selectPermissionPolicyPlugin(0), {
-      timeout: 10 * 1000,
-    });
-    await this.uiHelper.optionSelector("catalog");
-    await this.page.click(RoleFormPO.selectPermissionPolicyPermission(0), {
-      timeout: 10 * 1000,
-    });
-    await this.uiHelper.optionSelector("catalog-entity");
-    await this.page.uncheck(RoleFormPO.selectPolicy(0, 1, "Delete"));
-
-    await this.uiHelper.clickButton("Next");
-
-    await this.uiHelper.verifyHeading("Review and create");
-    await this.uiHelper.verifyText("Users and groups (2 users, 1 group)");
-    await this.uiHelper.verifyText("Permission policies (2)");
-
-    await this.uiHelper.clickButton("Create");
-
-    await this.page.locator(HomePagePO.searchBar).waitFor({ timeout: 10000 });
-    await this.page.locator(HomePagePO.searchBar).fill(name);
-    await this.uiHelper.verifyHeading("All roles (1)");
-  }
-
-  async createRoleWithPermissionPolicy(name: string) {
-    await this.uiHelper.clickButton("Create");
-
-    await this.uiHelper.verifyHeading("Create role");
-
-    await this.page.fill(RoleFormPO.roleName, name);
-    await this.uiHelper.clickButton("Next");
-    await this.page.fill(RoleFormPO.addUsersAndGroups, "guest user");
-    await this.page.click(RoleFormPO.selectMember("Guest User"));
-    await this.page.fill(RoleFormPO.addUsersAndGroups, "rhdh-qe");
-    await this.page.click(RoleFormPO.selectMember("rhdh-qe"));
-    await this.page.fill(RoleFormPO.addUsersAndGroups, "Backstage");
-    await this.page.click(RoleFormPO.selectMember("Backstage"));
-    await this.uiHelper.verifyHeading("Users and groups (2 users, 1 group)");
-    await this.uiHelper.clickButton("Next");
-
-    await this.page.click(RoleFormPO.selectPermissionPolicyPlugin(0), {
-      timeout: 10 * 1000,
-    });
-    await this.uiHelper.optionSelector("catalog");
-    await this.page.click(RoleFormPO.selectPermissionPolicyPermission(0), {
-      timeout: 10 * 1000,
-    });
-    await this.uiHelper.optionSelector("catalog-entity");
-
-    await this.page.getByLabel("configure-access").click();
-    await this.page.getByRole("button", { name: "AnyOf" }).click();
-    await this.page.getByTestId("rules-sidebar").getByLabel("Open").click();
-    await this.page.getByText("IS_ENTITY_KIND").click();
-    await this.page.getByPlaceholder("string, string").click();
-    await this.page
-      .getByPlaceholder("string, string")
-      .fill("component,template");
-    await this.page.getByRole("button", { name: "Add rule" }).click();
-    await this.page.getByLabel("Open").nth(3).click();
-    await this.page.getByText("HAS_SPEC").click();
-    await this.page.getByLabel("key *").click();
-    await this.page.getByLabel("key *").fill("lifecycle");
-    await this.page.getByLabel("key *").press("Tab");
-    await this.page.getByLabel("value").fill("experimental");
-    await this.page.getByRole("button", { name: "Add rule" }).click();
-    await this.page.getByLabel("Open").nth(4).click();
-    await this.page.getByText("HAS_LABEL").click();
-    await this.page.getByLabel("label *").click();
-    await this.page.getByLabel("label *").fill("partner");
-    await this.page.getByTestId("save-conditions").click();
-
-    await this.uiHelper.verifyText("Configure access (3 rules)");
-    await this.uiHelper.clickButton("Next");
-
-    await this.uiHelper.verifyHeading("Review and create");
-    await this.uiHelper.verifyText("Users and groups (2 users, 1 group)");
-
-    await this.uiHelper.verifyText("Permission policies (1)");
-    await this.uiHelper.verifyText("3 rules");
-
-    await this.uiHelper.clickButton("Create");
-    await this.uiHelper.verifyText(
-      "Role role:default/test-role created successfully",
-    );
-  }
-
-  async createRoleWithNotPermissionPolicy(name: string) {
-    await this.uiHelper.clickButton("Create");
-
-    await this.uiHelper.verifyHeading("Create role");
-
-    await this.page.fill(RoleFormPO.roleName, name);
-    await this.uiHelper.clickButton("Next");
-    await this.page.fill(RoleFormPO.addUsersAndGroups, "guest user");
-    await this.page.click(RoleFormPO.selectMember("Guest User"));
-    await this.page.fill(RoleFormPO.addUsersAndGroups, "tara");
-    await this.page.click(RoleFormPO.selectMember("Tara MacGovern"));
-    await this.page.fill(RoleFormPO.addUsersAndGroups, "Backstage");
-    await this.page.click(RoleFormPO.selectMember("Backstage"));
-    await this.uiHelper.verifyHeading("Users and groups (2 users, 1 group)");
-    await this.uiHelper.clickButton("Next");
-
-    await this.page.click(RoleFormPO.selectPermissionPolicyPlugin(0), {
-      timeout: 10 * 1000,
-    });
-    await this.uiHelper.optionSelector("catalog");
-
-    await this.page.click(RoleFormPO.selectPermissionPolicyPermission(0), {
-      timeout: 10 * 1000,
-    });
-    await this.uiHelper.optionSelector("catalog-entity");
-
-    await this.page.getByLabel("configure-access").click();
-    await this.page.getByRole("button", { name: "Not" }).click();
-    await this.page.getByTestId("rules-sidebar").getByLabel("Open").click();
-    await this.page.getByText("HAS_SPEC").click();
-    await this.page.getByLabel("key *").click();
-    await this.page.getByLabel("key *").fill("lifecycle");
-    await this.page.getByLabel("key *").press("Tab");
-    await this.page.getByLabel("value").fill("experimental");
-    await this.page.getByTestId("save-conditions").click();
-    await this.uiHelper.verifyText("Configure access (1 rule)");
-    await this.page.getByTestId("nextButton-2").click();
-    await this.uiHelper.verifyText("Permission policies (1)");
-    await this.uiHelper.verifyText("1 rule");
-    await this.uiHelper.clickButton("Create");
-    await this.uiHelper.verifyText("role:default/test-role");
-  }
-
-=======
->>>>>>> 2a4fc3a7
   async deleteRole(name: string) {
     await this.uiHelper.openSidebar("RBAC");
     await this.uiHelper.filterInputPlaceholder(name);
