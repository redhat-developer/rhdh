import { Page } from '@playwright/test';
import { UIhelper } from '../../utils/UIhelper';
import {
  DeleteRolePO,
  HomePagePO,
  RoleFormPO,
  RoleListPO,
} from '../pageObjects/page-obj';

export class Roles {
  private page: Page;
  private uiHelper: UIhelper;

  constructor(page: Page) {
    this.page = page;
    this.uiHelper = new UIhelper(page);
  }
  static getRolesListCellsIdentifier() {
    const roleName = new RegExp(/^(role|user|group):[a-zA-Z]+\/[\w@*.~-]+$/);
    const usersAndGroups = new RegExp(
      /^(1\s(user|group)|[2-9]\s(users|groups))(, (1\s(user|group)|[2-9]\s(users|groups)))?$/,
    );
    const permissionPolicies = /\d/;
    return [roleName, usersAndGroups, permissionPolicies];
  }

  static getUsersAndGroupsListCellsIdentifier() {
    const name = new RegExp(/^[a-zA-Z0-9]+(?:-[a-zA-Z0-9]+)*$/);
    const type = new RegExp(/^(User|Group)$/);
    const members = /^(-|\d+)$/;
    return [name, type, members];
  }

  static getPermissionPoliciesListCellsIdentifier() {
    const policies =
      /^(?:(Read|Create|Update|Delete)(?:, (?:Read|Create|Update|Delete))*|Use)$/;
    return [policies];
  }

  static getRolesListColumnsText() {
    return ['Name', 'Users and groups', 'Permission Policies', 'Actions'];
  }

  static getUsersAndGroupsListColumnsText() {
    return ['Name', 'Type', 'Members'];
  }

  static getPermissionPoliciesListColumnsText() {
    return ['Plugin', 'Permission', 'Policies'];
  }

  async createRole(name: string) {
    await this.uiHelper.clickButton('Create');

    await this.uiHelper.verifyHeading('Create role');

    await this.page.fill(RoleFormPO.roleName, name);
    await this.uiHelper.clickButton('Next');
    await this.page.fill(RoleFormPO.addUsersAndGroups, 'guest user');
    await this.page.click(RoleFormPO.selectMember('Guest User'));
    await this.page.fill(RoleFormPO.addUsersAndGroups, 'tara');
    await this.page.click(RoleFormPO.selectMember('Tara MacGovern'));
    await this.page.fill(RoleFormPO.addUsersAndGroups, 'Backstage');
    await this.page.click(RoleFormPO.selectMember('Backstage'));
    await this.uiHelper.verifyHeading('Users and groups (2 users, 1 group)');
    await this.uiHelper.clickButton('Next');

    await this.page.click(RoleFormPO.selectPermissionPolicyPlugin(0), {
      timeout: 100000,
    });
    await this.uiHelper.optionSelector('catalog');
    await this.page.click(RoleFormPO.selectPermissionPolicyPermission(0), {
      timeout: 100000,
    });
    await this.uiHelper.optionSelector('catalog-entity');
    await this.page.uncheck(RoleFormPO.selectPolicy(0, 1, 'Delete'));

    await this.uiHelper.clickButton('Next');

    await this.uiHelper.verifyHeading('Review and create');
    await this.uiHelper.verifyText('Users and groups (2 users, 1 group)');
    await this.uiHelper.verifyText('Permission policies (2)');

    await this.uiHelper.clickButton('Create');

    await this.page.locator(HomePagePO.searchBar).waitFor({ timeout: 60000 });
    await this.page.locator(HomePagePO.searchBar).fill(name);
    await this.uiHelper.verifyHeading('All roles (1)');
  }

  async createRoleWithPermissionPolicy(name: string) {
    await this.uiHelper.clickButton('Create');

    await this.uiHelper.verifyHeading('Create role');

    await this.page.fill(RoleFormPO.roleName, name);
    await this.uiHelper.clickButton('Next');
    await this.page.fill(RoleFormPO.addUsersAndGroups, 'guest user');
    await this.page.click(RoleFormPO.selectMember('Guest User'));
    await this.page.fill(RoleFormPO.addUsersAndGroups, 'rhdh-qe');
    await this.page.click(RoleFormPO.selectMember('rhdh-qe'));
    await this.page.fill(RoleFormPO.addUsersAndGroups, 'Backstage');
    await this.page.click(RoleFormPO.selectMember('Backstage'));
    await this.uiHelper.verifyHeading('Users and groups (2 users, 1 group)');
    await this.uiHelper.clickButton('Next');

    await this.page.click(RoleFormPO.selectPermissionPolicyPlugin(0), {
      timeout: 100000,
    });
    await this.uiHelper.optionSelector('catalog');
    await this.page.click(RoleFormPO.selectPermissionPolicyPermission(0), {
      timeout: 100000,
    });
    await this.uiHelper.optionSelector('catalog-entity');

    await this.page.getByLabel('configure-access').click();
    await this.page.getByRole('button', { name: 'AnyOf' }).click();
    await this.page.getByTestId('rules-sidebar').getByLabel('Open').click();
    await this.page.getByText('IS_ENTITY_KIND').click();
    await this.page.getByPlaceholder('string, string').click();
    await this.page
      .getByPlaceholder('string, string')
      .fill('component,template');
    await this.page.getByRole('button', { name: 'Add rule' }).click();
    await this.page.getByLabel('Open').nth(3).click();
    await this.page.getByText('HAS_SPEC').click();
    await this.page.getByLabel('key *').click();
    await this.page.getByLabel('key *').fill('lifecycle');
    await this.page.getByLabel('key *').press('Tab');
    await this.page.getByLabel('value').fill('experimental');
    await this.page.getByRole('button', { name: 'Add rule' }).click();
    await this.page.getByLabel('Open').nth(4).click();
    await this.page.getByText('HAS_LABEL').click();
    await this.page.getByLabel('label *').click();
    await this.page.getByLabel('label *').fill('partner');
    await this.page.getByTestId('save-conditions').click();

    await this.uiHelper.verifyText('Configure access (3 rules)');

    await this.uiHelper.clickButton('Next');

    await this.uiHelper.verifyHeading('Review and create');
    await this.uiHelper.verifyText('Users and groups (2 users, 1 group)');
<<<<<<< HEAD
    await this.uiHelper.verifyText('Permission policies (1)');
    await this.uiHelper.verifyText('3 rules');
=======
    await this.uiHelper.verifyText('Permission policies (0)');
    await this.uiHelper.verifyText('Conditional permission policies (1)');
>>>>>>> ebf7292f

    await this.uiHelper.clickButton('Create');
    await this.uiHelper.verifyText(
      'Role role:default/test-role created successfully',
    );
  }

  async createRoleWithNotPermissionPolicy(name: string) {
    await this.uiHelper.clickButton('Create');

    await this.uiHelper.verifyHeading('Create role');

    await this.page.fill(RoleFormPO.roleName, name);
    await this.uiHelper.clickButton('Next');
    await this.page.fill(RoleFormPO.addUsersAndGroups, 'guest user');
    await this.page.click(RoleFormPO.selectMember('Guest User'));
    await this.page.fill(RoleFormPO.addUsersAndGroups, 'tara');
    await this.page.click(RoleFormPO.selectMember('Tara MacGovern'));
    await this.page.fill(RoleFormPO.addUsersAndGroups, 'Backstage');
    await this.page.click(RoleFormPO.selectMember('Backstage'));
    await this.uiHelper.verifyHeading('Users and groups (2 users, 1 group)');
    await this.uiHelper.clickButton('Next');

    await this.page.click(RoleFormPO.selectPermissionPolicyPlugin(0), {
      timeout: 100000,
    });
    await this.uiHelper.optionSelector('catalog');

    await this.page.click(RoleFormPO.selectPermissionPolicyPermission(0), {
      timeout: 100000,
    });
    await this.uiHelper.optionSelector('catalog-entity');

    await this.page.getByLabel('configure-access').click();
    await this.page.getByRole('button', { name: 'Not' }).click();
    await this.page.getByTestId('rules-sidebar').getByLabel('Open').click();
    await this.page.getByText('HAS_SPEC').click();
    await this.page.getByLabel('key *').click();
    await this.page.getByLabel('key *').fill('lifecycle');
    await this.page.getByLabel('key *').press('Tab');
    await this.page.getByLabel('value').fill('experimental');
    await this.page.getByTestId('save-conditions').click();
    await this.uiHelper.verifyText('Configure access (1 rule)');
    await this.page.getByTestId('nextButton-2').click();
<<<<<<< HEAD
    await this.uiHelper.verifyText('Permission policies (1)');
    await this.uiHelper.verifyText('1 rule');
=======
    await this.uiHelper.verifyText('Conditional permission policies (1)');
>>>>>>> ebf7292f
    await this.uiHelper.clickButton('Create');
    await this.uiHelper.verifyText('role:default/test-role');
  }

  async deleteRole(name: string) {
    await this.uiHelper.openSidebar('Administration');
    await this.uiHelper.clickTab('RBAC');
    const button = this.page.locator(RoleListPO.deleteRole(name));
    await button.waitFor({ state: 'visible' });
    await button.click();
    await this.uiHelper.verifyHeading('Delete this role?');
    await this.page.locator(DeleteRolePO.roleName).click();
    await this.page.fill(DeleteRolePO.roleName, name);
    await this.uiHelper.clickButton('Delete');

    await this.uiHelper.verifyText(`Role ${name} deleted successfully`);
    await this.page.locator(HomePagePO.searchBar).fill(name);
    await this.uiHelper.verifyHeading('All roles (0)');
  }
}<|MERGE_RESOLUTION|>--- conflicted
+++ resolved
@@ -136,18 +136,13 @@
     await this.page.getByTestId('save-conditions').click();
 
     await this.uiHelper.verifyText('Configure access (3 rules)');
-
     await this.uiHelper.clickButton('Next');
 
     await this.uiHelper.verifyHeading('Review and create');
     await this.uiHelper.verifyText('Users and groups (2 users, 1 group)');
-<<<<<<< HEAD
+
     await this.uiHelper.verifyText('Permission policies (1)');
     await this.uiHelper.verifyText('3 rules');
-=======
-    await this.uiHelper.verifyText('Permission policies (0)');
-    await this.uiHelper.verifyText('Conditional permission policies (1)');
->>>>>>> ebf7292f
 
     await this.uiHelper.clickButton('Create');
     await this.uiHelper.verifyText(
@@ -192,12 +187,8 @@
     await this.page.getByTestId('save-conditions').click();
     await this.uiHelper.verifyText('Configure access (1 rule)');
     await this.page.getByTestId('nextButton-2').click();
-<<<<<<< HEAD
     await this.uiHelper.verifyText('Permission policies (1)');
     await this.uiHelper.verifyText('1 rule');
-=======
-    await this.uiHelper.verifyText('Conditional permission policies (1)');
->>>>>>> ebf7292f
     await this.uiHelper.clickButton('Create');
     await this.uiHelper.verifyText('role:default/test-role');
   }
