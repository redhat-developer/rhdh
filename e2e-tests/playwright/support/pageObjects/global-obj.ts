--- conflicted
+++ resolved
@@ -3,16 +3,9 @@
   MuiCircularProgress: '[class*="MuiCircularProgress-root"]',
 };
 
-<<<<<<< HEAD
 export const UI_HELPER_ELEMENTS = {
-  MuiButtonLabel: 'span[class^="MuiButton-label"]',
-=======
-export const UIhelperPO = {
-  // MUI v4 buttons are spans with a class starting with MuiButton-label
-  // MUI v5 buttons are HTML buttons with a class containing MuiButton-root
   MuiButtonLabel:
     'span[class^="MuiButton-label"],button[class~="MuiButton-root"]',
->>>>>>> d907bac4
   MuiToggleButtonLabel: 'span[class^="MuiToggleButton-label"]',
   MuiBoxLabel: 'div[class*="MuiBox-root"] label',
   MuiTableHead: 'th[class*="MuiTableCell-root"]',
