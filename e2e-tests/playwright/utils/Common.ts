import { UIhelper } from "./UIhelper";
import { authenticator } from "otplib";
import { test, Browser, expect, Page, TestInfo } from "@playwright/test";
import { SettingsPagePO } from "../support/pageObjects/page-obj";
import { waitsObjs } from "../support/pageObjects/global-obj";
import path from "path";
<<<<<<< HEAD
import { Sidebar, SidebarOptions } from "../support/pages/sidebar";
=======
import fs from "fs";
>>>>>>> 571dfd64

export class Common {
  page: Page;
  uiHelper: UIhelper;
<<<<<<< HEAD
  sidebar: Sidebar;
=======
  private readonly authStateFileName = "authState.json";
>>>>>>> 571dfd64

  constructor(page: Page) {
    this.page = page;
    this.uiHelper = new UIhelper(page);
    this.sidebar = new Sidebar(page);
  }

  async loginAsGuest() {
    await this.page.goto("/");
    await this.waitForLoad(240000);
    // TODO - Remove it after https://issues.redhat.com/browse/RHIDP-2043. A Dynamic plugin for Guest Authentication Provider needs to be created
    this.page.on("dialog", async (dialog) => {
      console.log(`Dialog message: ${dialog.message()}`);
      await dialog.accept();
    });

    await this.uiHelper.verifyHeading("Select a sign-in method");
    await this.uiHelper.clickButton("Enter");
    await this.sidebar.waitUntilVisible;
  }

  async waitForLoad(timeout = 120000) {
    for (const item of Object.values(waitsObjs)) {
      await this.page.waitForSelector(item, {
        state: "hidden",
        timeout: timeout,
      });
    }
  }

  async signOut() {
    await this.page.click(SettingsPagePO.userSettingsMenu);
    await this.page.click(SettingsPagePO.signOut);
    await this.uiHelper.verifyHeading("Select a sign-in method");
  }

  private async logintoGithub(userid: string) {
    await this.page.goto("https://github.com/login");
    await this.page.waitForSelector("#login_field");
    await this.page.fill("#login_field", userid);

    switch (userid) {
      case process.env.GH_USER_ID:
        await this.page.fill("#password", process.env.GH_USER_PASS);
        break;
      case process.env.GH_USER2_ID:
        await this.page.fill("#password", process.env.GH_USER2_PASS);
        break;
      default:
        throw new Error("Invalid User ID");
    }

    await this.page.click('[value="Sign in"]');
    await this.page.fill("#app_totp", this.getGitHub2FAOTP(userid));
    test.setTimeout(130000);
    if (
      (await this.uiHelper.isTextVisible(
        "The two-factor code you entered has already been used",
      )) ||
      (await this.uiHelper.isTextVisible(
        "too many codes have been submitted",
        3000,
      ))
    ) {
      await this.page.waitForTimeout(60000);
      await this.page.fill("#app_totp", this.getGitHub2FAOTP(userid));
    }
    await expect(this.page.locator("#app_totp")).toBeHidden({
      timeout: 120000,
    });
  }

  async loginAsGithubUser(userid: string = process.env.GH_USER_ID) {
<<<<<<< HEAD
    await this.logintoGithub(userid);
    await this.page.goto("/");
    await this.waitForLoad(240000);
    await this.uiHelper.clickButton("Sign In");
    await this.checkAndReauthorizeGithubApp();
    await this.sidebar.waitUntilVisible();
=======
    const sessionFileName = `authState_${userid}.json`;

    // Check if a session file for this specific user already exists
    if (fs.existsSync(sessionFileName)) {
      // Load and reuse existing authentication state
      const cookies = JSON.parse(
        fs.readFileSync(sessionFileName, "utf-8"),
      ).cookies;
      await this.page.context().addCookies(cookies);
      console.log(`Reusing existing authentication state for user: ${userid}`);
      await this.page.goto("/");
      await this.waitForLoad(12000);
      await this.uiHelper.clickButton("Sign In");
    } else {
      // Perform login if no session file exists, then save the state
      await this.logintoGithub(userid);
      await this.page.goto("/");
      await this.waitForLoad(240000);
      await this.uiHelper.clickButton("Sign In");
      await this.checkAndReauthorizeGithubApp();
      await this.uiHelper.waitForSideBarVisible();
      await this.page.context().storageState({ path: sessionFileName });
      console.log(`Authentication state saved for user: ${userid}`);
    }
>>>>>>> 571dfd64
  }

  async checkAndReauthorizeGithubApp() {
    await new Promise<void>((resolve) => {
      this.page.once("popup", async (popup) => {
        await popup.waitForLoadState();

        // Check for popup closure for up to 10 seconds before proceeding
        for (let attempts = 0; attempts < 10 && !popup.isClosed(); attempts++) {
          await this.page.waitForTimeout(1000); // Using page here because if the popup closes automatically, it throws an error during the wait
        }

        const locator = popup.locator("button.js-oauth-authorize-btn");
        if (!popup.isClosed() && (await locator.isVisible())) {
          await popup.locator("body").click();
          await locator.waitFor();
          await locator.click();
        }
        resolve();
      });
    });
  }

  async googleSignIn(email: string) {
    await new Promise<void>((resolve) => {
      this.page.once("popup", async (popup) => {
        await popup.waitForLoadState();
        const locator = popup
          .getByRole("link", { name: email, exact: false })
          .first();
        await popup.waitForTimeout(3000);
        await locator.waitFor({ state: "visible" });
        await locator.click({ force: true });
        await popup.waitForTimeout(3000);

        await popup.locator("[name=Passwd]").fill(process.env.GOOGLE_USER_PASS);
        await popup.locator("[name=Passwd]").press("Enter");
        await popup.waitForTimeout(3500);
        await popup.locator("[name=totpPin]").fill(this.getGoogle2FAOTP());
        await popup.locator("[name=totpPin]").press("Enter");
        await popup
          .getByRole("button", { name: /Continue|Weiter/ })
          .click({ timeout: 60000 });
        resolve();
      });
    });
  }

  async checkAndClickOnGHloginPopup(force = false) {
    const frameLocator = this.page.getByLabel("Login Required");
    try {
      await frameLocator.waitFor({ state: "visible", timeout: 2000 });
      await this.clickOnGHloginPopup();
    } catch (error) {
      if (force) throw error;
    }
  }

  async clickOnGHloginPopup() {
    await this.uiHelper.clickButton("Log in");
    await this.checkAndReauthorizeGithubApp();
    await this.page.waitForSelector(this.uiHelper.getButtonSelector("Log in"), {
      state: "hidden",
      timeout: 100000,
    });
  }

  getGitHub2FAOTP(userid: string): string {
    const secrets: { [key: string]: string | undefined } = {
      [process.env.GH_USER_ID]: process.env.GH_2FA_SECRET,
      [process.env.GH_USER2_ID]: process.env.GH_USER2_2FA_SECRET,
    };

    const secret = secrets[userid];
    if (!secret) {
      throw new Error("Invalid User ID");
    }

    return authenticator.generate(secret);
  }

  getGoogle2FAOTP(): string {
    const secret = process.env.GOOGLE_2FA_SECRET;
    return authenticator.generate(secret);
  }

  async keycloakLogin(username: string, password: string) {
    await this.page.goto("/");
    await this.page.waitForSelector('p:has-text("Sign in using OIDC")');
    await this.uiHelper.clickButton("Sign In");

    return await new Promise<string>((resolve) => {
      this.page.once("popup", async (popup) => {
        await popup.waitForLoadState();
        if (popup.url().startsWith(process.env.BASE_URL)) {
          // an active rhsso session is already logged in and the popup will automatically close
          resolve("Already logged in");
        } else {
          await popup.waitForTimeout(3000);
          try {
            await popup.locator("#username").fill(username);
            await popup.locator("#password").fill(password);
            await popup.locator("[name=login]").click({ timeout: 5000 });
            await popup.waitForEvent("close", { timeout: 2000 });
            resolve("Login successful");
          } catch (e) {
            const usernameError = popup.locator("id=input-error");
            if (await usernameError.isVisible()) {
              await popup.close();
              resolve("User does not exist");
            } else {
              throw e;
            }
          }
        }
      });
    });
  }

  async githubLogin(username: string, password: string) {
    await this.page.goto("/");
    await this.page.waitForSelector('p:has-text("Sign in using GitHub")');
    await this.uiHelper.clickButton("Sign In");

    return await new Promise<string>((resolve) => {
      this.page.once("popup", async (popup) => {
        await popup.waitForLoadState();
        if (popup.url().startsWith(process.env.BASE_URL)) {
          // an active rhsso session is already logged in and the popup will automatically close
          resolve("Already logged in");
        } else {
          await popup.waitForTimeout(3000);
          try {
            await popup.locator("#login_field").fill(username);
            await popup.locator("#password").fill(password);
            await popup.locator("[type='submit']").click({ timeout: 5000 });
            //await this.checkAndReauthorizeGithubApp()
            await popup.waitForEvent("close", { timeout: 2000 });
            resolve("Login successful");
          } catch (e) {
            const authorization = popup.locator(
              "button.js-oauth-authorize-btn",
            );
            if (await authorization.isVisible()) {
              authorization.click();
              resolve("Login successful with app authorization");
            } else {
              throw e;
            }
          }
        }
      });
    });
  }

  async MicrosoftAzureLogin(username: string, password: string) {
    await this.page.goto("/");
    await this.page.waitForSelector('p:has-text("Sign in using Microsoft")');
    await this.uiHelper.clickButton("Sign In");

    return await new Promise<string>((resolve) => {
      this.page.once("popup", async (popup) => {
        await popup.waitForLoadState();
        if (popup.url().startsWith(process.env.BASE_URL)) {
          // an active microsoft session is already logged in and the popup will automatically close
          resolve("Already logged in");
        } else {
          try {
            await popup.locator("[name=loginfmt]").fill(username);
            await popup
              .locator('[type=submit]:has-text("Next")')
              .click({ timeout: 5000 });

            await popup.locator("[name=passwd]").fill(password);
            await popup
              .locator('[type=submit]:has-text("Sign in")')
              .click({ timeout: 5000 });
            await popup
              .locator('[type=button]:has-text("No")')
              .click({ timeout: 15000 });
            resolve("Login successful");
          } catch (e) {
            const usernameError = popup.locator("id=usernameError");
            if (await usernameError.isVisible()) {
              resolve("User does not exist");
            } else {
              throw e;
            }
          }
        }
      });
    });
  }

  async GetParentGroupDisplayed(): Promise<string[]> {
    await this.page.waitForSelector("p:has-text('Parent Group')");
    const parent = await this.page
      .locator("p:has-text('Parent Group')")
      .locator("..");
    const group = await parent.locator("a").allInnerTexts();
    return group;
  }

  async GetChildGroupsDisplayed(): Promise<string[]> {
    await this.page.waitForSelector("p:has-text('Child Groups')");
    const parent = await this.page
      .locator("p:has-text('Child Groups')")
      .locator("..");
    const groups = await parent.locator("a").allInnerTexts();
    return groups;
  }

  async GetMembersOfGroupDisplayed(): Promise<string[]> {
    await this.page.waitForSelector(`//div[contains(., "Members")]/..`);
    const membersCard = this.page
      .locator(
        `//div[contains(@class,'MuiCardHeader-root') and descendant::text()[contains(., "Members")] ]/.. // a[@data-testid='user-link']`,
      )
      .allInnerTexts();
    return membersCard;
  }

  async GoToGroupPageAndGetDisplayedData(groupDisplayName: string) {
    await this.page.goto(
      "/catalog?filters%5Bkind%5D=group&filters%5Buser%5D=all",
    );
    await expect(this.page.getByRole("heading", { level: 1 })).toHaveText(
      "My Org Catalog",
      { timeout: 10000 },
    );

    await this.uiHelper.clickLink(groupDisplayName);
    await this.uiHelper.verifyHeading(groupDisplayName);

    const childGroups = await this.GetChildGroupsDisplayed();
    const parentGroup = await this.GetParentGroupDisplayed();
    const groupMembers = await this.GetMembersOfGroupDisplayed();
    return {
      childGroups,
      parentGroup,
      groupMembers,
    };
  }

  async UnregisterUserEnittyFromCatalog(user: string) {
    await this.page.goto("/");
    await this.sidebar.open(SidebarOptions.Catalog);
    await this.uiHelper.selectMuiBox("Kind", "User");
    await this.uiHelper.verifyHeading("All users");

    await this.uiHelper.clickLink(user);
    await this.uiHelper.verifyHeading(user);

    await this.uiHelper.clickUnregisterButtonForDisplayedEntity();
  }

  async UnregisterGroupEnittyFromCatalog(group: string) {
    await this.page.goto("/");
    await this.sidebar.open(SidebarOptions.Catalog);
    await this.uiHelper.selectMuiBox("Kind", "Group");
    await this.uiHelper.verifyHeading("All groups");

    await this.uiHelper.clickLink(group);
    await this.uiHelper.verifyHeading(group);

    await this.uiHelper.clickUnregisterButtonForDisplayedEntity();
  }

  async CheckGroupIsShowingInCatalog(groups: string[]) {
    await this.page.goto(
      "/catalog?filters%5Bkind%5D=group&filters%5Buser%5D=all",
    );
    await expect(this.page.getByRole("heading", { level: 1 })).toHaveText(
      "My Org Catalog",
      { timeout: 10000 },
    );
    await this.uiHelper.verifyHeading("All groups");
    await this.uiHelper.verifyCellsInTable(groups);
  }

  async CheckUserIsShowingInCatalog(users: string[]) {
    await this.page.goto(
      "/catalog?filters%5Bkind%5D=user&filters%5Buser%5D=all",
    );
    await expect(this.page.getByRole("heading", { level: 1 })).toHaveText(
      "My Org Catalog",
      { timeout: 10000 },
    );
    await this.uiHelper.verifyHeading("All user");
    await this.uiHelper.verifyCellsInTable(users);
  }
}

export async function setupBrowser(browser: Browser, testInfo: TestInfo) {
  const context = await browser.newContext({
    recordVideo: {
      dir: `test-results/${path
        .parse(testInfo.file)
        .name.replace(".spec", "")}/${testInfo.titlePath[1]}`,
      size: { width: 1920, height: 1080 },
    },
  });
  const page = await context.newPage();
  return { page, context };
}<|MERGE_RESOLUTION|>--- conflicted
+++ resolved
@@ -4,20 +4,14 @@
 import { SettingsPagePO } from "../support/pageObjects/page-obj";
 import { waitsObjs } from "../support/pageObjects/global-obj";
 import path from "path";
-<<<<<<< HEAD
 import { Sidebar, SidebarOptions } from "../support/pages/sidebar";
-=======
 import fs from "fs";
->>>>>>> 571dfd64
 
 export class Common {
   page: Page;
   uiHelper: UIhelper;
-<<<<<<< HEAD
   sidebar: Sidebar;
-=======
   private readonly authStateFileName = "authState.json";
->>>>>>> 571dfd64
 
   constructor(page: Page) {
     this.page = page;
@@ -91,14 +85,6 @@
   }
 
   async loginAsGithubUser(userid: string = process.env.GH_USER_ID) {
-<<<<<<< HEAD
-    await this.logintoGithub(userid);
-    await this.page.goto("/");
-    await this.waitForLoad(240000);
-    await this.uiHelper.clickButton("Sign In");
-    await this.checkAndReauthorizeGithubApp();
-    await this.sidebar.waitUntilVisible();
-=======
     const sessionFileName = `authState_${userid}.json`;
 
     // Check if a session file for this specific user already exists
@@ -123,7 +109,6 @@
       await this.page.context().storageState({ path: sessionFileName });
       console.log(`Authentication state saved for user: ${userid}`);
     }
->>>>>>> 571dfd64
   }
 
   async checkAndReauthorizeGithubApp() {
