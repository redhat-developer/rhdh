<<<<<<< HEAD
import { UIhelper } from './UIhelper';
import { authenticator } from 'otplib';
import { Browser, expect, Page, TestInfo } from '@playwright/test';
import { SettingsPagePO } from '../support/pageObjects/page-obj';
import { waitsObjs } from '../support/pageObjects/global-obj';
import path from 'path';
=======
import { UIhelper } from "./UIhelper";
import { authenticator } from "otplib";
import { test, Browser, expect, Page, TestInfo } from "@playwright/test";
import { SettingsPagePO } from "../support/pageObjects/page-obj";
import { waitsObjs } from "../support/pageObjects/global-obj";
import path from "path";
>>>>>>> eae8a313

export class Common {
  page: Page;
  uiHelper: UIhelper;

  constructor(page: Page) {
    this.page = page;
    this.uiHelper = new UIhelper(page);
  }

<<<<<<< HEAD
  public async logintoGithub() {
    await this.page.goto('/settings');
    await this.page.waitForURL('/settings');
    await this.page.goto('/');
    await this.page.waitForURL('/');
  }

  public async loginAsGuest() {
    const uiHelper = new UIhelper(this.page);
    await this.page.goto('/');
    await this.page.waitForURL('/');
    await uiHelper.verifyHeading('Select a sign-in method');
    await uiHelper.clickButton('Enter');
    await uiHelper.waitForSideBarVisible();
=======
  async loginAsGuest() {
    await this.page.goto("/");
    await this.waitForLoad(240000);
    // TODO - Remove it after https://issues.redhat.com/browse/RHIDP-2043. A Dynamic plugin for Guest Authentication Provider needs to be created
    this.page.on("dialog", async (dialog) => {
      console.log(`Dialog message: ${dialog.message()}`);
      await dialog.accept();
    });

    await this.uiHelper.verifyHeading("Select a sign-in method");
    await this.uiHelper.clickButton("Enter");
    await this.uiHelper.waitForSideBarVisible();
>>>>>>> eae8a313
  }

  async waitForLoad(timeout = 120000) {
    for (const item of Object.values(waitsObjs)) {
      await this.page.waitForSelector(item, {
        state: "hidden",
        timeout: timeout,
      });
    }
  }

  async signOut() {
    await this.page.click(SettingsPagePO.userSettingsMenu);
    await this.page.click(SettingsPagePO.signOut);
    await this.uiHelper.verifyHeading("Select a sign-in method");
  }

<<<<<<< HEAD
=======
  private async logintoGithub(userid: string) {
    await this.page.goto("https://github.com/login");
    await this.page.waitForSelector("#login_field");
    await this.page.fill("#login_field", userid);

    switch (userid) {
      case process.env.GH_USER_ID:
        await this.page.fill("#password", process.env.GH_USER_PASS);
        break;
      case process.env.GH_USER2_ID:
        await this.page.fill("#password", process.env.GH_USER2_PASS);
        break;
      default:
        throw new Error("Invalid User ID");
    }

    await this.page.click('[value="Sign in"]');
    await this.page.fill("#app_totp", this.getGitHub2FAOTP(userid));
    test.setTimeout(130000);
    if (
      (await this.uiHelper.isTextVisible(
        "The two-factor code you entered has already been used",
      )) ||
      (await this.uiHelper.isTextVisible(
        "too many codes have been submitted",
        3000,
      ))
    ) {
      await this.page.waitForTimeout(60000);
      await this.page.fill("#app_totp", this.getGitHub2FAOTP(userid));
    }
    await expect(this.page.locator("#app_totp")).toBeHidden({
      timeout: 120000,
    });
  }

  async loginAsGithubUser(userid: string = process.env.GH_USER_ID) {
    await this.logintoGithub(userid);
    await this.page.goto("/");
    await this.waitForLoad(240000);
    await this.uiHelper.clickButton("Sign In");
    await this.checkAndReauthorizeGithubApp();
    await this.uiHelper.waitForSideBarVisible();
  }

>>>>>>> eae8a313
  async checkAndReauthorizeGithubApp() {
    await new Promise<void>((resolve) => {
      this.page.once("popup", async (popup) => {
        await popup.waitForLoadState();

        // Check for popup closure for up to 10 seconds before proceeding
        for (let attempts = 0; attempts < 10 && !popup.isClosed(); attempts++) {
          await this.page.waitForTimeout(1000); // Using page here because if the popup closes automatically, it throws an error during the wait
        }

        const locator = popup.locator("button.js-oauth-authorize-btn");
        if (!popup.isClosed() && (await locator.isVisible())) {
          await popup.locator("body").click();
          await locator.waitFor();
          await locator.click();
        }
        resolve();
      });
    });
  }

  async githubLogin(username: string, password: string) {
    await this.page.goto('/');
    await this.page.waitForSelector('p:has-text("Sign in using GitHub")');
    await this.uiHelper.clickButton('Sign In');

    return await new Promise<string>(resolve => {
      this.page.once('popup', async popup => {
        await popup.waitForLoadState();
        if (popup.url().startsWith(process.env.BASE_URL)) {
          // an active rhsso session is already logged in and the popup will automatically close
          resolve('Already logged in');
        } else {
          await popup.waitForTimeout(3000);
          try {
            await popup.locator('#login_field').fill(username);
            await popup.locator('#password').fill(password);
            await popup.locator("[type='submit']").click({ timeout: 5000 });
            //await this.checkAndReauthorizeGithubApp()
            await popup.waitForEvent('close', { timeout: 2000 });
            resolve('Login successful');
          } catch (e) {
            const authorization = popup.locator(
              'button.js-oauth-authorize-btn',
            );
            if (await authorization.isVisible()) {
              authorization.click();
              resolve('Login successful with app authorization');
            } else {
              throw e;
            }
          }
        }
      });
    });
  }

  async googleSignIn(email: string) {
    await new Promise<void>((resolve) => {
      this.page.once("popup", async (popup) => {
        await popup.waitForLoadState();
        const locator = popup
          .getByRole("link", { name: email, exact: false })
          .first();
        await popup.waitForTimeout(3000);
        await locator.waitFor({ state: "visible" });
        await locator.click({ force: true });
        await popup.waitForTimeout(3000);

        await popup.locator("[name=Passwd]").fill(process.env.GOOGLE_USER_PASS);
        await popup.locator("[name=Passwd]").press("Enter");
        await popup.waitForTimeout(3500);
        await popup.locator("[name=totpPin]").fill(this.getGoogle2FAOTP());
        await popup.locator("[name=totpPin]").press("Enter");
        await popup
          .getByRole("button", { name: /Continue|Weiter/ })
          .click({ timeout: 60000 });
        resolve();
      });
    });
  }

  async clickOnGHloginPopup() {
    await this.uiHelper.clickButton("Log in");
    await this.checkAndReauthorizeGithubApp();
    await this.page.waitForSelector(this.uiHelper.getButtonSelector("Log in"), {
      state: "hidden",
      timeout: 100000,
    });
  }

<<<<<<< HEAD
=======
  getGitHub2FAOTP(userid: string): string {
    const secrets: { [key: string]: string | undefined } = {
      [process.env.GH_USER_ID]: process.env.GH_2FA_SECRET,
      [process.env.GH_USER2_ID]: process.env.GH_USER2_2FA_SECRET,
    };

    const secret = secrets[userid];
    if (!secret) {
      throw new Error("Invalid User ID");
    }

    return authenticator.generate(secret);
  }

>>>>>>> eae8a313
  getGoogle2FAOTP(): string {
    const secret = process.env.GOOGLE_2FA_SECRET;
    return authenticator.generate(secret);
  }

  async keycloakLogin(username: string, password: string) {
    await this.page.goto("/");
    await this.page.waitForSelector('p:has-text("Sign in using OIDC")');
    await this.uiHelper.clickButton("Sign In");

    return await new Promise<string>((resolve) => {
      this.page.once("popup", async (popup) => {
        await popup.waitForLoadState();
        if (popup.url().startsWith(process.env.BASE_URL)) {
          // an active rhsso session is already logged in and the popup will automatically close
          resolve("Already logged in");
        } else {
          await popup.waitForTimeout(3000);
          try {
            await popup.locator("#username").fill(username);
            await popup.locator("#password").fill(password);
            await popup.locator("[name=login]").click({ timeout: 5000 });
            await popup.waitForEvent("close", { timeout: 2000 });
            resolve("Login successful");
          } catch (e) {
            const usernameError = popup.locator("id=input-error");
            if (await usernameError.isVisible()) {
              await popup.close();
              resolve("User does not exist");
            } else {
              throw e;
            }
          }
        }
      });
    });
  }

<<<<<<< HEAD
=======
  async githubLogin(username: string, password: string) {
    await this.page.goto("/");
    await this.page.waitForSelector('p:has-text("Sign in using GitHub")');
    await this.uiHelper.clickButton("Sign In");

    return await new Promise<string>((resolve) => {
      this.page.once("popup", async (popup) => {
        await popup.waitForLoadState();
        if (popup.url().startsWith(process.env.BASE_URL)) {
          // an active rhsso session is already logged in and the popup will automatically close
          resolve("Already logged in");
        } else {
          await popup.waitForTimeout(3000);
          try {
            await popup.locator("#login_field").fill(username);
            await popup.locator("#password").fill(password);
            await popup.locator("[type='submit']").click({ timeout: 5000 });
            //await this.checkAndReauthorizeGithubApp()
            await popup.waitForEvent("close", { timeout: 2000 });
            resolve("Login successful");
          } catch (e) {
            const authorization = popup.locator(
              "button.js-oauth-authorize-btn",
            );
            if (await authorization.isVisible()) {
              authorization.click();
              resolve("Login successful with app authorization");
            } else {
              throw e;
            }
          }
        }
      });
    });
  }

>>>>>>> eae8a313
  async MicrosoftAzureLogin(username: string, password: string) {
    await this.page.goto("/");
    await this.page.waitForSelector('p:has-text("Sign in using Microsoft")');
    await this.uiHelper.clickButton("Sign In");

    return await new Promise<string>((resolve) => {
      this.page.once("popup", async (popup) => {
        await popup.waitForLoadState();
        if (popup.url().startsWith(process.env.BASE_URL)) {
          // an active microsoft session is already logged in and the popup will automatically close
          resolve("Already logged in");
        } else {
          try {
            await popup.locator("[name=loginfmt]").fill(username);
            await popup
              .locator('[type=submit]:has-text("Next")')
              .click({ timeout: 5000 });

            await popup.locator("[name=passwd]").fill(password);
            await popup
              .locator('[type=submit]:has-text("Sign in")')
              .click({ timeout: 5000 });
            await popup
              .locator('[type=button]:has-text("No")')
              .click({ timeout: 15000 });
            resolve("Login successful");
          } catch (e) {
            const usernameError = popup.locator("id=usernameError");
            if (await usernameError.isVisible()) {
              resolve("User does not exist");
            } else {
              throw e;
            }
          }
        }
      });
    });
  }

  async GetParentGroupDisplayed(): Promise<string[]> {
    await this.page.waitForSelector("p:has-text('Parent Group')");
    const parent = await this.page
      .locator("p:has-text('Parent Group')")
      .locator("..");
    const group = await parent.locator("a").allInnerTexts();
    return group;
  }

  async GetChildGroupsDisplayed(): Promise<string[]> {
    await this.page.waitForSelector("p:has-text('Child Groups')");
    const parent = await this.page
      .locator("p:has-text('Child Groups')")
      .locator("..");
    const groups = await parent.locator("a").allInnerTexts();
    return groups;
  }

  async GetMembersOfGroupDisplayed(): Promise<string[]> {
    await this.page.waitForSelector(`//div[contains(., "Members")]/..`);
    const membersCard = this.page
      .locator(
        `//div[contains(@class,'MuiCardHeader-root') and descendant::text()[contains(., "Members")] ]/.. // a[@data-testid='user-link']`,
      )
      .allInnerTexts();
    return membersCard;
  }

  async GoToGroupPageAndGetDisplayedData(groupDisplayName: string) {
    await this.page.goto(
      "/catalog?filters%5Bkind%5D=group&filters%5Buser%5D=all",
    );
    await expect(this.page.getByRole("heading", { level: 1 })).toHaveText(
      "My Org Catalog",
      { timeout: 10000 },
    );

    await this.uiHelper.clickLink(groupDisplayName);
    await this.uiHelper.verifyHeading(groupDisplayName);

    const childGroups = await this.GetChildGroupsDisplayed();
    const parentGroup = await this.GetParentGroupDisplayed();
    const groupMembers = await this.GetMembersOfGroupDisplayed();
    return {
      childGroups,
      parentGroup,
      groupMembers,
    };
  }

  async UnregisterUserEnittyFromCatalog(user: string) {
    await this.page.goto("/");
    await this.uiHelper.openSidebar("Catalog");
    await this.uiHelper.selectMuiBox("Kind", "User");
    await this.uiHelper.verifyHeading("All users");

    await this.uiHelper.clickLink(user);
    await this.uiHelper.verifyHeading(user);

    await this.uiHelper.clickUnregisterButtonForDisplayedEntity();
  }

  async UnregisterGroupEnittyFromCatalog(group: string) {
    await this.page.goto("/");
    await this.uiHelper.openSidebar("Catalog");
    await this.uiHelper.selectMuiBox("Kind", "Group");
    await this.uiHelper.verifyHeading("All groups");

    await this.uiHelper.clickLink(group);
    await this.uiHelper.verifyHeading(group);

    await this.uiHelper.clickUnregisterButtonForDisplayedEntity();
  }

  async CheckGroupIsShowingInCatalog(groups: string[]) {
    await this.page.goto(
      "/catalog?filters%5Bkind%5D=group&filters%5Buser%5D=all",
    );
    await expect(this.page.getByRole("heading", { level: 1 })).toHaveText(
      "My Org Catalog",
      { timeout: 10000 },
    );
    await this.uiHelper.verifyHeading("All groups");
    await this.uiHelper.verifyCellsInTable(groups);
  }

  async CheckUserIsShowingInCatalog(users: string[]) {
    await this.page.goto(
      "/catalog?filters%5Bkind%5D=user&filters%5Buser%5D=all",
    );
    await expect(this.page.getByRole("heading", { level: 1 })).toHaveText(
      "My Org Catalog",
      { timeout: 10000 },
    );
    await this.uiHelper.verifyHeading("All user");
    await this.uiHelper.verifyCellsInTable(users);
  }
}

export async function setupBrowser(browser: Browser, testInfo: TestInfo) {
  const context = await browser.newContext({
    recordVideo: {
      dir: `test-results/${path
        .parse(testInfo.file)
        .name.replace(".spec", "")}/${testInfo.titlePath[1]}`,
      size: { width: 1920, height: 1080 },
    },
  });
  const page = await context.newPage();
  return { page, context };
}<|MERGE_RESOLUTION|>--- conflicted
+++ resolved
@@ -1,18 +1,9 @@
-<<<<<<< HEAD
 import { UIhelper } from './UIhelper';
 import { authenticator } from 'otplib';
 import { Browser, expect, Page, TestInfo } from '@playwright/test';
 import { SettingsPagePO } from '../support/pageObjects/page-obj';
 import { waitsObjs } from '../support/pageObjects/global-obj';
 import path from 'path';
-=======
-import { UIhelper } from "./UIhelper";
-import { authenticator } from "otplib";
-import { test, Browser, expect, Page, TestInfo } from "@playwright/test";
-import { SettingsPagePO } from "../support/pageObjects/page-obj";
-import { waitsObjs } from "../support/pageObjects/global-obj";
-import path from "path";
->>>>>>> eae8a313
 
 export class Common {
   page: Page;
@@ -23,7 +14,6 @@
     this.uiHelper = new UIhelper(page);
   }
 
-<<<<<<< HEAD
   public async logintoGithub() {
     await this.page.goto('/settings');
     await this.page.waitForURL('/settings');
@@ -38,20 +28,6 @@
     await uiHelper.verifyHeading('Select a sign-in method');
     await uiHelper.clickButton('Enter');
     await uiHelper.waitForSideBarVisible();
-=======
-  async loginAsGuest() {
-    await this.page.goto("/");
-    await this.waitForLoad(240000);
-    // TODO - Remove it after https://issues.redhat.com/browse/RHIDP-2043. A Dynamic plugin for Guest Authentication Provider needs to be created
-    this.page.on("dialog", async (dialog) => {
-      console.log(`Dialog message: ${dialog.message()}`);
-      await dialog.accept();
-    });
-
-    await this.uiHelper.verifyHeading("Select a sign-in method");
-    await this.uiHelper.clickButton("Enter");
-    await this.uiHelper.waitForSideBarVisible();
->>>>>>> eae8a313
   }
 
   async waitForLoad(timeout = 120000) {
@@ -69,54 +45,6 @@
     await this.uiHelper.verifyHeading("Select a sign-in method");
   }
 
-<<<<<<< HEAD
-=======
-  private async logintoGithub(userid: string) {
-    await this.page.goto("https://github.com/login");
-    await this.page.waitForSelector("#login_field");
-    await this.page.fill("#login_field", userid);
-
-    switch (userid) {
-      case process.env.GH_USER_ID:
-        await this.page.fill("#password", process.env.GH_USER_PASS);
-        break;
-      case process.env.GH_USER2_ID:
-        await this.page.fill("#password", process.env.GH_USER2_PASS);
-        break;
-      default:
-        throw new Error("Invalid User ID");
-    }
-
-    await this.page.click('[value="Sign in"]');
-    await this.page.fill("#app_totp", this.getGitHub2FAOTP(userid));
-    test.setTimeout(130000);
-    if (
-      (await this.uiHelper.isTextVisible(
-        "The two-factor code you entered has already been used",
-      )) ||
-      (await this.uiHelper.isTextVisible(
-        "too many codes have been submitted",
-        3000,
-      ))
-    ) {
-      await this.page.waitForTimeout(60000);
-      await this.page.fill("#app_totp", this.getGitHub2FAOTP(userid));
-    }
-    await expect(this.page.locator("#app_totp")).toBeHidden({
-      timeout: 120000,
-    });
-  }
-
-  async loginAsGithubUser(userid: string = process.env.GH_USER_ID) {
-    await this.logintoGithub(userid);
-    await this.page.goto("/");
-    await this.waitForLoad(240000);
-    await this.uiHelper.clickButton("Sign In");
-    await this.checkAndReauthorizeGithubApp();
-    await this.uiHelper.waitForSideBarVisible();
-  }
-
->>>>>>> eae8a313
   async checkAndReauthorizeGithubApp() {
     await new Promise<void>((resolve) => {
       this.page.once("popup", async (popup) => {
@@ -208,23 +136,6 @@
     });
   }
 
-<<<<<<< HEAD
-=======
-  getGitHub2FAOTP(userid: string): string {
-    const secrets: { [key: string]: string | undefined } = {
-      [process.env.GH_USER_ID]: process.env.GH_2FA_SECRET,
-      [process.env.GH_USER2_ID]: process.env.GH_USER2_2FA_SECRET,
-    };
-
-    const secret = secrets[userid];
-    if (!secret) {
-      throw new Error("Invalid User ID");
-    }
-
-    return authenticator.generate(secret);
-  }
-
->>>>>>> eae8a313
   getGoogle2FAOTP(): string {
     const secret = process.env.GOOGLE_2FA_SECRET;
     return authenticator.generate(secret);
@@ -263,45 +174,6 @@
     });
   }
 
-<<<<<<< HEAD
-=======
-  async githubLogin(username: string, password: string) {
-    await this.page.goto("/");
-    await this.page.waitForSelector('p:has-text("Sign in using GitHub")');
-    await this.uiHelper.clickButton("Sign In");
-
-    return await new Promise<string>((resolve) => {
-      this.page.once("popup", async (popup) => {
-        await popup.waitForLoadState();
-        if (popup.url().startsWith(process.env.BASE_URL)) {
-          // an active rhsso session is already logged in and the popup will automatically close
-          resolve("Already logged in");
-        } else {
-          await popup.waitForTimeout(3000);
-          try {
-            await popup.locator("#login_field").fill(username);
-            await popup.locator("#password").fill(password);
-            await popup.locator("[type='submit']").click({ timeout: 5000 });
-            //await this.checkAndReauthorizeGithubApp()
-            await popup.waitForEvent("close", { timeout: 2000 });
-            resolve("Login successful");
-          } catch (e) {
-            const authorization = popup.locator(
-              "button.js-oauth-authorize-btn",
-            );
-            if (await authorization.isVisible()) {
-              authorization.click();
-              resolve("Login successful with app authorization");
-            } else {
-              throw e;
-            }
-          }
-        }
-      });
-    });
-  }
-
->>>>>>> eae8a313
   async MicrosoftAzureLogin(username: string, password: string) {
     await this.page.goto("/");
     await this.page.waitForSelector('p:has-text("Sign in using Microsoft")');
