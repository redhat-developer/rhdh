import { UIhelper } from "./UIhelper";
import { authenticator } from "otplib";
import { Browser, expect, Page, TestInfo } from "@playwright/test";
import { SettingsPagePO } from "../support/pageObjects/page-obj";
import { waitsObjs } from "../support/pageObjects/global-obj";
import path from "path";
import fs from "fs";

export class Common {
  page: Page;
  uiHelper: UIhelper;
  private readonly authStateFileName = "authState.json";

  constructor(page: Page) {
    this.page = page;
    this.uiHelper = new UIhelper(page);
  }

  public async logintoGithub() {
    await this.page.goto("/settings");
    await this.page.waitForURL("/settings");
    await this.page.goto("/");
    await this.page.waitForURL("/");
  }

  public async loginAsGuest() {
    await this.page.goto("/");
    await this.page.waitForURL("/");
    await this.uiHelper.verifyHeading("Select a sign-in method");
    await this.uiHelper.clickButton("Enter");
    await this.uiHelper.waitForSideBarVisible();
  }

  async waitForLoad(timeout = 120000) {
    for (const item of Object.values(waitsObjs)) {
      await this.page.waitForSelector(item, {
        state: "hidden",
        timeout: timeout,
      });
    }
  }

  async signOut() {
    await this.page.click(SettingsPagePO.userSettingsMenu);
    await this.page.click(SettingsPagePO.signOut);
    await this.uiHelper.verifyHeading("Select a sign-in method");
  }

<<<<<<< HEAD
=======
  private async logintoGithub(userid: string) {
    await this.page.goto("https://github.com/login");
    await this.page.waitForSelector("#login_field");
    await this.page.fill("#login_field", userid);

    switch (userid) {
      case process.env.GH_USER_ID:
        await this.page.fill("#password", process.env.GH_USER_PASS);
        break;
      case process.env.GH_USER2_ID:
        await this.page.fill("#password", process.env.GH_USER2_PASS);
        break;
      default:
        throw new Error("Invalid User ID");
    }

    await this.page.click('[value="Sign in"]');
    await this.page.fill("#app_totp", this.getGitHub2FAOTP(userid));
    test.setTimeout(130000);
    if (
      (await this.uiHelper.isTextVisible(
        "The two-factor code you entered has already been used",
      )) ||
      (await this.uiHelper.isTextVisible(
        "too many codes have been submitted",
        3000,
      ))
    ) {
      await this.page.waitForTimeout(60000);
      await this.page.fill("#app_totp", this.getGitHub2FAOTP(userid));
    }
    await expect(this.page.locator("#app_totp")).toBeHidden({
      timeout: 120000,
    });
  }

  async loginAsGithubUser(userid: string = process.env.GH_USER_ID) {
    const sessionFileName = `authState_${userid}.json`;

    // Check if a session file for this specific user already exists
    if (fs.existsSync(sessionFileName)) {
      // Load and reuse existing authentication state
      const cookies = JSON.parse(
        fs.readFileSync(sessionFileName, "utf-8"),
      ).cookies;
      await this.page.context().addCookies(cookies);
      console.log(`Reusing existing authentication state for user: ${userid}`);
      await this.page.goto("/");
      await this.waitForLoad(12000);
      await this.uiHelper.clickButton("Sign In");
      await this.checkAndReauthorizeGithubApp();
    } else {
      // Perform login if no session file exists, then save the state
      await this.logintoGithub(userid);
      await this.page.goto("/");
      await this.waitForLoad(240000);
      await this.uiHelper.clickButton("Sign In");
      await this.checkAndReauthorizeGithubApp();
      await this.uiHelper.waitForSideBarVisible();
      await this.page.context().storageState({ path: sessionFileName });
      console.log(`Authentication state saved for user: ${userid}`);
    }
  }

>>>>>>> f60bc2d4
  async checkAndReauthorizeGithubApp() {
    await new Promise<void>((resolve) => {
      this.page.once("popup", async (popup) => {
        await popup.waitForLoadState();

        // Check for popup closure for up to 10 seconds before proceeding
        for (let attempts = 0; attempts < 10 && !popup.isClosed(); attempts++) {
          await this.page.waitForTimeout(1000); // Using page here because if the popup closes automatically, it throws an error during the wait
        }

        const locator = popup.locator("button.js-oauth-authorize-btn");
        if (!popup.isClosed() && (await locator.isVisible())) {
          await popup.locator("body").click();
          await locator.waitFor();
          await locator.click();
        }
        resolve();
      });
    });
  }

<<<<<<< HEAD
  async handleLoginPopup(
    resolve: (value: string | PromiseLike<string>) => void,
    popup: Page,
    loginSteps: (popup: Page) => Promise<void>,
    errorHandler?: (popup: Page, e: any) => Promise<void>,
  ) {
    await popup.waitForLoadState();
    if (popup.url().startsWith(process.env.BASE_URL)) {
      resolve("Already logged in");
    } else {
      await popup.waitForTimeout(3000);
      try {
        await loginSteps(popup);
        await popup.waitForEvent("close", { timeout: 2000 });
        resolve("Login successful");
      } catch (e) {
        if (errorHandler) {
          await errorHandler(popup, e);
          resolve("Login successful with additional steps");
        } else {
          throw e;
        }
      }
=======
  async googleSignIn(email: string) {
    await new Promise<void>((resolve) => {
      this.page.once("popup", async (popup) => {
        await popup.waitForLoadState();
        const locator = popup
          .getByRole("link", { name: email, exact: false })
          .first();
        await popup.waitForTimeout(3000);
        await locator.waitFor({ state: "visible" });
        await locator.click({ force: true });
        await popup.waitForTimeout(3000);

        await popup.locator("[name=Passwd]").fill(process.env.GOOGLE_USER_PASS);
        await popup.locator("[name=Passwd]").press("Enter");
        await popup.waitForTimeout(3500);
        await popup.locator("[name=totpPin]").fill(this.getGoogle2FAOTP());
        await popup.locator("[name=totpPin]").press("Enter");
        await popup
          .getByRole("button", { name: /Continue|Weiter/ })
          .click({ timeout: 60000 });
        resolve();
      });
    });
  }

  async checkAndClickOnGHloginPopup(force = false) {
    const frameLocator = this.page.getByLabel("Login Required");
    try {
      await frameLocator.waitFor({ state: "visible", timeout: 2000 });
      await this.clickOnGHloginPopup();
    } catch (error) {
      if (force) throw error;
    }
  }

  async clickOnGHloginPopup() {
    await this.uiHelper.clickButton("Log in");
    await this.checkAndReauthorizeGithubApp();
    await this.page.waitForSelector(this.uiHelper.getButtonSelector("Log in"), {
      state: "hidden",
      timeout: 100000,
    });
  }

  getGitHub2FAOTP(userid: string): string {
    const secrets: { [key: string]: string | undefined } = {
      [process.env.GH_USER_ID]: process.env.GH_2FA_SECRET,
      [process.env.GH_USER2_ID]: process.env.GH_USER2_2FA_SECRET,
    };

    const secret = secrets[userid];
    if (!secret) {
      throw new Error("Invalid User ID");
>>>>>>> f60bc2d4
    }
  }

  async login(
    signInMethodText: string,
    username: string,
    password: string,
    selectors: {
      usernameField: string;
      passwordField: string;
      submitButton: string;
      additionalSteps?: (popup: Page) => Promise<void>;
      errorHandler?: (popup: Page, e: any) => Promise<void>;
    },
  ) {
    await this.page.goto("/");
    await this.page.waitForSelector(
      `p:has-text("Sign in using ${signInMethodText}")`,
    );
    await this.uiHelper.clickButton("Sign In");

    return await new Promise<string>((resolve) => {
      this.page.once("popup", async (popup) => {
        await this.handleLoginPopup(
          resolve,
          popup,
          async (popup) => {
            await popup.locator(selectors.usernameField).fill(username);
            await popup.locator(selectors.passwordField).fill(password);
            await popup
              .locator(selectors.submitButton)
              .click({ timeout: 5000 });
            if (selectors.additionalSteps) {
              await selectors.additionalSteps(popup);
            }
          },
          selectors.errorHandler,
        );
      });
    });
  }

  async githubLogin(username: string, password: string) {
    return await this.login("GitHub", username, password, {
      usernameField: "#login_field",
      passwordField: "#password",
      submitButton: "[type='submit']",
      errorHandler: async (popup, e) => {
        const authorization = popup.locator("button.js-oauth-authorize-btn");
        if (await authorization.isVisible()) {
          await authorization.click();
        } else {
          throw e;
        }
      },
    });
  }

  async keycloakLogin(username: string, password: string) {
    return await this.login("OIDC", username, password, {
      usernameField: "#username",
      passwordField: "#password",
      submitButton: "[name=login]",
      errorHandler: async (popup, e) => {
        const usernameError = popup.locator("#input-error");
        if (await usernameError.isVisible()) {
          await popup.close();
          throw new Error("User does not exist");
        } else {
          throw e;
        }
      },
    });
  }

  async MicrosoftAzureLogin(username: string, password: string) {
    await this.page.goto("/");
    await this.page.waitForSelector('p:has-text("Sign in using Microsoft")');
    await this.uiHelper.clickButton("Sign In");

    return await new Promise<string>((resolve) => {
      this.page.once("popup", async (popup) => {
        await this.handleLoginPopup(
          resolve,
          popup,
          async (popup) => {
            await popup.locator("[name=loginfmt]").fill(username);
            await popup
              .locator('[type=submit]:has-text("Next")')
              .click({ timeout: 5000 });
            await popup.locator("[name=passwd]").fill(password);
            await popup
              .locator('[type=submit]:has-text("Sign in")')
              .click({ timeout: 5000 });
            await popup
              .locator('[type=button]:has-text("No")')
              .click({ timeout: 15000 });
          },
          async (popup, e) => {
            const usernameError = popup.locator("#usernameError");
            if (await usernameError.isVisible()) {
              throw new Error("User does not exist");
            } else {
              throw e;
            }
          },
        );
      });
    });
  }

  async googleSignIn(email: string) {
    await new Promise<void>((resolve) => {
      this.page.once("popup", async (popup) => {
        await popup.waitForLoadState();
        const locator = popup
          .getByRole("link", { name: email, exact: false })
          .first();
        await popup.waitForTimeout(3000);
        await locator.waitFor({ state: "visible" });
        await locator.click({ force: true });
        await popup.waitForTimeout(3000);

        await popup.locator("[name=Passwd]").fill(process.env.GOOGLE_USER_PASS);
        await popup.locator("[name=Passwd]").press("Enter");
        await popup.waitForTimeout(3500);
        await popup.locator("[name=totpPin]").fill(this.getGoogle2FAOTP());
        await popup.locator("[name=totpPin]").press("Enter");
        await popup
          .getByRole("button", { name: /Continue|Weiter/ })
          .click({ timeout: 60000 });
        resolve();
      });
    });
  }

  async clickOnGHloginPopup() {
    await this.uiHelper.clickButton("Log in");
    await this.checkAndReauthorizeGithubApp();
    await this.page.waitForSelector(this.uiHelper.getButtonSelector("Log in"), {
      state: "hidden",
      timeout: 100000,
    });
  }

  getGoogle2FAOTP(): string {
    const secret = process.env.GOOGLE_2FA_SECRET;
    return authenticator.generate(secret);
  }

  async GetGroupsDisplayed(groupType: string): Promise<string[]> {
    await this.page.waitForSelector(`p:has-text('${groupType}')`);
    const parent = this.page
      .locator(`p:has-text('${groupType}')`)
      .locator("..");
    const groups = await parent.locator("a").allInnerTexts();
    return groups;
  }

  async GetParentGroupDisplayed(): Promise<string[]> {
    return await this.GetGroupsDisplayed("Parent Group");
  }

  async GetChildGroupsDisplayed(): Promise<string[]> {
    return await this.GetGroupsDisplayed("Child Groups");
  }

  async GetMembersOfGroupDisplayed(): Promise<string[]> {
    await this.page.waitForSelector(`//div[contains(., "Members")]/..`);
    const membersCard = this.page
      .locator(
        `//div[contains(@class,'MuiCardHeader-root') and descendant::text()[contains(., "Members")] ]/.. // a[@data-testid='user-link']`,
      )
      .allInnerTexts();
    return membersCard;
  }

  async GoToGroupPageAndGetDisplayedData(groupDisplayName: string) {
    await this.page.goto(
      "/catalog?filters%5Bkind%5D=group&filters%5Buser%5D=all",
    );
    await expect(this.page.getByRole("heading", { level: 1 })).toHaveText(
      "My Org Catalog",
      { timeout: 10000 },
    );

    await this.uiHelper.clickLink(groupDisplayName);
    await this.uiHelper.verifyHeading(groupDisplayName);

    const childGroups = await this.GetChildGroupsDisplayed();
    const parentGroup = await this.GetParentGroupDisplayed();
    const groupMembers = await this.GetMembersOfGroupDisplayed();
    return {
      childGroups,
      parentGroup,
      groupMembers,
    };
  }

  private async UnregisterEntityFromCatalog(kind: string, entityName: string) {
    await this.page.goto("/");
    await this.uiHelper.openSidebar("Catalog");
    await this.uiHelper.selectMuiBox("Kind", kind);
    await this.uiHelper.verifyHeading(`All ${kind.toLowerCase()}s`);

    await this.uiHelper.clickLink(entityName);
    await this.uiHelper.verifyHeading(entityName);

    await this.uiHelper.clickUnregisterButtonForDisplayedEntity();
  }

  async UnregisterUserEntityFromCatalog(user: string) {
    await this.UnregisterEntityFromCatalog("User", user);
  }

  async UnregisterGroupEntityFromCatalog(group: string) {
    await this.UnregisterEntityFromCatalog("Group", group);
  }

  async CheckEntitiesAreShowingInCatalog(kind: string, entities: string[]) {
    await this.page.goto(
      `/catalog?filters%5Bkind%5D=${kind.toLowerCase()}&filters%5Buser%5D=all`,
    );
    await expect(this.page.getByRole("heading", { level: 1 })).toHaveText(
      "My Org Catalog",
      { timeout: 10000 },
    );
    await this.uiHelper.verifyHeading(`All ${kind.toLowerCase()}s`);
    await this.uiHelper.verifyCellsInTable(entities);
  }

  async CheckGroupIsShowingInCatalog(groups: string[]) {
    await this.CheckEntitiesAreShowingInCatalog("Group", groups);
  }

  async CheckUserIsShowingInCatalog(users: string[]) {
    await this.CheckEntitiesAreShowingInCatalog("User", users);
  }
}

export async function setupBrowser(browser: Browser, testInfo: TestInfo) {
  const context = await browser.newContext({
    recordVideo: {
      dir: `test-results/${path
        .parse(testInfo.file)
        .name.replace(".spec", "")}/${testInfo.titlePath[1]}`,
      size: { width: 1920, height: 1080 },
    },
  });
  const page = await context.newPage();
  return { page, context };
}<|MERGE_RESOLUTION|>--- conflicted
+++ resolved
@@ -46,73 +46,6 @@
     await this.uiHelper.verifyHeading("Select a sign-in method");
   }
 
-<<<<<<< HEAD
-=======
-  private async logintoGithub(userid: string) {
-    await this.page.goto("https://github.com/login");
-    await this.page.waitForSelector("#login_field");
-    await this.page.fill("#login_field", userid);
-
-    switch (userid) {
-      case process.env.GH_USER_ID:
-        await this.page.fill("#password", process.env.GH_USER_PASS);
-        break;
-      case process.env.GH_USER2_ID:
-        await this.page.fill("#password", process.env.GH_USER2_PASS);
-        break;
-      default:
-        throw new Error("Invalid User ID");
-    }
-
-    await this.page.click('[value="Sign in"]');
-    await this.page.fill("#app_totp", this.getGitHub2FAOTP(userid));
-    test.setTimeout(130000);
-    if (
-      (await this.uiHelper.isTextVisible(
-        "The two-factor code you entered has already been used",
-      )) ||
-      (await this.uiHelper.isTextVisible(
-        "too many codes have been submitted",
-        3000,
-      ))
-    ) {
-      await this.page.waitForTimeout(60000);
-      await this.page.fill("#app_totp", this.getGitHub2FAOTP(userid));
-    }
-    await expect(this.page.locator("#app_totp")).toBeHidden({
-      timeout: 120000,
-    });
-  }
-
-  async loginAsGithubUser(userid: string = process.env.GH_USER_ID) {
-    const sessionFileName = `authState_${userid}.json`;
-
-    // Check if a session file for this specific user already exists
-    if (fs.existsSync(sessionFileName)) {
-      // Load and reuse existing authentication state
-      const cookies = JSON.parse(
-        fs.readFileSync(sessionFileName, "utf-8"),
-      ).cookies;
-      await this.page.context().addCookies(cookies);
-      console.log(`Reusing existing authentication state for user: ${userid}`);
-      await this.page.goto("/");
-      await this.waitForLoad(12000);
-      await this.uiHelper.clickButton("Sign In");
-      await this.checkAndReauthorizeGithubApp();
-    } else {
-      // Perform login if no session file exists, then save the state
-      await this.logintoGithub(userid);
-      await this.page.goto("/");
-      await this.waitForLoad(240000);
-      await this.uiHelper.clickButton("Sign In");
-      await this.checkAndReauthorizeGithubApp();
-      await this.uiHelper.waitForSideBarVisible();
-      await this.page.context().storageState({ path: sessionFileName });
-      console.log(`Authentication state saved for user: ${userid}`);
-    }
-  }
-
->>>>>>> f60bc2d4
   async checkAndReauthorizeGithubApp() {
     await new Promise<void>((resolve) => {
       this.page.once("popup", async (popup) => {
@@ -134,7 +67,6 @@
     });
   }
 
-<<<<<<< HEAD
   async handleLoginPopup(
     resolve: (value: string | PromiseLike<string>) => void,
     popup: Page,
@@ -158,61 +90,6 @@
           throw e;
         }
       }
-=======
-  async googleSignIn(email: string) {
-    await new Promise<void>((resolve) => {
-      this.page.once("popup", async (popup) => {
-        await popup.waitForLoadState();
-        const locator = popup
-          .getByRole("link", { name: email, exact: false })
-          .first();
-        await popup.waitForTimeout(3000);
-        await locator.waitFor({ state: "visible" });
-        await locator.click({ force: true });
-        await popup.waitForTimeout(3000);
-
-        await popup.locator("[name=Passwd]").fill(process.env.GOOGLE_USER_PASS);
-        await popup.locator("[name=Passwd]").press("Enter");
-        await popup.waitForTimeout(3500);
-        await popup.locator("[name=totpPin]").fill(this.getGoogle2FAOTP());
-        await popup.locator("[name=totpPin]").press("Enter");
-        await popup
-          .getByRole("button", { name: /Continue|Weiter/ })
-          .click({ timeout: 60000 });
-        resolve();
-      });
-    });
-  }
-
-  async checkAndClickOnGHloginPopup(force = false) {
-    const frameLocator = this.page.getByLabel("Login Required");
-    try {
-      await frameLocator.waitFor({ state: "visible", timeout: 2000 });
-      await this.clickOnGHloginPopup();
-    } catch (error) {
-      if (force) throw error;
-    }
-  }
-
-  async clickOnGHloginPopup() {
-    await this.uiHelper.clickButton("Log in");
-    await this.checkAndReauthorizeGithubApp();
-    await this.page.waitForSelector(this.uiHelper.getButtonSelector("Log in"), {
-      state: "hidden",
-      timeout: 100000,
-    });
-  }
-
-  getGitHub2FAOTP(userid: string): string {
-    const secrets: { [key: string]: string | undefined } = {
-      [process.env.GH_USER_ID]: process.env.GH_2FA_SECRET,
-      [process.env.GH_USER2_ID]: process.env.GH_USER2_2FA_SECRET,
-    };
-
-    const secret = secrets[userid];
-    if (!secret) {
-      throw new Error("Invalid User ID");
->>>>>>> f60bc2d4
     }
   }
 
