import { expect, Page } from '@playwright/test';
import { UIhelperPO } from '../support/pageObjects/global-obj';

export class UIhelper {
  private page: Page;

  constructor(page: Page) {
    this.page = page;
  }

  async verifyComponentInCatalog(kind: string, expectedRows: string[]) {
    await this.openSidebar('Catalog');
    await this.selectMuiBox('Kind', kind);
    await this.verifyRowsInTable(expectedRows);
  }

  async fillTextInputByLabel(label: string, text: string) {
    await this.page.getByLabel(label).fill(text);
  }

  async searchInputPlaceholder(searchText: string) {
    await this.page.fill('input[placeholder="Search"]', searchText);
  }

  async pressTab() {
    await this.page.keyboard.press('Tab');
  }

  async waitForHeaderTitle() {
    await this.page.waitForSelector('h2[data-testid="header-title"]');
  }

  async clickButton(
    label: string | RegExp,
    options: { exact?: boolean; force?: boolean } = {
      exact: true,
      force: false,
    },
  ) {
    const selector = `${UIhelperPO.MuiButtonLabel}`;
    const button = this.page
      .locator(selector)
      .getByText(label, { exact: options.exact })
      .first();
    await button.waitFor({ state: 'visible' });
    await button.waitFor({ state: 'attached' });

    if (options?.force) {
      await button.click({ force: true });
    } else {
      await button.click();
    }
    return button;
  }

  async clickBtnByTitleIfNotPressed(title: string) {
    const button = this.page.locator(`button[title="${title}"]`);
    const isPressed = await button.getAttribute('aria-pressed');

    if (isPressed === 'false') {
      await button.click();
    }
  }

  async clickByDataTestId(dataTestId: string) {
    const element = this.page.getByTestId(dataTestId);
    await element.waitFor({ state: 'visible' });
    await element.click();
  }

  async verifyDivHasText(divText: string) {
    await expect(
      this.page.locator(`div`).filter({ hasText: divText }),
    ).toBeVisible();
  }

  async clickLink(linkText: string) {
    await this.page.locator(`a`).filter({ hasText: linkText }).first().click();
  }

  async verifyLink(
    linkText: string,
    options: {
      exact?: boolean;
      notVisible?: boolean;
    } = {
      exact: true,
      notVisible: false,
    },
  ) {
    const linkLocator = this.page
      .locator('a')
      .getByText(linkText, { exact: options.exact })
      .first();

    if (options?.notVisible) {
      await expect(linkLocator).not.toBeVisible();
    } else {
      await linkLocator.scrollIntoViewIfNeeded();
      await expect(linkLocator).toBeVisible();
    }
  }

  private async isElementVisible(
    locator: string,
    timeout = 10000,
  ): Promise<boolean> {
    try {
      await this.page.waitForSelector(locator, {
        state: 'visible',
        timeout: timeout,
      });
      const button = this.page.locator(locator).first();
      return button.isVisible();
    } catch (error) {
      return false;
    }
  }

  async isBtnVisibleByTitle(text: string): Promise<boolean> {
    const locator = `BUTTON[title="${text}"]`;
    return await this.isElementVisible(locator);
  }

  async isBtnVisible(text: string): Promise<boolean> {
    const locator = `button:has-text("${text}")`;
    return await this.isElementVisible(locator);
  }

  async isTextVisible(text: string, timeout = 10000): Promise<boolean> {
    const locator = `:has-text("${text}")`;
    return await this.isElementVisible(locator, timeout);
  }

  async isLinkVisible(text: string): Promise<boolean> {
    const locator = `a:has-text("${text}")`;
    return await this.isElementVisible(locator);
  }

  async waitForSideBarVisible() {
    await this.page.waitForSelector('nav a', { timeout: 120000 });
  }

  async openSidebar(navBarText: string) {
    const navLink = this.page
      .locator(`nav a:has-text("${navBarText}")`)
      .first();
    await navLink.waitFor({ state: 'visible' });
    await navLink.click();
  }

  async openSidebarButton(navBarButtonLabel: string) {
    const navLink = this.page.locator(
      `nav button[aria-label="${navBarButtonLabel}"]`,
    );
    await navLink.waitFor({ state: 'visible' });
    await navLink.click();
  }

  async selectMuiBox(label: string, value: string) {
    await this.page.click(`div[aria-label="${label}"]`);
    const optionSelector = `li[role="option"]:has-text("${value}")`;
    await this.page.waitForSelector(optionSelector);
    await this.page.click(optionSelector);
  }

  async verifyRowsInTable(
    rowTexts: (string | RegExp)[],
    exact: boolean = true,
  ) {
    for (const rowText of rowTexts) {
      await this.verifyTextInLocator(`tr>td`, rowText, exact);
    }
  }

  async waitForTextDisappear(text: string) {
    await this.page.waitForSelector(`text=${text}`, { state: 'detached' });
  }

  async verifyText(text: string | RegExp, exact: boolean = true) {
    await this.verifyTextInLocator('', text, exact);
  }

  private async verifyTextInLocator(
    locator: string,
    text: string | RegExp,
    exact: boolean,
  ) {
    const elementLocator = locator
      ? this.page.locator(locator).getByText(text, { exact }).first()
      : this.page.getByText(text, { exact }).first();

    await elementLocator.waitFor({ state: 'visible', timeout: 10000 });
    await elementLocator.waitFor({ state: 'attached', timeout: 10000 });

    try {
      await elementLocator.scrollIntoViewIfNeeded();
    } catch (error) {
      console.warn(
        `Warning: Could not scroll element into view. Error: ${error.message}`,
      );
    }
    await expect(elementLocator).toBeVisible();
  }

  async verifyColumnHeading(
    rowTexts: string[] | RegExp[],
    exact: boolean = true,
  ) {
    for (const rowText of rowTexts) {
      const rowLocator = this.page
        .locator(`tr>th`)
        .getByText(rowText, { exact: exact })
        .first();
      await rowLocator.waitFor({ state: 'visible' });
      await rowLocator.scrollIntoViewIfNeeded();
      await expect(rowLocator).toBeVisible();
    }
  }

  async verifyHeading(heading: string) {
    const headingLocator = this.page
      .locator('h1, h2, h3, h4, h5, h6')
      .filter({ hasText: heading })
      .first();

    await headingLocator.waitFor({ state: 'visible', timeout: 30000 });
    await expect(headingLocator).toBeVisible();
  }

  async verifyParagraph(paragraph: string) {
    const headingLocator = this.page
      .locator('p')
      .filter({ hasText: paragraph })
      .first();
    await headingLocator.waitFor({ state: 'visible', timeout: 30000 });
    await expect(headingLocator).toBeVisible();
  }

  async waitForH4Title(text: string) {
    await this.page.waitForSelector(`h4:has-text("${text}")`, {
      timeout: 99999,
    });
  }

  async clickTab(tabName: string) {
    const tabLocator = this.page.locator(`text="${tabName}"`);
    await tabLocator.waitFor({ state: 'visible' });
    await tabLocator.click();
  }

  async verifyCellsInTable(texts: (string | RegExp)[]) {
    for (const text of texts) {
      const cellLocator = this.page
        .locator(UIhelperPO.MuiTableCell)
        .filter({ hasText: text });
      const count = await cellLocator.count();

      if (count === 0) {
        throw new Error(
          `Expected at least one cell with text matching ${text}, but none were found.`,
        );
      }

      // Checks if all matching cells are visible.
      for (let i = 0; i < count; i++) {
        await expect(cellLocator.nth(i)).toBeVisible();
      }
    }
  }

  async optionSelector(value: string) {
    const optionSelector = `li[role="option"]:has-text("${value}")`;
    await this.page.waitForSelector(optionSelector);
    await this.page.click(optionSelector);
  }

  getButtonSelector(label: string): string {
    return `${UIhelperPO.MuiButtonLabel}:has-text("${label}")`;
  }

  async verifyRowInTableByUniqueText(
    uniqueRowText: string,
    cellTexts: string[] | RegExp[],
  ) {
    const row = this.page.locator(UIhelperPO.rowByText(uniqueRowText));
    await row.waitFor();
    for (const cellText of cellTexts) {
      await expect(
        row.locator('td').filter({ hasText: cellText }).first(),
      ).toBeVisible();
    }
  }

  async verifyLinkinCard(cardHeading: string, linkText: string, exact = true) {
    const link = this.page
      .locator(UIhelperPO.MuiCard(cardHeading))
      .locator('a')
      .getByText(linkText, { exact: exact })
      .first();
    await link.scrollIntoViewIfNeeded();
    await expect(link).toBeVisible();
  }

  async verifyTextinCard(
    cardHeading: string,
    text: string | RegExp,
    exact = true,
  ) {
    const locator = this.page
      .locator(UIhelperPO.MuiCard(cardHeading))
      .getByText(text, { exact: exact })
      .first();
    await locator.scrollIntoViewIfNeeded();
    await expect(locator).toBeVisible();
  }

  async verifyTableHeadingAndRows(texts: string[]) {
    for (const column of texts) {
      const columnSelector = `table th:has-text("${column}")`;
      //check if  columnSelector has at least one element or more
      const columnCount = await this.page.locator(columnSelector).count();
      expect(columnCount).toBeGreaterThan(0);
    }

    // Checks if the table has at least one row with data
    // Excludes rows that have cells spanning multiple columns, such as "No data available" messages
    const rowSelector = `table tbody tr:not(:has(td[colspan]))`;
    const rowCount = await this.page.locator(rowSelector).count();
    expect(rowCount).toBeGreaterThan(0);
  }

  // Function to convert hexadecimal to RGB or return RGB if it's already in RGB
  toRgb(color: string): string {
    if (color.startsWith('rgb')) {
      return color;
    }

    const bigint = parseInt(color.slice(1), 16);
    const r = (bigint >> 16) & 255;
    const g = (bigint >> 8) & 255;
    const b = bigint & 255;
    return `rgb(${r}, ${g}, ${b})`;
  }

  async checkCssColor(page: Page, selector: string, expectedColor: string) {
    const elements = await page.locator(selector);
    const count = await elements.count();
    const expectedRgbColor = this.toRgb(expectedColor);

    for (let i = 0; i < count; i++) {
      const color = await elements
        .nth(i)
        .evaluate(el => window.getComputedStyle(el).color);
      expect(color).toBe(expectedRgbColor);
    }
  }

  async verifyTableIsEmpty() {
    const rowSelector = `table tbody tr:not(:has(td[colspan]))`;
    const rowCount = await this.page.locator(rowSelector).count();
    expect(rowCount).toEqual(0);
  }

<<<<<<< HEAD
  async waitForCardWithHeader(cardHeading: string) {
    await this.page.waitForSelector(UIhelperPO.MuiCard(cardHeading));
  }

  async verifyAlertErrorMessage(message: string | RegExp) {
    const alert = this.page.getByRole('alert');
    await alert.waitFor();
    await expect(alert).toHaveText(message);
=======
  async clickById(id: string) {
    await this.page.click(`#${id}`);
  }

  async clickSpanByText(text: string) {
    await this.verifyText(text);
    await this.page.click(`span:has-text("${text}")`);
>>>>>>> 14be8bb9
  }
}<|MERGE_RESOLUTION|>--- conflicted
+++ resolved
@@ -362,7 +362,6 @@
     expect(rowCount).toEqual(0);
   }
 
-<<<<<<< HEAD
   async waitForCardWithHeader(cardHeading: string) {
     await this.page.waitForSelector(UIhelperPO.MuiCard(cardHeading));
   }
@@ -371,7 +370,8 @@
     const alert = this.page.getByRole('alert');
     await alert.waitFor();
     await expect(alert).toHaveText(message);
-=======
+  }
+
   async clickById(id: string) {
     await this.page.click(`#${id}`);
   }
@@ -379,6 +379,5 @@
   async clickSpanByText(text: string) {
     await this.verifyText(text);
     await this.page.click(`span:has-text("${text}")`);
->>>>>>> 14be8bb9
   }
 }