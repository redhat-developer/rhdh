--- conflicted
+++ resolved
@@ -442,17 +442,9 @@
     await this.page.locator(`button[title="Schedule entity refresh"]`).click();
     await this.verifyAlertErrorMessage("Refresh scheduled");
 
-<<<<<<< HEAD
     const moreButton = this.page.locator("button[aria-label='more']").first();
     await moreButton.waitFor({ state: 'visible' });
     await moreButton.waitFor({ state: 'attached' });
-=======
-    const moreButton = await this.page
-      .locator("button[aria-label='more']")
-      .first();
-    await moreButton.waitFor({ state: "visible" });
-    await moreButton.waitFor({ state: "attached" });
->>>>>>> eae8a313
     await moreButton.click();
 
     const unregisterItem = this.page
@@ -465,17 +457,9 @@
   }
 
   async clickUnregisterButtonForDisplayedEntity() {
-<<<<<<< HEAD
     const moreButton = this.page.locator("button[aria-label='more']").first();
     await moreButton.waitFor({ state: 'visible' });
     await moreButton.waitFor({ state: 'attached' });
-=======
-    const moreButton = await this.page
-      .locator("button[aria-label='more']")
-      .first();
-    await moreButton.waitFor({ state: "visible" });
-    await moreButton.waitFor({ state: "attached" });
->>>>>>> eae8a313
     await moreButton.click();
 
     const unregisterItem = this.page
@@ -485,13 +469,8 @@
     await unregisterItem.waitFor({ state: "visible" });
     await unregisterItem.click();
 
-<<<<<<< HEAD
     const deleteButton = this.page.getByRole('button', {
       name: 'Delete Entity',
-=======
-    const deleteButton = await this.page.getByRole("button", {
-      name: "Delete Entity",
->>>>>>> eae8a313
     });
     await deleteButton.waitFor({ state: "visible" });
     await deleteButton.waitFor({ state: "attached" });
