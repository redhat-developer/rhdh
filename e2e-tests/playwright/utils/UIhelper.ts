import { expect, Page } from '@playwright/test';
import { UIhelperPO } from '../support/pageObjects/global-obj';

export class UIhelper {
  private page: Page;

  constructor(page: Page) {
    this.page = page;
  }

  async verifyComponentInCatalog(kind: string, expectedRows: string[]) {
    await this.openSidebar('Catalog');
    await this.selectMuiBox('Kind', kind);
    await this.verifyRowsInTable(expectedRows);
  }

  async waitForHeaderTitle() {
    await this.page.waitForSelector('h2[data-testid="header-title"]');
  }

  async clickButton(label: string, options?: { force?: boolean }) {
    const selector = `${UIhelperPO.buttonLabel}:has-text("${label}")`;
    const button = this.page.locator(selector);
    await button.waitFor({ state: 'visible' });

    if (options?.force) {
      await button.click({ force: true });
    } else {
      await button.click();
    }
  }

  async getButton(
    label: string,
    options: { timeout: number } = { timeout: 40000 },
  ) {
    const selector = `${UIhelperPO.buttonLabel}`;
    await this.page.waitForSelector(selector, { timeout: options.timeout });
    return this.page.locator(selector).filter({ hasText: label });
  }

  async isHeaderTitleExists(label: string): Promise<boolean> {
    const headerTitle = await this.page
      .locator(`h2[data-testid="header-title"]`)
      .textContent();
    return headerTitle === label;
  }

  async verifyDivHasText(divText: string) {
    await expect(
      this.page.locator(`div`).filter({ hasText: divText }),
    ).toBeVisible();
  }

  async clickLink(linkText: string) {
    await this.page.locator(`a`).filter({ hasText: linkText }).click();
  }

  async verifyLink(
    linkText: string,
    options: {
      exact?: boolean;
      notVisible?: boolean;
    } = {
      exact: true,
      notVisible: false,
    },
  ) {
    const linkLocator = this.page
      .locator('a')
      .getByText(linkText, { exact: options.exact })
      .first();

    if (options?.notVisible) {
      await expect(linkLocator).not.toBeVisible();
    } else {
      await linkLocator.scrollIntoViewIfNeeded();
      await expect(linkLocator).toBeVisible();
    }
  }

  async verifyText(text: string | RegExp, exact: boolean = true) {
    const element = this.page.getByText(text, { exact: exact }).first();
    await element.scrollIntoViewIfNeeded();
    await expect(element).toBeVisible();
  }

  async waitForSideBarVisible() {
    await this.page.waitForSelector('nav a');
  }

  async openSidebar(navBarText: string) {
    await this.page.locator(`nav a`).filter({ hasText: navBarText }).click();
  }

  async selectMuiBox(label: string, value: string) {
    await this.page.click(`div[aria-label="${label}"]`);
    const optionSelector = `li[role="option"]:has-text("${value}")`;
    await this.page.waitForSelector(optionSelector);
    await this.page.click(optionSelector);
  }

  async verifyRowsInTable(
    rowTexts: string[] | RegExp[],
    exact: boolean = true,
  ) {
    for (const rowText of rowTexts) {
      const rowLocator = this.page
        .locator(`tr>td`)
        .getByText(rowText, { exact: exact })
        .first();
      await rowLocator.waitFor({ state: 'visible' });
      await rowLocator.scrollIntoViewIfNeeded();
      await expect(rowLocator).toBeVisible();
    }
  }

  async verifyHeading(heading: string) {
    const headingLocator = await this.page
      .locator(`h1, h2, h3, h4, h5, h6`)
      .filter({ hasText: heading })
      .first();
    await headingLocator.waitFor();
    await expect(headingLocator).toBeVisible();
  }

  async waitForH4Title(text: string) {
    await this.page.waitForSelector(`h4:has-text("${text}")`, {
      timeout: 99999,
    });
  }

  async clickTab(tabName: string) {
    const tabLocator = this.page.locator(`text="${tabName}"`);
    await tabLocator.click();
  }

  async verifyCellsInTable(texts: RegExp[]) {
    for (const text of texts) {
      const cellLocator = this.page
        .locator(UIhelperPO.MuiTableCell)
        .filter({ hasText: text });
      const count = await cellLocator.count();

      if (count === 0) {
        throw new Error(
          `Expected at least one cell with text matching ${text}, but none were found.`,
        );
      }

      // Checks if all matching cells are visible.
      for (let i = 0; i < count; i++) {
        await expect(cellLocator.nth(i)).toBeVisible();
      }
    }
  }

  getButtonSelector(label: string): string {
    return `span[class^="MuiButton-label"]:has-text("${label}")`;
  }

  async verifyRowInTableByUniqueText(
    uniqueRowText: string,
    cellTexts: string[] | RegExp[],
  ) {
<<<<<<< HEAD
    const row = this.page.locator(
      `xpath=//tr[descendant::td//*[text()='${uniqueRowText}']]`,
    );
    row.waitFor();
=======
    const row = this.page.locator(UIhelperPO.rowByText(uniqueRowText));
    await row.waitFor();
>>>>>>> 4589fb8f
    for (const cellText of cellTexts) {
      await expect(
        row.locator('td').filter({ hasText: cellText }).first(),
      ).toBeVisible();
    }
  }

  async verifyLinkinCard(cardHeading: string, linkText: string, exact = true) {
    const link = this.page
      .locator(UIhelperPO.MuiCard(cardHeading))
      .locator('a')
      .getByText(linkText, { exact: exact })
      .first();
    await link.scrollIntoViewIfNeeded();
    await expect(link).toBeVisible();
  }

  async verifyTextinCard(cardHeading: string, text: string, exact = true) {
    const locator = this.page
      .locator(UIhelperPO.MuiCard(cardHeading))
      .getByText(text, { exact: exact })
      .first();
    await locator.scrollIntoViewIfNeeded();
    await expect(locator).toBeVisible();
  }
}<|MERGE_RESOLUTION|>--- conflicted
+++ resolved
@@ -163,15 +163,8 @@
     uniqueRowText: string,
     cellTexts: string[] | RegExp[],
   ) {
-<<<<<<< HEAD
-    const row = this.page.locator(
-      `xpath=//tr[descendant::td//*[text()='${uniqueRowText}']]`,
-    );
-    row.waitFor();
-=======
     const row = this.page.locator(UIhelperPO.rowByText(uniqueRowText));
     await row.waitFor();
->>>>>>> 4589fb8f
     for (const cellText of cellTexts) {
       await expect(
         row.locator('td').filter({ hasText: cellText }).first(),
