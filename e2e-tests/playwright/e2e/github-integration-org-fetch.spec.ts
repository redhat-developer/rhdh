--- conflicted
+++ resolved
@@ -1,4 +1,3 @@
-<<<<<<< HEAD
 import { test, Page } from '@playwright/test';
 import { UIhelper } from '../utils/UIhelper';
 import { Common, setupBrowser } from '../utils/Common';
@@ -6,14 +5,6 @@
 
 test.use({ storageState: GH_USER_IDAuthFile });
 test.describe.serial('GitHub integration with Org data fetching', () => {
-=======
-import { test, Page } from "@playwright/test";
-import { UIhelper } from "../utils/UIhelper";
-import { Common, setupBrowser } from "../utils/Common";
-
-let page: Page;
-test.describe.serial("GitHub integration with Org data fetching", () => {
->>>>>>> eae8a313
   let common: Common;
   let uiHelper: UIhelper;
   test.beforeEach(async ({ page }) => {
@@ -23,14 +14,8 @@
     await uiHelper.openSidebar('Catalog');
   });
 
-<<<<<<< HEAD
   test('Verify that fetching the groups of the first org works', async () => {
     await uiHelper.selectMuiBox('Kind', 'Group');
-=======
-  test("Verify that fetching the groups of the first org works", async () => {
-    await uiHelper.openSidebar("Catalog");
-    await uiHelper.selectMuiBox("Kind", "Group");
->>>>>>> eae8a313
 
     await uiHelper.searchInputPlaceholder("m");
     await uiHelper.verifyRowsInTable(["maintainers"]);
@@ -47,14 +32,8 @@
     await uiHelper.verifyRowsInTable(["janus-test"]);
   });
 
-<<<<<<< HEAD
   test('Verify that fetching the users of the orgs works', async () => {
     await uiHelper.selectMuiBox('Kind', 'User');
-=======
-  test("Verify that fetching the users of the orgs works", async () => {
-    await uiHelper.openSidebar("Catalog");
-    await uiHelper.selectMuiBox("Kind", "User");
->>>>>>> eae8a313
 
     await uiHelper.searchInputPlaceholder("r");
     await uiHelper.verifyRowsInTable(["rhdh-qe"]);
