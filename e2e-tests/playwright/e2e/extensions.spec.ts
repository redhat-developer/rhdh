--- conflicted
+++ resolved
@@ -53,90 +53,15 @@
     );
   });
 
-<<<<<<< HEAD
-  test("Verify search bar in extensions", async ({ page }) => {
-    await uiHelper.searchInputAriaLabel("Dynatrace");
-    await uiHelper.verifyHeading("DynaTrace");
-    await page
-      .getByRole("button", {
-        name: t["plugin.marketplace"][lang]["search.clear"],
-      })
-      .click();
-  });
-
-  test("Verify category and author filters in extensions", async ({
-    page,
-  }, testInfo) => {
-    await uiHelper.verifyHeading(/Plugins \(\d+\)/);
-
-    await runAccessibilityTests(page, testInfo);
-
-    await uiHelper.clickTab(t["plugin.marketplace"][lang]["menuItem.catalog"]);
-    await extensions.selectDropdown(
-      t["plugin.marketplace"][lang]["search.category"],
-    );
-    await extensions.toggleOption("CI/CD");
-    await page.getByRole("option", { name: "CI/CD" }).isChecked();
-    await page.keyboard.press(`Escape`);
-    await extensions.selectDropdown(
-      t["plugin.marketplace"][lang]["search.author"],
-    );
-    await extensions.toggleOption("Red Hat");
-    await page.keyboard.press(`Escape`);
-    await uiHelper.verifyHeading("Red Hat Argo CD");
-    await uiHelper.verifyText(
-      t["plugin.marketplace"][lang]["metadata.by"] + "Red Hat",
-    );
-    await page.getByRole("heading", { name: "Red Hat Argo CD" }).click();
-    await uiHelper.verifyTableHeadingAndRows([
-      "Package name",
-      "Version",
-      "Role",
-      "Backstage compatibility version",
-      "Status",
-    ]);
-    await uiHelper.verifyHeading(
-      t["plugin.marketplace"][lang]["metadata.versions"],
-    );
-    await page
-      .getByRole("button", {
-        name: "close",
-      })
-      .click();
-    await uiHelper.clickLink(t["plugin.marketplace"][lang]["common.readMore"]);
-    await page
-      .getByRole("button", {
-        name: "close",
-      })
-      .click();
-    await extensions.selectDropdown(
-      t["plugin.marketplace"][lang]["search.author"],
-    );
-    await extensions.toggleOption("Red Hat");
-    await expect(
-      page.getByRole("option", { name: "Red Hat" }).getByRole("checkbox"),
-    ).not.toBeChecked();
-    await expect(page.getByRole("button", { name: "Red Hat" })).toBeHidden();
-    await page.keyboard.press(`Escape`);
-    await expect(
-      page
-        .getByLabel(t["plugin.marketplace"][lang]["search.category"])
-        .getByRole("combobox"),
-    ).toBeEmpty();
-    await page.keyboard.press(`Escape`);
-  });
-
-  test("Verify support type filters in extensions", async ({ page }) => {
-    await extensions.selectDropdown(
-      t["plugin.marketplace"][lang]["search.supportType"],
-    );
-    await expect(page.getByRole("listbox")).toBeVisible();
-=======
   test.describe("Extensions > Catalog", () => {
     test("Verify search bar in extensions", async ({ page }) => {
-      await uiHelper.searchInputPlaceholder("Dynatrace");
+      await uiHelper.searchInputAriaLabel("Dynatrace");
       await uiHelper.verifyHeading("DynaTrace");
-      await page.getByRole("button", { name: "Clear Search" }).click();
+      await page
+        .getByRole("button", {
+          name: t["plugin.marketplace"][lang]["search.clear"],
+        })
+        .click();
     });
 
     test("Verify category and author filters in extensions", async ({
@@ -145,18 +70,25 @@
       await uiHelper.verifyHeading(/Plugins \(\d+\)/);
 
       await runAccessibilityTests(page, testInfo);
->>>>>>> 48960ece
-
-      await uiHelper.clickTab("Catalog");
-      await uiHelper.clickButton("CI/CD");
-      await extensions.selectDropdown("Category");
+
+      await uiHelper.clickTab(
+        t["plugin.marketplace"][lang]["menuItem.catalog"],
+      );
+      await extensions.selectDropdown(
+        t["plugin.marketplace"][lang]["search.category"],
+      );
+      await extensions.toggleOption("CI/CD");
       await page.getByRole("option", { name: "CI/CD" }).isChecked();
       await page.keyboard.press(`Escape`);
-      await extensions.selectDropdown("Author");
+      await extensions.selectDropdown(
+        t["plugin.marketplace"][lang]["search.author"],
+      );
       await extensions.toggleOption("Red Hat");
       await page.keyboard.press(`Escape`);
       await uiHelper.verifyHeading("Red Hat Argo CD");
-      await uiHelper.verifyText("by Red Hat");
+      await uiHelper.verifyText(
+        t["plugin.marketplace"][lang]["metadata.by"] + "Red Hat",
+      );
       await page.getByRole("heading", { name: "Red Hat Argo CD" }).click();
       await uiHelper.verifyTableHeadingAndRows([
         "Package name",
@@ -165,11 +97,25 @@
         "Backstage compatibility version",
         "Status",
       ]);
-      await uiHelper.verifyHeading("Versions");
-      await page.getByRole("button", { name: "close" }).click();
-      await uiHelper.clickLink("Read more");
-      await page.getByRole("button", { name: "close" }).click();
-      await extensions.selectDropdown("Author");
+      await uiHelper.verifyHeading(
+        t["plugin.marketplace"][lang]["metadata.versions"],
+      );
+      await page
+        .getByRole("button", {
+          name: "close",
+        })
+        .click();
+      await uiHelper.clickLink(
+        t["plugin.marketplace"][lang]["common.readMore"],
+      );
+      await page
+        .getByRole("button", {
+          name: "close",
+        })
+        .click();
+      await extensions.selectDropdown(
+        t["plugin.marketplace"][lang]["search.author"],
+      );
       await extensions.toggleOption("Red Hat");
       await expect(
         page.getByRole("option", { name: "Red Hat" }).getByRole("checkbox"),
@@ -177,206 +123,17 @@
       await expect(page.getByRole("button", { name: "Red Hat" })).toBeHidden();
       await page.keyboard.press(`Escape`);
       await expect(
-        page.getByLabel("Category").getByRole("combobox"),
+        page
+          .getByLabel(t["plugin.marketplace"][lang]["search.category"])
+          .getByRole("combobox"),
       ).toBeEmpty();
       await page.keyboard.press(`Escape`);
     });
 
-<<<<<<< HEAD
-    await page.keyboard.press("Escape");
-    await expect(
-      page
-        .getByLabel(t["plugin.marketplace"][lang]["search.category"])
-        .getByRole("combobox"),
-    ).toBeEmpty();
-  });
-
-  test("Verify certified badge in extensions", async ({ page }) => {
-    await extensions.selectDropdown(
-      t["plugin.marketplace"][lang]["search.supportType"],
-    );
-    await extensions.toggleOption(
-      t["plugin.marketplace"][lang]["badges.certified"],
-    );
-    await page.keyboard.press(`Escape`);
-    await uiHelper.verifyHeading("DynaTrace");
-    await expect(
-      page
-        .getByLabel(
-          t["plugin.marketplace"][lang]["badges.certifiedBy"].replace(
-            "{{provider}}",
-            "Red Hat",
-          ),
-        )
-        .first(),
-    ).toBeVisible();
-    await expect(extensions.badge.first()).toBeVisible();
-    await extensions.badge.first().hover();
-    await uiHelper.verifyTextInTooltip(
-      t["plugin.marketplace"][lang]["badges.certifiedBy"].replace(
-        "{{provider}}",
-        "Red Hat",
-      ),
-    );
-    await uiHelper.verifyHeading("DynaTrace");
-    await page.getByRole("heading", { name: "DynaTrace" }).first().click();
-    await page
-      .getByRole("button", {
-        name: "close",
-      })
-      .click();
-    await uiHelper.clickLink(t["plugin.marketplace"][lang]["common.readMore"]);
-    await expect(
-      page
-        .getByLabel(
-          t["plugin.marketplace"][lang]["badges.stableAndSecured"].replace(
-            "{{provider}}",
-            "Red Hat",
-          ),
-        )
-        .getByText(t["plugin.marketplace"][lang]["badges.certified"]),
-    ).toBeVisible();
-    await uiHelper.verifyText(t["plugin.marketplace"][lang]["metadata.about"]);
-    await uiHelper.verifyHeading(
-      t["plugin.marketplace"][lang]["metadata.versions"],
-    );
-    await uiHelper.verifyTableHeadingAndRows([
-      "Package name",
-      "Version",
-      "Role",
-      "Backstage compatibility version",
-      "Status",
-    ]);
-    await page
-      .getByRole("button", {
-        name: "close",
-      })
-      .click();
-    await extensions.selectDropdown(
-      t["plugin.marketplace"][lang]["search.supportType"],
-    );
-    await extensions.toggleOption(
-      t["plugin.marketplace"][lang]["badges.certified"],
-    );
-  });
-
-  test("Verify Generally available badge in extensions", async ({ page }) => {
-    await extensions.selectSupportTypeFilter(
-      t["plugin.marketplace"][lang]["badges.generallyAvailable"],
-    );
-
-    await expect(
-      page
-        .getByLabel(
-          t["plugin.marketplace"][lang]["badges.gaAndSupportedBy"].replace(
-            "{{provider}}",
-            "Red Hat",
-          ),
-        )
-        .first(),
-    ).toBeVisible();
-    await expect(extensions.badge.first()).toBeVisible();
-    await extensions.badge.first().hover();
-    await uiHelper.verifyTextInTooltip(
-      t["plugin.marketplace"][lang]["badges.gaAndSupportedBy"].replace(
-        "{{provider}}",
-        "Red Hat",
-      ),
-    );
-
-    await uiHelper.clickLink(t["plugin.marketplace"][lang]["common.readMore"]);
-    await expect(
-      page
-        .getByLabel(
-          t["plugin.marketplace"][lang]["badges.productionReadyBy"].replace(
-            "{{provider}}",
-            "Red Hat",
-          ),
-        )
-        .getByText(t["plugin.marketplace"][lang]["badges.generallyAvailable"]),
-    ).toBeVisible();
-
-    for (const heading of commonHeadings) {
-      console.log(`Verifying heading: ${heading}`);
-      await uiHelper.verifyHeading(heading);
-    }
-
-    await page
-      .getByRole("button", {
-        name: "close",
-      })
-      .click();
-
-    await extensions.resetSupportTypeFilter(
-      t["plugin.marketplace"][lang]["badges.generallyAvailable"],
-    );
-  });
-
-  // Skipping below test due to the issue: https://issues.redhat.com/browse/RHDHBUGS-2104
-  test.skip("Verify custom plugin badge in extensions", async ({ page }) => {
-    await extensions.selectDropdown(
-      t["plugin.marketplace"][lang]["search.supportType"],
-    );
-    await extensions.toggleOption(
-      t["plugin.marketplace"][lang]["badges.customPlugin"],
-    );
-    await page.keyboard.press(`Escape`);
-    await expect(
-      page
-        .getByLabel(
-          t["plugin.marketplace"][lang]["supportTypes.customPlugins"].replace(
-            " ({{count}})",
-            "",
-          ),
-        )
-        .first(),
-    ).toBeVisible();
-    await expect(extensions.badge.first()).toBeVisible();
-    await extensions.badge.first().hover();
-    await uiHelper.verifyTextInTooltip(
-      t["plugin.marketplace"][lang]["supportTypes.customPlugins"].replace(
-        " ({{count}})",
-        "",
-      ),
-    );
-    await uiHelper.clickLink(t["plugin.marketplace"][lang]["common.readMore"]);
-    await expect(
-      page
-        .getByLabel(t["plugin.marketplace"][lang]["badges.addedByAdmin"])
-        .getByText("Custom"),
-    ).toBeVisible();
-    await page
-      .getByRole("button", {
-        name: "close",
-      })
-      .click();
-    await extensions.selectDropdown(
-      t["plugin.marketplace"][lang]["search.supportType"],
-    );
-    await extensions.toggleOption(
-      t["plugin.marketplace"][lang]["badges.customPlugin"],
-    );
-    await page.keyboard.press(`Escape`);
-  });
-
-  test("Verify tech preview badge in extensions", async () => {
-    await extensions.verifySupportTypeBadge({
-      supportType: t["plugin.marketplace"][lang]["badges.techPreview"],
-      pluginName: "Bulk Import",
-      badgeLabel: t["plugin.marketplace"][lang]["badges.pluginInDevelopment"],
-      badgeText: t["plugin.marketplace"][lang]["badges.techPreview"],
-      tooltipText: "",
-      searchTerm: "Bulk Import",
-      headings: [
-        t["plugin.marketplace"][lang]["metadata.about"],
-        t["plugin.marketplace"][lang]["metadata.versions"],
-        ...commonHeadings,
-      ],
-      includeTable: true,
-      includeAbout: false,
-=======
     test("Verify support type filters in extensions", async ({ page }) => {
-      await extensions.selectDropdown("Support type");
+      await extensions.selectDropdown(
+        t["plugin.marketplace"][lang]["search.supportType"],
+      );
       await expect(page.getByRole("listbox")).toBeVisible();
 
       // Verify all support type options are present
@@ -386,30 +143,65 @@
 
       await page.keyboard.press("Escape");
       await expect(
-        page.getByLabel("Category").getByRole("combobox"),
+        page
+          .getByLabel(t["plugin.marketplace"][lang]["search.category"])
+          .getByRole("combobox"),
       ).toBeEmpty();
     });
 
     test("Verify certified badge in extensions", async ({ page }) => {
-      await extensions.selectDropdown("Support type");
-      await extensions.toggleOption("Certified");
+      await extensions.selectDropdown(
+        t["plugin.marketplace"][lang]["search.supportType"],
+      );
+      await extensions.toggleOption(
+        t["plugin.marketplace"][lang]["badges.certified"],
+      );
       await page.keyboard.press(`Escape`);
       await uiHelper.verifyHeading("DynaTrace");
       await expect(
-        page.getByLabel("Certified by Red Hat").first(),
+        page
+          .getByLabel(
+            t["plugin.marketplace"][lang]["badges.certifiedBy"].replace(
+              "{{provider}}",
+              "Red Hat",
+            ),
+          )
+          .first(),
       ).toBeVisible();
       await expect(extensions.badge.first()).toBeVisible();
       await extensions.badge.first().hover();
-      await uiHelper.verifyTextInTooltip("Certified by Red Hat");
+      await uiHelper.verifyTextInTooltip(
+        t["plugin.marketplace"][lang]["badges.certifiedBy"].replace(
+          "{{provider}}",
+          "Red Hat",
+        ),
+      );
       await uiHelper.verifyHeading("DynaTrace");
       await page.getByRole("heading", { name: "DynaTrace" }).first().click();
-      await page.getByRole("button", { name: "close" }).click();
-      await uiHelper.clickLink("Read more");
-      await expect(
-        page.getByLabel("Stable and secured by Red Hat").getByText("Certified"),
-      ).toBeVisible();
-      await uiHelper.verifyText("About");
-      await uiHelper.verifyHeading("Versions");
+      await page
+        .getByRole("button", {
+          name: "close",
+        })
+        .click();
+      await uiHelper.clickLink(
+        t["plugin.marketplace"][lang]["common.readMore"],
+      );
+      await expect(
+        page
+          .getByLabel(
+            t["plugin.marketplace"][lang]["badges.stableAndSecured"].replace(
+              "{{provider}}",
+              "Red Hat",
+            ),
+          )
+          .getByText(t["plugin.marketplace"][lang]["badges.certified"]),
+      ).toBeVisible();
+      await uiHelper.verifyText(
+        t["plugin.marketplace"][lang]["metadata.about"],
+      );
+      await uiHelper.verifyHeading(
+        t["plugin.marketplace"][lang]["metadata.versions"],
+      );
       await uiHelper.verifyTableHeadingAndRows([
         "Package name",
         "Version",
@@ -417,30 +209,57 @@
         "Backstage compatibility version",
         "Status",
       ]);
-      await page.getByRole("button", { name: "close" }).click();
-      await extensions.selectDropdown("Support type");
-      await extensions.toggleOption("Certified");
+      await page
+        .getByRole("button", {
+          name: "close",
+        })
+        .click();
+      await extensions.selectDropdown(
+        t["plugin.marketplace"][lang]["search.supportType"],
+      );
+      await extensions.toggleOption(
+        t["plugin.marketplace"][lang]["badges.certified"],
+      );
     });
 
     test("Verify Generally available badge in extensions", async ({ page }) => {
-      await extensions.selectSupportTypeFilter("Generally available (GA)");
-
-      await expect(
-        page
-          .getByLabel("Generally available (GA) and supported by Red Hat")
+      await extensions.selectSupportTypeFilter(
+        t["plugin.marketplace"][lang]["badges.generallyAvailable"],
+      );
+
+      await expect(
+        page
+          .getByLabel(
+            t["plugin.marketplace"][lang]["badges.gaAndSupportedBy"].replace(
+              "{{provider}}",
+              "Red Hat",
+            ),
+          )
           .first(),
       ).toBeVisible();
       await expect(extensions.badge.first()).toBeVisible();
       await extensions.badge.first().hover();
       await uiHelper.verifyTextInTooltip(
-        "Generally available (GA) and supported by Red Hat",
-      );
-
-      await uiHelper.clickLink("Read more");
-      await expect(
-        page
-          .getByLabel("Production-ready and supported by Red Hat")
-          .getByText("Generally available (GA)"),
+        t["plugin.marketplace"][lang]["badges.gaAndSupportedBy"].replace(
+          "{{provider}}",
+          "Red Hat",
+        ),
+      );
+
+      await uiHelper.clickLink(
+        t["plugin.marketplace"][lang]["common.readMore"],
+      );
+      await expect(
+        page
+          .getByLabel(
+            t["plugin.marketplace"][lang]["badges.productionReadyBy"].replace(
+              "{{provider}}",
+              "Red Hat",
+            ),
+          )
+          .getByText(
+            t["plugin.marketplace"][lang]["badges.generallyAvailable"],
+          ),
       ).toBeVisible();
 
       for (const heading of commonHeadings) {
@@ -448,144 +267,143 @@
         await uiHelper.verifyHeading(heading);
       }
 
-      await page.getByRole("button", { name: "close" }).click();
-
-      await extensions.resetSupportTypeFilter("Generally available (GA)");
->>>>>>> 48960ece
-    });
-
-<<<<<<< HEAD
-  test("Verify dev preview badge in extensions", async () => {
-    await extensions.selectSupportTypeFilter(
-      t["plugin.marketplace"][lang]["badges.devPreview"],
-    );
-    await uiHelper.verifyHeading("Developer Lightspeed");
-
-    await extensions.verifyPluginDetails({
-      pluginName: "Developer Lightspeed",
-      badgeLabel:
-        t["plugin.marketplace"][lang]["badges.earlyStageExperimental"],
-      badgeText: t["plugin.marketplace"][lang]["badges.devPreview"],
-      headings: commonHeadings,
-      includeTable: true,
-      includeAbout: false,
-    });
-
-    await extensions.resetSupportTypeFilter(
-      t["plugin.marketplace"][lang]["badges.devPreview"],
-    );
-  });
-
-  test("Verify community plugin badge in extensions", async ({ page }) => {
-    await extensions.selectSupportTypeFilter(
-      t["plugin.marketplace"][lang]["badges.communityPlugin"],
-    );
-
-    await extensions.clickReadMoreByPluginTitle(
-      "ServiceNow Integration for Red Hat Developer Hub",
-    );
-    await expect(
-      page
-        .getByLabel(t["plugin.marketplace"][lang]["badges.openSourceNoSupport"])
-        .getByText(t["plugin.marketplace"][lang]["badges.communityPlugin"]),
-    ).toBeVisible();
-
-    await uiHelper.verifyText(t["plugin.marketplace"][lang]["metadata.about"]);
-    for (const heading of commonHeadings) {
-      console.log(`Verifying heading: ${heading}`);
-      await uiHelper.verifyHeading(heading);
-    }
-
-    await expect(
-      page.getByText(
-        t["plugin.marketplace"][lang]["search.author"] + "Red Hat",
-      ),
-    ).toBeVisible();
-
-    await page
-      .getByRole("button", {
-        name: "close",
-      })
-      .click();
-    await extensions.resetSupportTypeFilter(
-      t["plugin.marketplace"][lang]["badges.communityPlugin"],
-    );
-  });
-=======
+      await page
+        .getByRole("button", {
+          name: "close",
+        })
+        .click();
+
+      await extensions.resetSupportTypeFilter(
+        t["plugin.marketplace"][lang]["badges.generallyAvailable"],
+      );
+    });
+
     // Skipping below test due to the issue: https://issues.redhat.com/browse/RHDHBUGS-2104
     test.skip("Verify custom plugin badge in extensions", async ({ page }) => {
-      await extensions.selectDropdown("Support type");
-      await extensions.toggleOption("Custom plugin");
+      await extensions.selectDropdown(
+        t["plugin.marketplace"][lang]["search.supportType"],
+      );
+      await extensions.toggleOption(
+        t["plugin.marketplace"][lang]["badges.customPlugin"],
+      );
       await page.keyboard.press(`Escape`);
-      await expect(page.getByLabel("Custom plugins").first()).toBeVisible();
+      await expect(
+        page
+          .getByLabel(
+            t["plugin.marketplace"][lang]["supportTypes.customPlugins"].replace(
+              " ({{count}})",
+              "",
+            ),
+          )
+          .first(),
+      ).toBeVisible();
       await expect(extensions.badge.first()).toBeVisible();
       await extensions.badge.first().hover();
-      await uiHelper.verifyTextInTooltip("Custom plugins");
-      await uiHelper.clickLink("Read more");
-      await expect(
-        page
-          .getByLabel("Plugins added by the administrator")
+      await uiHelper.verifyTextInTooltip(
+        t["plugin.marketplace"][lang]["supportTypes.customPlugins"].replace(
+          " ({{count}})",
+          "",
+        ),
+      );
+      await uiHelper.clickLink(
+        t["plugin.marketplace"][lang]["common.readMore"],
+      );
+      await expect(
+        page
+          .getByLabel(t["plugin.marketplace"][lang]["badges.addedByAdmin"])
           .getByText("Custom"),
       ).toBeVisible();
-      await page.getByRole("button", { name: "close" }).click();
-      await extensions.selectDropdown("Support type");
-      await extensions.toggleOption("Custom plugin");
+      await page
+        .getByRole("button", {
+          name: "close",
+        })
+        .click();
+      await extensions.selectDropdown(
+        t["plugin.marketplace"][lang]["search.supportType"],
+      );
+      await extensions.toggleOption(
+        t["plugin.marketplace"][lang]["badges.customPlugin"],
+      );
       await page.keyboard.press(`Escape`);
     });
 
     test("Verify tech preview badge in extensions", async () => {
       await extensions.verifySupportTypeBadge({
-        supportType: "Tech preview (TP)",
+        supportType: t["plugin.marketplace"][lang]["badges.techPreview"],
         pluginName: "Bulk Import",
-        badgeLabel: "Plugin still in development",
-        badgeText: "Tech preview (TP)",
+        badgeLabel: t["plugin.marketplace"][lang]["badges.pluginInDevelopment"],
+        badgeText: t["plugin.marketplace"][lang]["badges.techPreview"],
         tooltipText: "",
         searchTerm: "Bulk Import",
-        headings: ["About", "Versions", ...commonHeadings],
+        headings: [
+          t["plugin.marketplace"][lang]["metadata.about"],
+          t["plugin.marketplace"][lang]["metadata.versions"],
+          ...commonHeadings,
+        ],
         includeTable: true,
         includeAbout: false,
       });
     });
 
     test("Verify dev preview badge in extensions", async () => {
-      await extensions.selectSupportTypeFilter("Dev preview (DP)");
+      await extensions.selectSupportTypeFilter(
+        t["plugin.marketplace"][lang]["badges.devPreview"],
+      );
       await uiHelper.verifyHeading("Developer Lightspeed");
 
       await extensions.verifyPluginDetails({
         pluginName: "Developer Lightspeed",
-        badgeLabel: "An early-stage, experimental",
-        badgeText: "Dev preview (DP)",
+        badgeLabel:
+          t["plugin.marketplace"][lang]["badges.earlyStageExperimental"],
+        badgeText: t["plugin.marketplace"][lang]["badges.devPreview"],
         headings: commonHeadings,
         includeTable: true,
         includeAbout: false,
       });
 
-      await extensions.resetSupportTypeFilter("Dev preview (DP)");
+      await extensions.resetSupportTypeFilter(
+        t["plugin.marketplace"][lang]["badges.devPreview"],
+      );
     });
 
     test("Verify community plugin badge in extensions", async ({ page }) => {
-      await extensions.selectSupportTypeFilter("Community plugin");
+      await extensions.selectSupportTypeFilter(
+        t["plugin.marketplace"][lang]["badges.communityPlugin"],
+      );
 
       await extensions.clickReadMoreByPluginTitle(
         "ServiceNow Integration for Red Hat Developer Hub",
       );
       await expect(
         page
-          .getByLabel("Open-source plugins, no official support")
-          .getByText("Community plugin"),
-      ).toBeVisible();
-
-      await uiHelper.verifyText("About");
+          .getByLabel(
+            t["plugin.marketplace"][lang]["badges.openSourceNoSupport"],
+          )
+          .getByText(t["plugin.marketplace"][lang]["badges.communityPlugin"]),
+      ).toBeVisible();
+
+      await uiHelper.verifyText(
+        t["plugin.marketplace"][lang]["metadata.about"],
+      );
       for (const heading of commonHeadings) {
         console.log(`Verifying heading: ${heading}`);
         await uiHelper.verifyHeading(heading);
       }
 
-      await expect(page.getByText("AuthorRed Hat")).toBeVisible();
->>>>>>> 48960ece
-
-      await page.getByRole("button", { name: "close" }).click();
-      await extensions.resetSupportTypeFilter("Community plugin");
+      await expect(
+        page.getByText(
+          t["plugin.marketplace"][lang]["search.author"] + "Red Hat",
+        ),
+      ).toBeVisible();
+
+      await page
+        .getByRole("button", {
+          name: "close",
+        })
+        .click();
+      await extensions.resetSupportTypeFilter(
+        t["plugin.marketplace"][lang]["badges.communityPlugin"],
+      );
     });
 
     test.use({
@@ -599,29 +417,35 @@
         .locator('div[class*="MuiAlertTitle-root"]')
         .first();
       productionEnvAlert.getByText(
-        "Plugin installation is disabled in the production environment.",
+        t["plugin.marketplace"][lang]["alert.productionDisabled"],
         { exact: true },
       );
       await uiHelper.searchInputPlaceholder("Topology");
       await extensions.waitForSearchResults("Topology");
       await extensions.clickReadMoreByPluginTitle("Topology");
-      await uiHelper.clickButton("View");
+      await uiHelper.clickButton(t["plugin.marketplace"][lang]["actions.view"]);
       await uiHelper.verifyHeading("Application Topology for Kubernetes");
       await uiHelper.verifyText(
         "- package: ./dynamic-plugins/dist/backstage-community-plugin-topology",
       );
       await uiHelper.verifyText("disabled: false");
-      await uiHelper.verifyText("Apply");
+      await uiHelper.verifyText(t["plugin.marketplace"][lang]["common.apply"]);
       await uiHelper.verifyHeading("Default configuration");
-      await uiHelper.clickButton("Apply");
+      await uiHelper.clickButton(t["plugin.marketplace"][lang]["common.apply"]);
       await uiHelper.verifyText("pluginConfig:");
       await uiHelper.verifyText("dynamicPlugins:");
-      await uiHelper.clickTab("About the plugin");
+      await uiHelper.clickTab(
+        t["plugin.marketplace"][lang]["install.aboutPlugin"],
+      );
       await uiHelper.verifyHeading("Configuring The Plugin");
-      await uiHelper.clickTab("Examples");
+      await uiHelper.clickTab(
+        t["plugin.marketplace"][lang]["install.examples"],
+      );
       await uiHelper.clickByDataTestId("ContentCopyRoundedIcon");
       await expect(page.getByRole("button", { name: "✔" })).toBeVisible();
-      await uiHelper.clickButton("Reset");
+      await uiHelper.clickButton(
+        t["plugin.marketplace"][lang]["install.reset"],
+      );
       await expect(page.getByText("pluginConfig:")).toBeHidden();
       // eslint-disable-next-line playwright/no-conditional-in-test
       const modifier = isMac ? "Meta" : "Control";
@@ -639,14 +463,20 @@
       expect(clipboardContent).toContain(
         "backstage-community.plugin-topology:",
       );
-      await uiHelper.clickButton("Back");
-      await expect(page.getByRole("button", { name: "View" })).toBeVisible();
+      await uiHelper.clickButton(t["plugin.marketplace"][lang]["install.back"]);
+      await expect(
+        page.getByRole("button", {
+          name: t["plugin.marketplace"][lang]["actions.view"],
+        }),
+      ).toBeVisible();
       await uiHelper.verifyHeading("Application Topology for Kubernetes");
     });
 
     //Following test is disabled for CI as plugin installation is disabled in CI
     test.skip("Enable plugin from catalog extension page", async ({ page }) => {
-      await uiHelper.clickTab("Catalog");
+      await uiHelper.clickTab(
+        t["plugin.marketplace"][lang]["menuItem.catalog"],
+      );
       await extensions.clickReadMoreByPluginTitle(
         "Adoption Insights for Red Hat Developer Hub",
       );
@@ -662,59 +492,6 @@
     });
   });
 
-<<<<<<< HEAD
-  test.skip("Verify plugin configuration can be viewed in the production environment", async ({
-    page,
-  }) => {
-    const productionEnvAlert = page
-      .locator('div[class*="MuiAlertTitle-root"]')
-      .first();
-    productionEnvAlert.getByText(
-      t["plugin.marketplace"][lang]["alert.productionDisabled"],
-      { exact: true },
-    );
-    await uiHelper.searchInputPlaceholder("Topology");
-    await page.getByRole("heading", { name: "Topology" }).first().click();
-    await uiHelper.clickButton(t["plugin.marketplace"][lang]["actions.view"]);
-    await uiHelper.verifyHeading("Application Topology for Kubernetes");
-    await uiHelper.verifyText(
-      "- package: ./dynamic-plugins/dist/backstage-community-plugin-topology",
-    );
-    await uiHelper.verifyText("disabled: false");
-    await uiHelper.verifyText(t["plugin.marketplace"][lang]["common.apply"]);
-    await uiHelper.verifyHeading("Default configuration");
-    await uiHelper.clickButton(t["plugin.marketplace"][lang]["common.apply"]);
-    await uiHelper.verifyText("pluginConfig:");
-    await uiHelper.verifyText("dynamicPlugins:");
-    await uiHelper.clickTab(
-      t["plugin.marketplace"][lang]["install.aboutPlugin"],
-    );
-    await uiHelper.verifyHeading("Configuring The Plugin");
-    await uiHelper.clickTab(t["plugin.marketplace"][lang]["install.examples"]);
-    await uiHelper.clickByDataTestId("ContentCopyRoundedIcon");
-    await expect(page.getByRole("button", { name: "✔" })).toBeVisible();
-    await uiHelper.clickButton(t["plugin.marketplace"][lang]["install.reset"]);
-    await expect(page.getByText("pluginConfig:")).toBeHidden();
-    // eslint-disable-next-line playwright/no-conditional-in-test
-    const modifier = isMac ? "Meta" : "Control";
-    await page.keyboard.press(`${modifier}+KeyA`);
-    await page.keyboard.press(`${modifier}+KeyV`);
-    await uiHelper.verifyText("pluginConfig:");
-    await page.locator("button[class^='copy-button']").nth(0).click();
-    await expect(page.getByRole("button", { name: "✔" }).nth(0)).toBeVisible();
-    const clipboardContent = await page.evaluate(() =>
-      navigator.clipboard.readText(),
-    );
-    expect(clipboardContent).not.toContain("pluginConfig:");
-    expect(clipboardContent).toContain("backstage-community.plugin-topology:");
-    await uiHelper.clickButton(t["plugin.marketplace"][lang]["install.back"]);
-    await expect(
-      page.getByRole("button", {
-        name: t["plugin.marketplace"][lang]["actions.view"],
-      }),
-    ).toBeVisible();
-    await uiHelper.verifyHeading("Application Topology for Kubernetes");
-=======
   test.describe("Extensions > Installed Plugin", () => {
     test.beforeEach(async () => {
       await uiHelper.clickTab("Installed packages");
@@ -936,6 +713,5 @@
       await expect(page.getByText("To finish the package")).toBeVisible();
       await page.getByRole("button", { name: "close", exact: true }).click();
     });
->>>>>>> 48960ece
   });
 });