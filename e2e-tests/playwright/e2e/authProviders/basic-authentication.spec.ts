--- conflicted
+++ resolved
@@ -2,13 +2,8 @@
 import { Common, setupBrowser } from "../../utils/common";
 import { UIhelper } from "../../utils/ui-helper";
 import * as constants from "../../utils/authenticationProviders/constants";
-<<<<<<< HEAD
 import { LOGGER } from "../../utils/logger";
-import { upgradeHelmChartWithWait } from "../../utils/helper";
-=======
-import { logger } from "../../utils/Logger";
 import { HelmActions } from "../../utils/helm";
->>>>>>> 051f991f
 
 let page: Page;
 
