--- conflicted
+++ resolved
@@ -2,18 +2,10 @@
 import { Common, setupBrowser } from "../../utils/common";
 import { UIhelper } from "../../utils/ui-helper";
 import * as constants from "../../utils/authenticationProviders/constants";
-<<<<<<< HEAD
-import { logger } from "../../utils/Logger";
-import {
-  upgradeHelmChartWithWait,
-  dumpAllPodsLogs,
-  dumpRHDHUsersAndGroups,
-} from "../../utils/helper";
-import { APIHelper } from "../../utils/APIHelper";
-=======
+import { dumpAllPodsLogs, dumpRHDHUsersAndGroups } from "../../utils/helper";
+import { APIHelper } from "../../utils/api-helper";
 import { LOGGER } from "../../utils/logger";
 import { HelmActions } from "../../utils/helm";
->>>>>>> bf697cf5
 
 let page: Page;
 
@@ -35,13 +27,8 @@
   });
 
   test("1. Verify guest login can work when no auth provider is configured (dangerouslyAllowSignInWithoutUserInCatalog is enabled by default but it should not conflict with the guest login).", async () => {
-<<<<<<< HEAD
-    test.setTimeout(600 * 1000);
-    logger.info(
-=======
     test.setTimeout(300 * 1000);
     LOGGER.info(
->>>>>>> bf697cf5
       "Executing testcase: Verify guest login can work when no auth provider is configured (dangerouslyAllowSignInWithoutUserInCatalog is enabled by default but it should not conflict with the guest login).",
     );
 
@@ -186,7 +173,7 @@
   test.afterEach(async () => {
     if (test.info().status !== test.info().expectedStatus) {
       const prefix = `${test.info().testId}_${test.info().retry}`;
-      logger.info(`Dumping logs with prefix ${prefix}`);
+      LOGGER.info(`Dumping logs with prefix ${prefix}`);
       await dumpAllPodsLogs(prefix, constants.LOGS_FOLDER);
       await dumpRHDHUsersAndGroups(prefix, constants.LOGS_FOLDER);
     }
