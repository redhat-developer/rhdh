--- conflicted
+++ resolved
@@ -1,4 +1,3 @@
-<<<<<<< HEAD
 import { test as base } from '@playwright/test';
 import { Catalog } from '../support/pages/Catalog';
 import GithubApi from '../support/api/github';
@@ -6,14 +5,6 @@
 import { assert } from 'console';
 import { Common } from '../utils/Common';
 import { GH_USER_IDAuthFile } from '../support/auth/auth_constants';
-=======
-import { test as base } from "@playwright/test";
-import { Catalog } from "../support/pages/Catalog";
-import GithubApi from "../support/api/github";
-import { CATALOG_FILE, JANUS_QE_ORG } from "../utils/constants";
-import { Common } from "../utils/Common";
-import { assert } from "console";
->>>>>>> eae8a313
 
 type GithubDiscoveryFixture = {
   catalogPage: Catalog;
