import { test } from "@playwright/test";
import { UiHelper } from "../utils/ui-helper";
import { Common } from "../utils/common";
import { HomePage } from "../support/pages/home-page";

test.describe("Home page customization", () => {
  let common: Common;
<<<<<<< HEAD
  let uiHelper: UiHelper;
=======
  let uiHelper: UIhelper;
  let homePage: HomePage;
>>>>>>> d6ebe4c6

  test.beforeEach(async ({ page }) => {
    uiHelper = new UiHelper(page);
    common = new Common(page);
    homePage = new HomePage(page);
    await common.loginAsGuest();
  });

  test("Verify that home page is customized", async () => {
    await uiHelper.verifyTextinCard("Quick Access", "Quick Access");
    await uiHelper.verifyTextinCard(
      "Your Starred Entities",
      "Your Starred Entities",
    );
    await uiHelper.verifyHeading("Placeholder tests");
    await uiHelper.verifyDivHasText("Home page customization test 1");
    await uiHelper.verifyDivHasText("Home page customization test 2");
    await uiHelper.verifyDivHasText("Home page customization test 3");
    await uiHelper.verifyHeading("Markdown tests");
    await uiHelper.verifyTextinCard("Company links", "Company links");
    await uiHelper.verifyHeading("Important company links");
    await uiHelper.verifyHeading("RHDH");
    await uiHelper.verifyTextinCard("Featured Docs", "Featured Docs");
    await uiHelper.verifyTextinCard("Random Joke", "Random Joke");
    await uiHelper.clickButton("Reroll");
  });

  test("Verify that the Top Visited card in the Home page renders without an error", async () => {
    await uiHelper.verifyTextinCard("Top Visited", "Top Visited");
    await homePage.verifyVisitedCardContent("Top Visited");
  });

  test("Verify that the Recently Visited card in the Home page renders without an error", async () => {
    await uiHelper.verifyTextinCard("Recently Visited", "Recently Visited");
    await homePage.verifyVisitedCardContent("Recently Visited");
  });
});<|MERGE_RESOLUTION|>--- conflicted
+++ resolved
@@ -5,12 +5,8 @@
 
 test.describe("Home page customization", () => {
   let common: Common;
-<<<<<<< HEAD
   let uiHelper: UiHelper;
-=======
-  let uiHelper: UIhelper;
   let homePage: HomePage;
->>>>>>> d6ebe4c6
 
   test.beforeEach(async ({ page }) => {
     uiHelper = new UiHelper(page);
