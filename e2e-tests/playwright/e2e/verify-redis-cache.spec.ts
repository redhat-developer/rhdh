import { expect, test } from "@playwright/test";
import { UiHelper } from "../utils/ui-helper";
import { Common } from "../utils/common";
import Redis from "ioredis";
import { ChildProcessWithoutNullStreams, spawn } from "child_process";

test.describe("Verify Redis Cache DB", () => {
  let common: Common;
<<<<<<< HEAD
  let uiHelper: UiHelper;
=======
  let uiHelper: UIhelper;
  let portForward: ChildProcessWithoutNullStreams;
>>>>>>> 32c7decd
  test.beforeEach(async ({ page }) => {
    uiHelper = new UiHelper(page);
    common = new Common(page);
    await common.loginAsGuest();

    portForward = spawn("/bin/sh", [
      "-c",
      `
      oc login --token="${process.env.K8S_CLUSTER_TOKEN}" --server="${process.env.K8S_CLUSTER_URL}" &&
      kubectl port-forward service/redis 6379:6379 -n ${process.env.NAME_SPACE}
    `,
    ]);
  });

  test("Open techdoc and verify the cache generated in redis db", async () => {
    await uiHelper.openSidebarButton("Favorites");
    await uiHelper.openSidebar("Docs");
    await uiHelper.clickLink("Backstage Showcase");

    // Wait for port-forward to be ready
    await new Promise<void>((resolve, reject) => {
      portForward.stdout.on("data", (data) => {
        if (data.toString().includes("Forwarding from 127.0.0.1:6379")) {
          resolve();
        }
      });

      portForward.stderr.on("data", (data) => {
        reject(new Error(`Port forwarding failed: ${data.toString()}`));
      });
    });

    const redis = new Redis(
      `redis://${process.env.REDIS_TEMP_USER}:${process.env.REDIS_TEMP_PASS}@localhost:6379`,
    );
    await expect(async () => {
      const keys = await redis.keys("*");
      expect(keys).toContainEqual(expect.stringContaining("techdocs"));
    }).toPass({
      intervals: [3_000],
      timeout: 30_000,
    });
  });

  test.afterAll(() => {
    portForward.kill();
  });
});<|MERGE_RESOLUTION|>--- conflicted
+++ resolved
@@ -6,12 +6,8 @@
 
 test.describe("Verify Redis Cache DB", () => {
   let common: Common;
-<<<<<<< HEAD
   let uiHelper: UiHelper;
-=======
-  let uiHelper: UIhelper;
   let portForward: ChildProcessWithoutNullStreams;
->>>>>>> 32c7decd
   test.beforeEach(async ({ page }) => {
     uiHelper = new UiHelper(page);
     common = new Common(page);
