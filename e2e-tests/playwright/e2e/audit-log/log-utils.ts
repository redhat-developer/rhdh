--- conflicted
+++ resolved
@@ -70,22 +70,6 @@
    * @param namespace The namespace to list pods from
    * @returns A promise that resolves with the pod details
    */
-<<<<<<< HEAD
-  static executeCommand(command: string, args: string[] = []): Promise<string> {
-    return new Promise((resolve, reject) => {
-      execFile(command, args, { encoding: "utf8" }, (error, stdout, stderr) => {
-        if (error) {
-          LOGGER.error("Error executing command:", error);
-          reject(`Error: ${error.message}`);
-          return;
-        }
-        if (stderr) {
-          console.warn("stderr warning:", stderr);
-        }
-        resolve(stdout);
-      });
-    });
-=======
   static async listPods(namespace: string): Promise<string> {
     const args = ["get", "pods", "-n", namespace, "-o", "wide"];
     try {
@@ -97,7 +81,6 @@
         `Failed to list pods in namespace "${namespace}": ${error}`,
       );
     }
->>>>>>> b711bb4c
   }
 
   /**
@@ -182,18 +165,11 @@
         );
       }
 
-<<<<<<< HEAD
-      return firstMatch;
-    } catch (error) {
-      LOGGER.error("Error fetching logs:", error);
-      throw new Error(`Failed to fetch logs: ${error}`);
-=======
       attempt++;
       if (attempt <= maxRetries) {
         console.log(`Waiting ${retryDelay / 1000} seconds before retrying...`);
         await new Promise((resolve) => setTimeout(resolve, retryDelay));
       }
->>>>>>> b711bb4c
     }
 
     throw new Error(
