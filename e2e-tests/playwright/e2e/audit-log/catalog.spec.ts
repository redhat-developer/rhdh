import { test } from "@playwright/test";
import { Common } from "../../utils/common";
import { UiHelper } from "../../utils/ui-helper";
import { LogUtils } from "./log-utils";
import { CatalogImport } from "../../support/pages/catalog-import";

<<<<<<< HEAD
test.describe.skip("Audit Log check for Catalog Plugin", () => {
  let uiHelper: UiHelper;
=======
test.describe("Audit Log check for Catalog Plugin", () => {
  let uiHelper: UIhelper;
>>>>>>> 5ef66020
  let common: Common;
  let catalogImport: CatalogImport;
  let baseApiUrl: string;

  test.beforeAll(async ({ baseURL }) => {
    await LogUtils.loginToOpenShift();
    baseApiUrl = baseURL!;
  });

  test.beforeEach(async ({ page }) => {
    uiHelper = new UiHelper(page);
    common = new Common(page);
    catalogImport = new CatalogImport(page);
    await common.loginAsGuest();
    await uiHelper.openSidebar("Catalog");
  });

  /**
   * Helper function to validate log events for Catalog Plugin
   */
  async function validateCatalogLogEvent(
    eventName: string,
    message: string,
    method: string,
    apiPath: string,
    plugin: string = "catalog",
  ) {
    await LogUtils.validateLogEvent(
      eventName,
      message,
      method,
      apiPath,
      baseApiUrl,
      plugin,
    );
  }

  test("Should fetch logs for CatalogEntityFacetFetch event and validate log structure and values", async () => {
    await validateCatalogLogEvent(
      "CatalogEntityFacetFetch",
      "Entity facet fetch attempt",
      "GET",
      "/api/catalog/entity-facets",
    );
  });

  test("Should fetch logs for CatalogEntityFetchByName event and validate log structure and values", async () => {
    await uiHelper.selectMuiBox("Kind", "Component");
    await uiHelper.clickByDataTestId("user-picker-all");
    await uiHelper.clickLink("backstage-janus");
    await validateCatalogLogEvent(
      "CatalogEntityFetchByName",
      "Fetch attempt for entity with entityRef component:default/backstage-janus",
      "GET",
      "/api/catalog/entities/by-name/component/default/backstage-janus",
    );
  });

  test("Should fetch logs for CatalogEntityBatchFetch event and validate log structure and values", async () => {
    await uiHelper.selectMuiBox("Kind", "Component");
    await uiHelper.clickByDataTestId("user-picker-all");
    await uiHelper.clickLink("backstage-janus");
    await validateCatalogLogEvent(
      "CatalogEntityBatchFetch",
      "Batch entity fetch attempt",
      "POST",
      "/api/catalog/entities/by-refs",
    );
  });

  test("Should fetch logs for CatalogEntityAncestryFetch event and validate log structure and values", async () => {
    await uiHelper.selectMuiBox("Kind", "Component");
    await uiHelper.clickByDataTestId("user-picker-all");
    await uiHelper.clickLink("backstage-janus");
    await validateCatalogLogEvent(
      "CatalogEntityAncestryFetch",
      "Fetch attempt for entity ancestor of entity component:default/backstage-janus",
      "GET",
      "/api/catalog/entities/by-name/component/default/backstage-janus/ancestry",
    );
  });

  test("Should fetch logs for QueriedCatalogEntityFetch event and validate log structure and values", async () => {
    await uiHelper.clickButton("Create");
    await validateCatalogLogEvent(
      "QueriedCatalogEntityFetch",
      "Queried entity fetch attempt",
      "GET",
      "/api/catalog/entities/by-query",
    );
  });

  test("Should fetch logs for CatalogLocationCreation event and validate log structure and values", async () => {
    const template =
      "https://github.com/RoadieHQ/sample-service/blob/main/demo_template.yaml";
    await uiHelper.clickButton("Create");
    await uiHelper.clickButton("Register Existing Component");
    await catalogImport.analyzeComponent(template);

    await validateCatalogLogEvent(
      "CatalogLocationCreation",
      template,
      "POST",
      "/api/catalog/locations?dryRun=true",
    );
  });
});<|MERGE_RESOLUTION|>--- conflicted
+++ resolved
@@ -4,13 +4,8 @@
 import { LogUtils } from "./log-utils";
 import { CatalogImport } from "../../support/pages/catalog-import";
 
-<<<<<<< HEAD
-test.describe.skip("Audit Log check for Catalog Plugin", () => {
+test.describe("Audit Log check for Catalog Plugin", () => {
   let uiHelper: UiHelper;
-=======
-test.describe("Audit Log check for Catalog Plugin", () => {
-  let uiHelper: UIhelper;
->>>>>>> 5ef66020
   let common: Common;
   let catalogImport: CatalogImport;
   let baseApiUrl: string;
