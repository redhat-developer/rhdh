import { expect } from "@playwright/test";
import { Common } from "../../../utils/Common";
import { testWithHelper } from "../../../utils/UIhelper";
import { UIhelperPO } from "../../../support/pageObjects/global-obj";
import { GH_USER_IDAuthFile_rhdh } from "../../../support/auth/auth_constants";

testWithHelper.describe(
  'Check RBAC "analytics-provider-segment" plugin',
  () => {
    testWithHelper.use({ storageState: GH_USER_IDAuthFile_rhdh });

    testWithHelper("is disabled", async ({ uiHelper, page }) => {
      await new Common(page).logintoGithub();
      await uiHelper.openSidebarButton("Administration");
      await uiHelper.openSidebar("Plugins");
      await uiHelper.verifyHeading("Plugins");
      await page
        .getByPlaceholder("Filter")
        .pressSequentially("backstage-plugin-analytics-provider-segment\n", {
          delay: 300,
        });
      const row = page.locator(
        UIhelperPO.rowByText(
          "@janus-idp/backstage-plugin-analytics-provider-segment",
        ),
      );
      expect(await row.locator("td").nth(2).innerText()).toBe("No"); // not enabled
    });
  },
);

testWithHelper("is disabled", async ({ page }) => {
  await page
    .getByPlaceholder("Filter")
    .pressSequentially("backstage-plugin-analytics-provider-segment\n", {
      delay: 300,
    });
  const row = page.locator(
    UIhelperPO.rowByText(
      "janus-idp-backstage-plugin-analytics-provider-segment",
    ),
  );
<<<<<<< HEAD
  expect(await row.locator("td").nth(2).innerText()).toBe("No"); // not enabled
=======

  test("is disabled", async ({ page }) => {
    await page
      .getByPlaceholder("Filter")
      .pressSequentially("plugin-analytics-provider-segment\n", {
        delay: 300,
      });
    const row = page.locator(
      UIhelperPO.rowByText(
        "backstage-community-plugin-analytics-provider-segment",
      ),
    );
    expect(await row.locator("td").nth(2).innerText()).toBe("No"); // not enabled
  });
>>>>>>> 2b0c74c5
});<|MERGE_RESOLUTION|>--- conflicted
+++ resolved
@@ -37,25 +37,8 @@
     });
   const row = page.locator(
     UIhelperPO.rowByText(
-      "janus-idp-backstage-plugin-analytics-provider-segment",
+      "backstage-community-plugin-analytics-provider-segment",
     ),
   );
-<<<<<<< HEAD
   expect(await row.locator("td").nth(2).innerText()).toBe("No"); // not enabled
-=======
-
-  test("is disabled", async ({ page }) => {
-    await page
-      .getByPlaceholder("Filter")
-      .pressSequentially("plugin-analytics-provider-segment\n", {
-        delay: 300,
-      });
-    const row = page.locator(
-      UIhelperPO.rowByText(
-        "backstage-community-plugin-analytics-provider-segment",
-      ),
-    );
-    expect(await row.locator("td").nth(2).innerText()).toBe("No"); // not enabled
-  });
->>>>>>> 2b0c74c5
 });