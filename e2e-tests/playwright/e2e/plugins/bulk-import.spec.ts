--- conflicted
+++ resolved
@@ -7,7 +7,6 @@
 import {
   defaultCatalogInfoYaml,
   updatedCatalogInfoYaml,
-<<<<<<< HEAD
 } from '../../support/testData/BulkImport';
 import {
   GH_USER2_IDAuthFile,
@@ -18,12 +17,6 @@
 test.describe.serial('Bulk Import plugin', () => {
   test.use({ storageState: GH_USER2_IDAuthFile });
 
-=======
-} from "../../support/testData/BulkImport";
-
-// Pre-req : plugin-bulk-import & plugin-bulk-import-backend-dynamic
-test.describe.serial("Bulk Import plugin", () => {
->>>>>>> eae8a313
   let page: Page;
   let uiHelper: UIhelper;
   let common: Common;
@@ -242,14 +235,9 @@
 });
 
 test.describe
-<<<<<<< HEAD
   .serial('Bulk Import - Verify existing repo are displayed in bulk import Added repositories', () => {
   test.use({ storageState: GH_USER2_IDAuthFile });
 
-=======
-  .serial("Bulk Import - Verify existing repo are displayed in bulk import Added repositories", () => {
-  let page: Page;
->>>>>>> eae8a313
   let uiHelper: UIhelper;
   let common: Common;
   let bulkimport: BulkImport;
@@ -300,13 +288,9 @@
 });
 
 test.describe
-<<<<<<< HEAD
   .serial('Bulk Import - Ensure users without bulk import permissions cannot access the bulk import plugin', () => {
   test.use({ storageState: GH_USER_IDAuthFile });
 
-=======
-  .serial("Bulk Import - Ensure users without bulk import permissions cannot access the bulk import plugin", () => {
->>>>>>> eae8a313
   let page: Page;
   let uiHelper: UIhelper;
   let common: Common;
