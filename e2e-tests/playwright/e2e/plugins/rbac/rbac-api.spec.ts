--- conflicted
+++ resolved
@@ -1,4 +1,3 @@
-<<<<<<< HEAD
 import { expect, test } from '@playwright/test';
 import { Response } from '../../../support/pages/rbac';
 import { Common } from '../../../utils/Common';
@@ -10,30 +9,12 @@
 test.use({ storageState: GH_USER_IDAuthFile });
 
 test.describe('Test RBAC plugin REST API', () => {
-=======
-import { Page, expect, test } from "@playwright/test";
-import { Response } from "../../../support/pages/rbac";
-import { Common, setupBrowser } from "../../../utils/Common";
-import { UIhelper } from "../../../utils/UIhelper";
-import { RbacConstants } from "../../../data/rbac-constants";
-import { RhdhAuthHack } from "../../../support/api/rhdh-auth-hack";
-
-test.describe("Test RBAC plugin REST API", () => {
-  let common: Common;
->>>>>>> eae8a313
   let uiHelper: UIhelper;
   let responseHelper: Response;
 
   test.beforeEach(async ({ page }) => {
     uiHelper = new UIhelper(page);
-<<<<<<< HEAD
     await new Common(page).logintoGithub();
-=======
-    common = new Common(page);
-
-    await common.loginAsGithubUser();
-    await uiHelper.openSidebar("Home");
->>>>>>> eae8a313
     const apiToken = await RhdhAuthHack.getInstance().getApiToken(page);
     responseHelper = new Response(apiToken);
   });
