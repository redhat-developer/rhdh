import { expect, test as base } from "@playwright/test";
import { Response } from "../../../support/pages/rbac";
import { UIhelper } from "../../../utils/UIhelper";
import { RbacConstants } from "../../../data/rbac-constants";
import { RhdhAuthHack } from "../../../support/api/rhdh-auth-hack";
import { Common } from "../../../utils/Common";
import { RBAC_IDAuthFile } from "../../../support/auth/auth_constants";

const test = base.extend<{ uiHelper: UIhelper }>({
  uiHelper: async ({ page }, use) => {
    const uiHelper = new UIhelper(page);
    await Common.logintoGithub(page);
    await use(uiHelper);
  },
});

test.use({
  actionTimeout: 0,
  navigationTimeout: 0,
  storageState: RBAC_IDAuthFile,
});

test.describe("Test RBAC plugin REST API", () => {
  let responseHelper: Response;
  // Variable to track errors or test states
  let hasErrors = false;
  let retriesRemaining: number;

<<<<<<< HEAD
  test.beforeEach(async ({ page }) => {
=======
  test.beforeAll(async ({ browser }, testInfo) => {
    page = (await setupBrowser(browser, testInfo)).page;
    retriesRemaining = testInfo.project.retries;

    uiHelper = new UIhelper(page);
    common = new Common(page);

    await common.loginAsGithubUser();
    await uiHelper.openSidebar("Home");
>>>>>>> b555189f
    const apiToken = await RhdhAuthHack.getInstance().getApiToken(page);
    responseHelper = new Response(apiToken);
  });

<<<<<<< HEAD
=======
  // eslint-disable-next-line no-empty-pattern
  test.beforeEach(async ({}, testInfo) => {
    console.log(
      `beforeEach: Attempting setup for ${testInfo.title}, retry: ${testInfo.retry}`,
    );
  });

>>>>>>> b555189f
  test("Test that roles and policies from GET request are what expected", async ({
    request,
  }) => {
    const rolesResponse = await request.get(
      "/api/permission/roles",
      responseHelper.getSimpleRequest(),
    );
    const policiesResponse = await request.get(
      "/api/permission/policies",
      responseHelper.getSimpleRequest(),
    );

    await responseHelper.checkResponse(
      rolesResponse,
      RbacConstants.getExpectedRoles(),
    );
    await responseHelper.checkResponse(
      policiesResponse,
      RbacConstants.getExpectedPolicies(),
    );
  });

  test("Create new role for rhdh-qe, change its name, and deny it from reading catalog entities", async ({
    request,
  }) => {
    const members = ["user:default/rhdh-qe"];

    const newPolicy = {
      entityReference: "role:default/test",
      permission: "catalog-entity",
      policy: "read",
      effect: "deny",
    };

    const firstRole = {
      memberReferences: members,
      name: "role:default/admin",
    };

    const newRole = {
      memberReferences: members,
      name: "role:default/test",
    };

    const rolePostResponse = await request.post(
      "/api/permission/roles",
      responseHelper.createRoleRequest(firstRole),
    );

    const rolePutResponse = await request.put(
      "/api/permission/roles/role/default/admin",
      responseHelper.editRoleRequest(firstRole, newRole),
    );

    const policyPostResponse = await request.post(
      "/api/permission/policies",
      responseHelper.createOrDeletePolicyRequest([newPolicy]),
    );

    expect(rolePostResponse.ok());
    expect(rolePutResponse.ok());
    expect(policyPostResponse.ok());
  });

  test("Test catalog-entity read is denied", async ({ uiHelper }) => {
    await uiHelper.openSidebar("Catalog");
    await uiHelper.selectMuiBox("Kind", "Component");
    await uiHelper.verifyTableIsEmpty();
    await uiHelper.openSidebar("Create...");
    await uiHelper.verifyText(
      "No templates found that match your filter. Learn more about",
      false,
    );
  });

  test("Test catalog-entity creation is denied", async ({ uiHelper }) => {
    expect(
      await uiHelper.isLinkVisible("Register Existing Component"),
    ).toBeFalsy();
  });

  test("PUT catalog-entity read and POST create policies", async ({
    request,
  }) => {
    const oldReadPolicy = [
      { permission: "catalog-entity", policy: "read", effect: "deny" },
    ];
    const newReadPolicy = [
      { permission: "catalog-entity", policy: "read", effect: "allow" },
    ];

    const createPolicy = [
      {
        entityReference: "role:default/test",
        permission: "catalog.entity.create",
        policy: "create",
        effect: "allow",
      },
    ];

    const readPutResponse = await request.put(
      "/api/permission/policies/role/default/test",
      responseHelper.editPolicyRequest(oldReadPolicy, newReadPolicy),
    );

    const createPostResponse = await request.post(
      "/api/permission/policies",
      responseHelper.createOrDeletePolicyRequest(createPolicy),
    );

    expect(readPutResponse.ok());
    expect(createPostResponse.ok());
  });

  test("Test catalog-entity read is allowed", async ({ uiHelper }) => {
    await uiHelper.openSidebar("Catalog");
    await uiHelper.selectMuiBox("Kind", "API");
    await uiHelper.clickLink("Nexus Repo Manager 3");
  });

  test("Test catalog-entity refresh is denied", async ({ uiHelper }) => {
    expect(
      await uiHelper.isBtnVisibleByTitle("Schedule entity refresh"),
    ).toBeFalsy();
  });

  test("Test catalog-entity create is allowed", async ({ uiHelper }) => {
    await uiHelper.openSidebar("Create...");
    expect(await uiHelper.isLinkVisible("Register Existing Component"));
  });

  test("Test bad PUT and PUT catalog-entity update policy", async ({
    request,
  }) => {
    const oldBadPolicy = [
      { permission: "catalog-entity", policy: "refresh", effect: "allow" },
    ];
    const newBadPolicy = [
      { permission: "catalog-entity", policy: "read", effect: "allow" },
    ];

    const oldGoodPolicy = [
      {
        permission: "catalog.entity.create",
        policy: "create",
        effect: "allow",
      },
    ];
    const newGoodPolicy = [
      {
        permission: "catalog.entity.refresh",
        policy: "update",
        effect: "allow",
      },
    ];

    const badPutResponse = await request.put(
      "/api/permission/policies/role/default/test",
      responseHelper.editPolicyRequest(oldBadPolicy, newBadPolicy),
    );

    const goodPutResponse = await request.put(
      "/api/permission/policies/role/default/test",
      responseHelper.editPolicyRequest(oldGoodPolicy, newGoodPolicy),
    );

    expect(badPutResponse.ok()).toBeFalsy();
    expect(goodPutResponse.ok());
  });

  test("Test that the bad PUT didnt go through and catalog-entities can be read", async ({
    uiHelper,
  }) => {
    await uiHelper.openSidebar("Home");
    await uiHelper.openSidebar("Create...");
    expect(
      await uiHelper.isTextVisible(
        "No templates found that match your filter. Learn more about",
      ),
    ).toBeFalsy();
  });

  test("Test that the good PUT request went through and catalog-entities can be refreshed", async ({
    uiHelper,
  }) => {
    await uiHelper.openSidebar("Catalog");
    await uiHelper.selectMuiBox("Kind", "API");
    await uiHelper.clickLink("Nexus Repo Manager 3");
    expect(await uiHelper.isBtnVisibleByTitle("Schedule entity refresh"));
  });

  test("Test that the good PUT request went through and catalog-entities cant be created", async ({
    uiHelper,
  }) => {
    await uiHelper.openSidebar("Create...");
    expect(
      await uiHelper.isLinkVisible("Register Existing Component"),
    ).toBeFalsy();
  });

  test("DELETE catalog-entity update policy", async ({ request }) => {
    const deletePolicies = [
      {
        entityReference: "role:default/test",
        permission: "catalog.entity.refresh",
        policy: "update",
        effect: "allow",
      },
    ];
    const deleteResponse = await request.delete(
      "/api/permission/policies/role/default/test",
      responseHelper.createOrDeletePolicyRequest(deletePolicies),
    );

    expect(deleteResponse.ok());
  });

<<<<<<< HEAD
  test.skip("Test catalog-entity refresh is denied after DELETE", async ({
    uiHelper,
  }) => {
=======
  test("Test catalog-entity refresh is denied after DELETE", async () => {
>>>>>>> b555189f
    await uiHelper.openSidebar("Catalog");
    await uiHelper.selectMuiBox("Kind", "API");
    await uiHelper.clickLink("Nexus Repo Manager 3");
    expect(await uiHelper.isBtnVisible("Schedule entity refresh")).toBeFalsy();
  });

  // eslint-disable-next-line no-empty-pattern
  test.afterEach(async ({}, testInfo) => {
    if (testInfo.status === "failed") {
      console.log(`Test failed: ${testInfo.title}`);
      hasErrors = true;

      // Calculate the remaining retries by subtracting the current retry count from the total retries and adjusting for zero-based indexing.
      retriesRemaining = testInfo.project.retries - testInfo.retry - 1;
      console.log(`Retries remaining: ${retriesRemaining}`);
    }
  });

  test.afterAll(async ({ request }) => {
    if (hasErrors && retriesRemaining > 0) {
      console.log(
        `Skipping cleanup due to errors. Retries remaining: ${retriesRemaining}`,
      );
      return;
    }

    console.log(
      `afterAll: Proceeding with cleanup. Retries remaining: ${retriesRemaining}`,
    );

    try {
      const remainingPoliciesResponse = await request.get(
        "/api/permission/policies/role/default/test",
        responseHelper.getSimpleRequest(),
      );

      const remainingPolicies = await responseHelper.removeMetadataFromResponse(
        remainingPoliciesResponse,
      );

      const deleteRemainingPolicies = await request.delete(
        "/api/permission/policies/role/default/test",
        responseHelper.createOrDeletePolicyRequest(remainingPolicies),
      );

      const deleteRole = await request.delete(
        "/api/permission/roles/role/default/test",
        responseHelper.getSimpleRequest(),
      );

      expect(deleteRemainingPolicies.ok()).toBeTruthy();
      expect(deleteRole.ok()).toBeTruthy();
    } catch (error) {
      console.error("Error during cleanup in afterAll:", error);
    }
  });
});<|MERGE_RESOLUTION|>--- conflicted
+++ resolved
@@ -1,9 +1,9 @@
-import { expect, test as base } from "@playwright/test";
+import { expect, test as base, Page } from "@playwright/test";
 import { Response } from "../../../support/pages/rbac";
 import { UIhelper } from "../../../utils/UIhelper";
 import { RbacConstants } from "../../../data/rbac-constants";
 import { RhdhAuthHack } from "../../../support/api/rhdh-auth-hack";
-import { Common } from "../../../utils/Common";
+import { Common, setupBrowser } from "../../../utils/Common";
 import { RBAC_IDAuthFile } from "../../../support/auth/auth_constants";
 
 const test = base.extend<{ uiHelper: UIhelper }>({
@@ -21,30 +21,25 @@
 });
 
 test.describe("Test RBAC plugin REST API", () => {
+  let uiHelper: UIhelper;
+  let page: Page;
   let responseHelper: Response;
   // Variable to track errors or test states
   let hasErrors = false;
   let retriesRemaining: number;
 
-<<<<<<< HEAD
-  test.beforeEach(async ({ page }) => {
-=======
   test.beforeAll(async ({ browser }, testInfo) => {
     page = (await setupBrowser(browser, testInfo)).page;
     retriesRemaining = testInfo.project.retries;
 
     uiHelper = new UIhelper(page);
-    common = new Common(page);
-
-    await common.loginAsGithubUser();
+
+    await Common.logintoGithub(page);
     await uiHelper.openSidebar("Home");
->>>>>>> b555189f
     const apiToken = await RhdhAuthHack.getInstance().getApiToken(page);
     responseHelper = new Response(apiToken);
   });
 
-<<<<<<< HEAD
-=======
   // eslint-disable-next-line no-empty-pattern
   test.beforeEach(async ({}, testInfo) => {
     console.log(
@@ -52,7 +47,6 @@
     );
   });
 
->>>>>>> b555189f
   test("Test that roles and policies from GET request are what expected", async ({
     request,
   }) => {
@@ -117,7 +111,7 @@
     expect(policyPostResponse.ok());
   });
 
-  test("Test catalog-entity read is denied", async ({ uiHelper }) => {
+  test("Test catalog-entity read is denied", async () => {
     await uiHelper.openSidebar("Catalog");
     await uiHelper.selectMuiBox("Kind", "Component");
     await uiHelper.verifyTableIsEmpty();
@@ -128,7 +122,7 @@
     );
   });
 
-  test("Test catalog-entity creation is denied", async ({ uiHelper }) => {
+  test("Test catalog-entity creation is denied", async () => {
     expect(
       await uiHelper.isLinkVisible("Register Existing Component"),
     ).toBeFalsy();
@@ -167,19 +161,19 @@
     expect(createPostResponse.ok());
   });
 
-  test("Test catalog-entity read is allowed", async ({ uiHelper }) => {
+  test("Test catalog-entity read is allowed", async () => {
     await uiHelper.openSidebar("Catalog");
     await uiHelper.selectMuiBox("Kind", "API");
     await uiHelper.clickLink("Nexus Repo Manager 3");
   });
 
-  test("Test catalog-entity refresh is denied", async ({ uiHelper }) => {
+  test("Test catalog-entity refresh is denied", async () => {
     expect(
       await uiHelper.isBtnVisibleByTitle("Schedule entity refresh"),
     ).toBeFalsy();
   });
 
-  test("Test catalog-entity create is allowed", async ({ uiHelper }) => {
+  test("Test catalog-entity create is allowed", async () => {
     await uiHelper.openSidebar("Create...");
     expect(await uiHelper.isLinkVisible("Register Existing Component"));
   });
@@ -223,9 +217,7 @@
     expect(goodPutResponse.ok());
   });
 
-  test("Test that the bad PUT didnt go through and catalog-entities can be read", async ({
-    uiHelper,
-  }) => {
+  test("Test that the bad PUT didnt go through and catalog-entities can be read", async () => {
     await uiHelper.openSidebar("Home");
     await uiHelper.openSidebar("Create...");
     expect(
@@ -235,18 +227,14 @@
     ).toBeFalsy();
   });
 
-  test("Test that the good PUT request went through and catalog-entities can be refreshed", async ({
-    uiHelper,
-  }) => {
+  test("Test that the good PUT request went through and catalog-entities can be refreshed", async () => {
     await uiHelper.openSidebar("Catalog");
     await uiHelper.selectMuiBox("Kind", "API");
     await uiHelper.clickLink("Nexus Repo Manager 3");
     expect(await uiHelper.isBtnVisibleByTitle("Schedule entity refresh"));
   });
 
-  test("Test that the good PUT request went through and catalog-entities cant be created", async ({
-    uiHelper,
-  }) => {
+  test("Test that the good PUT request went through and catalog-entities cant be created", async () => {
     await uiHelper.openSidebar("Create...");
     expect(
       await uiHelper.isLinkVisible("Register Existing Component"),
@@ -270,13 +258,7 @@
     expect(deleteResponse.ok());
   });
 
-<<<<<<< HEAD
-  test.skip("Test catalog-entity refresh is denied after DELETE", async ({
-    uiHelper,
-  }) => {
-=======
   test("Test catalog-entity refresh is denied after DELETE", async () => {
->>>>>>> b555189f
     await uiHelper.openSidebar("Catalog");
     await uiHelper.selectMuiBox("Kind", "API");
     await uiHelper.clickLink("Nexus Repo Manager 3");
