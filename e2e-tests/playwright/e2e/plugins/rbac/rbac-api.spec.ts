--- conflicted
+++ resolved
@@ -4,8 +4,13 @@
 import { RbacConstants } from "../../../data/rbac-constants";
 import { RhdhAuthHack } from "../../../support/api/rhdh-auth-hack";
 import { Common } from "../../../utils/Common";
-
-testWithHelper.use({ actionTimeout: 0, navigationTimeout: 0 });
+import { GH_USER_IDAuthFile_rhdh } from "../../../support/auth/auth_constants";
+
+testWithHelper.use({
+  actionTimeout: 0,
+  navigationTimeout: 0,
+  storageState: GH_USER_IDAuthFile_rhdh,
+});
 testWithHelper.describe("Test RBAC plugin REST API", () => {
   let responseHelper: Response;
   testWithHelper.beforeEach(async ({ page }) => {
@@ -250,8 +255,7 @@
     expect(deleteResponse.ok());
   });
 
-<<<<<<< HEAD
-  testWithHelper(
+  testWithHelper.skip(
     "Test catalog-entity refresh is denied after DELETE",
     async ({ uiHelper }) => {
       await uiHelper.openSidebar("Catalog");
@@ -262,14 +266,6 @@
       ).toBeFalsy();
     },
   );
-=======
-  test.skip("Test catalog-entity refresh is denied after DELETE", async () => {
-    await uiHelper.openSidebar("Catalog");
-    await uiHelper.selectMuiBox("Kind", "API");
-    await uiHelper.clickLink("Nexus Repo Manager 3");
-    expect(await uiHelper.isBtnVisible("Schedule entity refresh")).toBeFalsy();
-  });
->>>>>>> 6b0d5f07
 
   testWithHelper.afterAll(
     "Cleanup by deleting all new policies and roles",
