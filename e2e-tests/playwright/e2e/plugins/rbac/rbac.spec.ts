--- conflicted
+++ resolved
@@ -14,11 +14,8 @@
 import RhdhRbacApi from "../../../support/api/rbac-api";
 import { RbacConstants } from "../../../data/rbac-constants";
 import { Policy } from "../../../support/api/rbac-api-structures";
-<<<<<<< HEAD
+import { CatalogImport } from "../../../support/pages/catalog-import";
 import { LOGGER } from "../../../utils/logger";
-=======
-import { CatalogImport } from "../../../support/pages/catalog-import";
->>>>>>> 9a7353c3
 
 /*
     Note that:
