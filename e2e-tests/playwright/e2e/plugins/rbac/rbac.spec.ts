--- conflicted
+++ resolved
@@ -9,14 +9,11 @@
 import { Roles } from "../../../support/pages/rbac";
 import { Common, setupBrowser } from "../../../utils/Common";
 import { UIhelper } from "../../../utils/UIhelper";
-<<<<<<< HEAD
+import fs from "fs/promises";
 import { Sidebar, SidebarOptions } from "../../../support/pages/sidebar";
 import { sidebarExtendedTest } from "../../../support/extensions/sidebar-extend";
 
 const test = base.extend<{ sidebar: Sidebar }>(sidebarExtendedTest);
-=======
-import fs from "fs/promises";
->>>>>>> 6f77c7db
 
 test.describe
   .serial("Test RBAC plugin: load permission policies and conditions from files", () => {
