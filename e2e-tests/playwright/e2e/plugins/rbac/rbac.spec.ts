--- conflicted
+++ resolved
@@ -8,11 +8,8 @@
 import { Roles } from "../../../support/pages/rbac";
 import { Common, setupBrowser } from "../../../utils/Common";
 import { UIhelper } from "../../../utils/UIhelper";
-<<<<<<< HEAD
+import fs from "fs/promises";
 import { RbacPo } from "../../../support/pageObjects/rbac-po";
-=======
-import fs from "fs/promises";
->>>>>>> ecd0fb92
 
 test.describe
   .serial("Test RBAC plugin: load permission policies and conditions from files", () => {
