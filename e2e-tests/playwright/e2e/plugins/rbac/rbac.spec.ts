--- conflicted
+++ resolved
@@ -7,14 +7,9 @@
   ROLE_OVERVIEW_COMPONENTS,
 } from "../../../support/pageObjects/page-obj";
 import { Roles } from "../../../support/pages/rbac";
-<<<<<<< HEAD
 import { Common, setupBrowser } from "../../../utils/common";
 import { UIhelper } from "../../../utils/ui-helper";
-=======
-import { Common, setupBrowser } from "../../../utils/Common";
-import { UIhelper } from "../../../utils/UIhelper";
 import fs from "fs/promises";
->>>>>>> 571dfd64
 
 test.describe
   .serial("Test RBAC plugin: load permission policies and conditions from files", () => {
