--- conflicted
+++ resolved
@@ -1,16 +1,10 @@
 import { Page, expect, test } from "@playwright/test";
 import { UI_HELPER_ELEMENTS } from "../../../support/pageObjects/global-obj";
 import {
-<<<<<<< HEAD
   HOME_PAGE_COMPONENTS,
   ROLE_FORM_COMPONENTS,
   ROLE_LIST_COMPONENTS,
   ROLE_OVERVIEW_COMPONENTS,
-=======
-  HomePagePO,
-  RoleListPO,
-  RoleOverviewPO,
->>>>>>> 6bf2b6b9
 } from "../../../support/pageObjects/page-obj";
 import { Roles } from "../../../support/pages/rbac";
 import { Common, setupBrowser } from "../../../utils/common";
@@ -233,14 +227,6 @@
   });
 
   test("Create and edit a role from the roles list page", async () => {
-<<<<<<< HEAD
-    await rolesHelper.createRole("test-role");
-    await page.click(ROLE_LIST_COMPONENTS.editRole("role:default/test-role"));
-    await uiHelper.verifyHeading("Edit Role");
-    await uiHelper.clickButton("Next");
-    await page.fill(ROLE_FORM_COMPONENTS.addUsersAndGroups, "Jonathon Page");
-    await page.click(ROLE_FORM_COMPONENTS.selectMember("Jonathon Page"));
-=======
     const rbacPo = new RbacPo(page);
     const testUser = "Jonathon Page";
     await rbacPo.createRole("test-role", [
@@ -253,7 +239,6 @@
     await uiHelper.clickButton("Next");
     await rbacPo.addUsersAndGroups(testUser);
     await page.click(rbacPo.selectMember(testUser));
->>>>>>> 6bf2b6b9
     await uiHelper.verifyHeading("Users and groups (3 users, 1 group)");
     await uiHelper.clickButton("Next");
     await uiHelper.clickButton("Next");
@@ -306,15 +291,6 @@
 
     await page.click(ROLE_OVERVIEW_COMPONENTS.updatePolicies);
     await uiHelper.verifyHeading("Edit Role");
-<<<<<<< HEAD
-    await page.click(ROLE_FORM_COMPONENTS.addPermissionPolicy);
-    await page.click(ROLE_FORM_COMPONENTS.selectPermissionPolicyPlugin(1), {
-      timeout: 100000,
-    });
-    await uiHelper.optionSelector("scaffolder");
-    await page.click(ROLE_FORM_COMPONENTS.selectPermissionPolicyPermission(1));
-    await uiHelper.optionSelector("scaffolder-template");
-=======
     await rbacPo.clickAddPermissionPolicy();
     await page.click(rbacPo.selectPermissionPolicyPlugin(1), {
       timeout: 100000,
@@ -322,7 +298,6 @@
     await rbacPo.selectOption("scaffolder");
     await page.click(rbacPo.selectPermissionPolicyPermission(1));
     await rbacPo.selectOption("scaffolder-template");
->>>>>>> 6bf2b6b9
     await uiHelper.clickButton("Next");
     await uiHelper.clickButton("Save");
     await uiHelper.verifyText(
@@ -348,118 +323,6 @@
     await rolesHelper.deleteRole("role:default/test-role");
   });
 
-<<<<<<< HEAD
-  //FIXME
-  test.fixme(
-    "Admin cannot create a role if there are no rules defined for the selected resource type.",
-    async () => {
-      await uiHelper.clickButton("Create");
-      await uiHelper.verifyHeading("Create role");
-
-      await page.fill(ROLE_FORM_COMPONENTS.roleName, "test-role");
-      await uiHelper.clickButton("Next");
-      await page.fill(ROLE_FORM_COMPONENTS.addUsersAndGroups, "guest user");
-      await page.click(ROLE_FORM_COMPONENTS.selectMember("Guest User"));
-      await uiHelper.clickButton("Next");
-
-      await page.click(ROLE_FORM_COMPONENTS.selectPermissionPolicyPlugin(0), {
-        timeout: 100000,
-      });
-      await uiHelper.optionSelector("catalog");
-
-      await page.click(
-        ROLE_FORM_COMPONENTS.selectPermissionPolicyPermission(0),
-        {
-          timeout: 100000,
-        },
-      );
-      await uiHelper.optionSelector("catalog.entity.create");
-
-      await expect(page.getByLabel("configure-access")).not.toBeVisible();
-      await uiHelper.clickButton("Cancel");
-    },
-  );
-
-  test.fixme(
-    "As an RHDH admin, I want to be able to restrict access by using the Not condition to part of the plugin, so that some information is protected from unauthorized access.",
-    async () => {
-      await rolesHelper.createRoleWithNotPermissionPolicy("test-role");
-      await page
-        .locator(HOME_PAGE_COMPONENTS.searchBar)
-        .waitFor({ state: "visible" });
-      await page.locator(HOME_PAGE_COMPONENTS.searchBar).fill("test-role");
-      await uiHelper.verifyHeading("All roles (1)");
-
-      await rolesHelper.deleteRole("role:default/test-role");
-    },
-  );
-
-  test.fixme(
-    "As an RHDH admin, I want to be able to edit the access rule, so I can keep it up to date and be able to add more plugins in the future.",
-    async () => {
-      await rolesHelper.createRoleWithNotPermissionPolicy("test-role");
-      await page
-        .locator(HOME_PAGE_COMPONENTS.searchBar)
-        .waitFor({ state: "visible" });
-      await page.locator(HOME_PAGE_COMPONENTS.searchBar).fill("test-role");
-      await uiHelper.verifyHeading("All roles (1)");
-
-      await page.click(ROLE_LIST_COMPONENTS.editRole("role:default/test-role"));
-      await uiHelper.verifyHeading("Edit Role");
-      await uiHelper.clickButton("Next");
-      await uiHelper.clickButton("Next");
-
-      await page.getByLabel("configure-access").click();
-      await page.getByRole("button", { name: "Condition" }).click();
-      await page.getByTestId("rules-sidebar").getByLabel("Open").click();
-      await page.getByText("HAS_SPEC").click();
-      await page.getByLabel("key *").click();
-      await page.getByLabel("key *").fill("lifecycle");
-      await page.getByTestId("save-conditions").click();
-
-      await uiHelper.clickButton("Next");
-      await uiHelper.clickButton("Save");
-      await uiHelper.verifyText(
-        "Role role:default/test-role updated successfully",
-      );
-
-      await rolesHelper.deleteRole("role:default/test-role");
-    },
-  );
-
-  test.fixme(
-    "As an RHDH admin, I want to be able to remove an access rule from an existing permission policy.",
-    async () => {
-      await rolesHelper.createRoleWithPermissionPolicy("test-role");
-      await page
-        .locator(HOME_PAGE_COMPONENTS.searchBar)
-        .waitFor({ state: "visible" });
-      await page.locator(HOME_PAGE_COMPONENTS.searchBar).fill("test-role");
-      await uiHelper.verifyHeading("All roles (1)");
-
-      await page.click(ROLE_LIST_COMPONENTS.editRole("role:default/test-role"));
-      await uiHelper.verifyHeading("Edit Role");
-      await uiHelper.clickButton("Next");
-      await uiHelper.clickButton("Next");
-
-      await page.getByLabel("configure-access").click();
-      await page.getByRole("button", { name: "Remove" }).nth(2).click();
-      await page.getByTestId("save-conditions").click();
-      await uiHelper.verifyText("Configure access (2 rules)");
-
-      await uiHelper.clickButton("Next");
-      await uiHelper.clickButton("Save");
-
-      await uiHelper.verifyText(
-        "Role role:default/test-role updated successfully",
-      );
-
-      await rolesHelper.deleteRole("role:default/test-role");
-    },
-  );
-
-=======
->>>>>>> 6bf2b6b9
   test.afterAll(async () => {
     await page.close();
   });
