--- conflicted
+++ resolved
@@ -5,7 +5,6 @@
   RoleFormPO,
   RoleListPO,
   RoleOverviewPO,
-<<<<<<< HEAD
 } from '../../../support/pageObjects/page-obj';
 import { Roles } from '../../../support/pages/rbac';
 import { Common } from '../../../utils/Common';
@@ -14,38 +13,19 @@
   GH_USER_IDAuthFile,
   GH_USER2_IDAuthFile,
 } from '../../../support/auth/auth_constants';
-=======
-} from "../../../support/pageObjects/page-obj";
-import { Roles } from "../../../support/pages/rbac";
-import { Common, setupBrowser } from "../../../utils/Common";
-import { UIhelper } from "../../../utils/UIhelper";
->>>>>>> eae8a313
 
 test.use({ storageState: GH_USER_IDAuthFile });
 test.describe
-<<<<<<< HEAD
   .serial('Test RBAC plugin: load permission policies and conditions from files', () => {
-=======
-  .serial("Test RBAC plugin: load permission policies and conditions from files", () => {
-  let common: Common;
->>>>>>> eae8a313
   let uiHelper: UIhelper;
   let page: Page;
 
   test.beforeEach(async ({ page }) => {
     uiHelper = new UIhelper(page);
-<<<<<<< HEAD
     await new Common(page).logintoGithub();
     await uiHelper.openSidebarButton('Administration');
     await uiHelper.openSidebar('RBAC');
     await uiHelper.verifyHeading('RBAC');
-=======
-    common = new Common(page);
-    await common.loginAsGithubUser();
-    await uiHelper.openSidebarButton("Administration");
-    await uiHelper.openSidebar("RBAC");
-    await uiHelper.verifyHeading("RBAC");
->>>>>>> eae8a313
   });
 
   test("Check if permission policies defined in files are loaded and effective", async () => {
@@ -93,35 +73,19 @@
 });
 
 test.describe
-<<<<<<< HEAD
   .serial('Test RBAC plugin: Aliases used in conditional access policies', () => {
   test.use({ storageState: GH_USER2_IDAuthFile });
-=======
-  .serial("Test RBAC plugin: Aliases used in conditional access policies", () => {
-  let common: Common;
-  let uiHelper: UIhelper;
-  let page: Page;
-
-  test.beforeAll(async ({ browser }, testInfo) => {
-    page = (await setupBrowser(browser, testInfo)).page;
->>>>>>> eae8a313
 
   test.beforeEach(async ({ page }) => {
     await new Common(page).logintoGithub();
   });
 
-<<<<<<< HEAD
   test('Check if aliases used in conditions: the user is allowed to unregister only components they own, not those owned by the group.', async ({
     page,
   }) => {
     const uiHelper = new UIhelper(page);
     await uiHelper.openSidebar('Catalog');
     await uiHelper.selectMuiBox('Kind', 'Component');
-=======
-  test("Check if aliases used in conditions: the user is allowed to unregister only components they own, not those owned by the group.", async () => {
-    await uiHelper.openSidebar("Catalog");
-    await uiHelper.selectMuiBox("Kind", "Component");
->>>>>>> eae8a313
 
     await uiHelper.searchInputPlaceholder("test-rhdh-qe-2");
     await page
@@ -150,7 +114,6 @@
   });
 });
 
-<<<<<<< HEAD
 test.describe.serial('Test RBAC plugin as an admin user', () => {
   test.use({ storageState: GH_USER_IDAuthFile });
 
@@ -166,27 +129,6 @@
     page,
   }) => {
     const uiHelper = new UIhelper(page);
-=======
-test.describe.serial("Test RBAC plugin as an admin user", () => {
-  let common: Common;
-  let uiHelper: UIhelper;
-  let page: Page;
-  let rolesHelper: Roles;
-
-  test.beforeAll(async ({ browser }, testInfo) => {
-    page = (await setupBrowser(browser, testInfo)).page;
-
-    uiHelper = new UIhelper(page);
-    common = new Common(page);
-    rolesHelper = new Roles(page);
-    await common.loginAsGithubUser();
-    await uiHelper.openSidebarButton("Administration");
-    await uiHelper.openSidebar("RBAC");
-    await uiHelper.verifyHeading("RBAC");
-  });
-
-  test("Check if Administration side nav is present with RBAC plugin", async () => {
->>>>>>> eae8a313
     await uiHelper.verifyHeading(/All roles \(\d+\)/);
     const allGridColumnsText = Roles.getRolesListColumnsText();
     await uiHelper.verifyColumnHeading(allGridColumnsText);
@@ -194,14 +136,9 @@
     await uiHelper.verifyCellsInTable(allCellsIdentifier);
   });
 
-<<<<<<< HEAD
   test('View details of a role', async ({ page }) => {
     const uiHelper = new UIhelper(page);
     await uiHelper.clickLink('role:default/rbac_admin');
-=======
-  test("View details of a role", async () => {
-    await uiHelper.clickLink("role:default/rbac_admin");
->>>>>>> eae8a313
 
     await uiHelper.verifyHeading("role:default/rbac_admin");
     await uiHelper.clickTab("Overview");
@@ -226,7 +163,6 @@
     await uiHelper.clickLink("RBAC");
   });
 
-<<<<<<< HEAD
   test('Create and edit a role from the roles list page', async ({ page }) => {
     const uiHelper = new UIhelper(page);
     const rolesHelper = new Roles(page);
@@ -241,19 +177,6 @@
     await uiHelper.clickButton('Next');
     await uiHelper.clickButton('Next');
     await uiHelper.clickButton('Save');
-=======
-  test("Create and edit a role from the roles list page", async () => {
-    await rolesHelper.createRole("test-role");
-    await page.click(RoleListPO.editRole("role:default/test-role"));
-    await uiHelper.verifyHeading("Edit Role");
-    await uiHelper.clickButton("Next");
-    await page.fill(RoleFormPO.addUsersAndGroups, "Jonathon Page");
-    await page.click(RoleFormPO.selectMember("Jonathon Page"));
-    await uiHelper.verifyHeading("Users and groups (3 users, 1 group)");
-    await uiHelper.clickButton("Next");
-    await uiHelper.clickButton("Next");
-    await uiHelper.clickButton("Save");
->>>>>>> eae8a313
     await uiHelper.verifyText(
       "Role role:default/test-role updated successfully",
     );
@@ -270,7 +193,6 @@
     await rolesHelper.deleteRole("role:default/test-role");
   });
 
-<<<<<<< HEAD
   test('Edit users and groups and update policies of a role from the overview page', async ({
     page,
   }) => {
@@ -278,11 +200,6 @@
     const rolesHelper = new Roles(page);
     await rolesHelper.createRole('test-role1');
     await uiHelper.clickLink('role:default/test-role1');
-=======
-  test("Edit users and groups and update policies of a role from the overview page", async () => {
-    await rolesHelper.createRole("test-role1");
-    await uiHelper.clickLink("role:default/test-role1");
->>>>>>> eae8a313
 
     await uiHelper.verifyHeading("role:default/test-role1");
     await uiHelper.clickTab("Overview");
@@ -319,17 +236,12 @@
     await rolesHelper.deleteRole("role:default/test-role1");
   });
 
-<<<<<<< HEAD
   test('Create a role with a permission policy per resource type and verify that the only authorized users can access specific resources.', async ({
     page,
   }) => {
     const uiHelper = new UIhelper(page);
     const rolesHelper = new Roles(page);
     await rolesHelper.createRoleWithPermissionPolicy('test-role');
-=======
-  test("Create a role with a permission policy per resource type and verify that the only authorized users can access specific resources.", async () => {
-    await rolesHelper.createRoleWithPermissionPolicy("test-role");
->>>>>>> eae8a313
 
     await page.locator(HomePagePO.searchBar).waitFor({ state: "visible" });
     await page.locator(HomePagePO.searchBar).fill("test-role");
@@ -339,18 +251,11 @@
 
   //FIXME
   test.fixme(
-<<<<<<< HEAD
     'Admin cannot create a role if there are no rules defined for the selected resource type.',
     async ({ page }) => {
       const uiHelper = new UIhelper(page);
       await uiHelper.clickButton('Create');
       await uiHelper.verifyHeading('Create role');
-=======
-    "Admin cannot create a role if there are no rules defined for the selected resource type.",
-    async () => {
-      await uiHelper.clickButton("Create");
-      await uiHelper.verifyHeading("Create role");
->>>>>>> eae8a313
 
       await page.fill(RoleFormPO.roleName, "test-role");
       await uiHelper.clickButton("Next");
@@ -374,7 +279,6 @@
   );
 
   test.fixme(
-<<<<<<< HEAD
     'As an RHDH admin, I want to be able to restrict access by using the Not condition to part of the plugin, so that some information is protected from unauthorized access.',
     async ({ page }) => {
       const uiHelper = new UIhelper(page);
@@ -383,21 +287,12 @@
       await page.locator(HomePagePO.searchBar).waitFor({ state: 'visible' });
       await page.locator(HomePagePO.searchBar).fill('test-role');
       await uiHelper.verifyHeading('All roles (1)');
-=======
-    "As an RHDH admin, I want to be able to restrict access by using the Not condition to part of the plugin, so that some information is protected from unauthorized access.",
-    async () => {
-      await rolesHelper.createRoleWithNotPermissionPolicy("test-role");
-      await page.locator(HomePagePO.searchBar).waitFor({ state: "visible" });
-      await page.locator(HomePagePO.searchBar).fill("test-role");
-      await uiHelper.verifyHeading("All roles (1)");
->>>>>>> eae8a313
 
       await rolesHelper.deleteRole("role:default/test-role");
     },
   );
 
   test.fixme(
-<<<<<<< HEAD
     'As an RHDH admin, I want to be able to edit the access rule, so I can keep it up to date and be able to add more plugins in the future.',
     async ({ page }) => {
       const uiHelper = new UIhelper(page);
@@ -407,29 +302,6 @@
       await page.locator(HomePagePO.searchBar).fill('test-role');
       await uiHelper.verifyHeading('All roles (1)');
 
-      await page.click(RoleListPO.editRole('role:default/test-role'));
-      await uiHelper.verifyHeading('Edit Role');
-      await uiHelper.clickButton('Next');
-      await uiHelper.clickButton('Next');
-
-      await page.getByLabel('configure-access').click();
-      await page.getByRole('button', { name: 'Condition' }).click();
-      await page.getByTestId('rules-sidebar').getByLabel('Open').click();
-      await page.getByText('HAS_SPEC').click();
-      await page.getByLabel('key *').click();
-      await page.getByLabel('key *').fill('lifecycle');
-      await page.getByTestId('save-conditions').click();
-
-      await uiHelper.clickButton('Next');
-      await uiHelper.clickButton('Save');
-=======
-    "As an RHDH admin, I want to be able to edit the access rule, so I can keep it up to date and be able to add more plugins in the future.",
-    async () => {
-      await rolesHelper.createRoleWithNotPermissionPolicy("test-role");
-      await page.locator(HomePagePO.searchBar).waitFor({ state: "visible" });
-      await page.locator(HomePagePO.searchBar).fill("test-role");
-      await uiHelper.verifyHeading("All roles (1)");
-
       await page.click(RoleListPO.editRole("role:default/test-role"));
       await uiHelper.verifyHeading("Edit Role");
       await uiHelper.clickButton("Next");
@@ -445,7 +317,6 @@
 
       await uiHelper.clickButton("Next");
       await uiHelper.clickButton("Save");
->>>>>>> eae8a313
       await uiHelper.verifyText(
         "Role role:default/test-role updated successfully",
       );
@@ -455,7 +326,6 @@
   );
 
   test.fixme(
-<<<<<<< HEAD
     'As an RHDH admin, I want to be able to remove an access rule from an existing permission policy.',
     async ({ page }) => {
       const uiHelper = new UIhelper(page);
@@ -464,14 +334,6 @@
       await page.locator(HomePagePO.searchBar).waitFor({ state: 'visible' });
       await page.locator(HomePagePO.searchBar).fill('test-role');
       await uiHelper.verifyHeading('All roles (1)');
-=======
-    "As an RHDH admin, I want to be able to remove an access rule from an existing permission policy.",
-    async () => {
-      await rolesHelper.createRoleWithPermissionPolicy("test-role");
-      await page.locator(HomePagePO.searchBar).waitFor({ state: "visible" });
-      await page.locator(HomePagePO.searchBar).fill("test-role");
-      await uiHelper.verifyHeading("All roles (1)");
->>>>>>> eae8a313
 
       await page.click(RoleListPO.editRole("role:default/test-role"));
       await uiHelper.verifyHeading("Edit Role");
@@ -495,7 +357,6 @@
   );
 });
 
-<<<<<<< HEAD
 test.describe('Test RBAC plugin as a guest user', () => {
   test('Check if Administration side nav is present with no RBAC plugin', async ({
     page,
@@ -503,19 +364,6 @@
     const uiHelper = new UIhelper(page);
     await new Common(page).loginAsGuest();
     await uiHelper.openSidebarButton('Administration');
-=======
-test.describe("Test RBAC plugin as a guest user", () => {
-  test.beforeEach(async ({ page }) => {
-    const common = new Common(page);
-    await common.loginAsGuest();
-  });
-
-  test("Check if Administration side nav is present with no RBAC plugin", async ({
-    page,
-  }) => {
-    const uiHelper = new UIhelper(page);
-    await uiHelper.openSidebarButton("Administration");
->>>>>>> eae8a313
     const dropdownMenuLocator = page.locator(`text="RBAC"`);
     await expect(dropdownMenuLocator).not.toBeVisible();
   });
