--- conflicted
+++ resolved
@@ -9,17 +9,7 @@
   IndexBuilder,
   LunrSearchEngine,
 } from '@backstage/plugin-search-backend-node';
-<<<<<<< HEAD
-import { DefaultTechDocsCollatorFactory } from '@backstage/plugin-techdocs-backend';
 import type { Router } from 'express';
-=======
-import { DefaultCatalogCollatorFactory } from '@backstage/plugin-catalog-backend';
-import { Router } from 'express';
-import {
-  LegacyBackendPluginInstaller,
-  LegacyPluginEnvironment as PluginEnvironment,
-} from '@backstage/backend-plugin-manager';
->>>>>>> ce85b16b
 
 export default async function createPlugin(
   env: PluginEnvironment,
