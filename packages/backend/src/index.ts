import {
  createConfigSecretEnumerator,
  loadBackendConfig,
} from '@backstage/backend-app-api';
import {
  CacheManager,
  DatabaseManager,
  HostDiscovery,
  ServerTokenManager,
  ServiceBuilder,
  UrlReaders,
  createRootLogger,
  createServiceBuilder,
  createStatusCheckRouter,
  getRootLogger,
  notFoundHandler,
  useHotMemoize,
} from '@backstage/backend-common';
import {
  BackendPluginProvider,
  LegacyPluginEnvironment as PluginEnvironment,
  PluginManager,
} from '@backstage/backend-plugin-manager';
import { TaskScheduler } from '@backstage/backend-tasks';
import { Config } from '@backstage/config';
import { DefaultIdentityClient } from '@backstage/plugin-auth-node';
import { DefaultEventBroker } from '@backstage/plugin-events-backend';
import { ServerPermissionClient } from '@backstage/plugin-permission-node';
import { createRouter as dynamicPluginsInfoRouter } from '@internal/plugin-dynamic-plugins-info-backend';
import { createRouter as scalprumRouter } from '@internal/plugin-scalprum-backend';
import { RequestHandler, Router } from 'express';
<<<<<<< HEAD
import type { Logger } from 'winston';
=======
>>>>>>> 6dd1a4cb
import * as winston from 'winston';
import { metricsHandler } from './metrics';
import app from './plugins/app';
import auth from './plugins/auth';
import catalog from './plugins/catalog';
import events from './plugins/events';
import permission from './plugins/permission';
import proxy from './plugins/proxy';
import scaffolder from './plugins/scaffolder';
import search from './plugins/search';
import {
  createDynamicPluginsConfigSecretEnumerator,
  gatherDynamicPluginsSchemas,
} from './schemas';

// TODO(davidfestal): The following import is a temporary workaround for a bug
// in the upstream @backstage/backend-plugin-manager package.
//
// It should be removed as soon as the upstream package is fixed and released.
// see https://github.com/janus-idp/backstage-showcase/pull/600
import { WinstonLogger } from '@backstage/backend-app-api';
import { CommonJSModuleLoader } from './loader/CommonJSModuleLoader';

function makeCreateEnv(config: Config, pluginProvider: BackendPluginProvider) {
  const root = getRootLogger();
  const reader = UrlReaders.default({ logger: root, config });
  const discovery = HostDiscovery.fromConfig(config);
  const cacheManager = CacheManager.fromConfig(config);
  const databaseManager = DatabaseManager.fromConfig(config, { logger: root });
  const tokenManager = ServerTokenManager.fromConfig(config, { logger: root });
  const taskScheduler = TaskScheduler.fromConfig(config, { databaseManager });
  const eventBroker = new DefaultEventBroker(root);

  const identity = DefaultIdentityClient.create({
    discovery,
  });
  const permissions = ServerPermissionClient.fromConfig(config, {
    discovery,
    tokenManager,
  });

  // UrlReader has a toString method
  root.info(`Created UrlReader ${reader}`); // NOSONAR

  return (plugin: string): PluginEnvironment => {
    const logger = root.child({ type: 'plugin', plugin });
    const database = databaseManager.forPlugin(plugin);
    const cache = cacheManager.forPlugin(plugin);
    const scheduler = taskScheduler.forPlugin(plugin);
    return {
      logger,
      database,
      cache,
      config,
      reader,
      discovery,
      tokenManager,
      scheduler,
      permissions,
      identity,
      eventBroker,
      pluginProvider,
    };
  };
}

async function addPlugin(args: {
  plugin: string;
  apiRouter: Router;
  createEnv: ReturnType<typeof makeCreateEnv>;
  router: (env: PluginEnvironment) => Promise<Router>;
  logger: Logger;
}): Promise<void> {
  const { plugin, apiRouter, createEnv, router, logger } = args;

  logger.info(`Adding plugin "${plugin}" to backend...`);
  const pluginEnv: PluginEnvironment = useHotMemoize(module, () =>
    createEnv(plugin),
  );
  apiRouter.use(`/${plugin}`, await router(pluginEnv));
}

async function addRouter(args: {
  name: string;
  service: ServiceBuilder;
  root: string;
  router: RequestHandler | Router;
  logger: Logger;
}): Promise<void> {
  const { name, service, root, router, logger } = args;

  logger.info(`Adding router "${name}" to backend...`);
  service.addRouter(root, router);
}

const redacter = WinstonLogger.redacter();

async function main() {
  const logger = createRootLogger({
    format: winston.format.combine(
      redacter.format, // We use our own redacter here, in order to add additional secrets for dynamic plugins.
      process.env.NODE_ENV === 'production'
        ? winston.format.json()
        : WinstonLogger.colorFormat(),
    ),
  });

  const { config } = await loadBackendConfig({
    argv: process.argv,
  });

  const pluginManager = await PluginManager.fromConfig(
    config,
    logger,
    undefined,
    new CommonJSModuleLoader(logger),
  );

  const dynamicPluginsSchemas = await gatherDynamicPluginsSchemas(
    pluginManager,
    logger,
  );

  const secretEnumerator = {
    staticApplication: await createConfigSecretEnumerator({ logger }),
    dynamicPlugins: await createDynamicPluginsConfigSecretEnumerator(
      dynamicPluginsSchemas,
      logger,
    ),
  };

  const addSecretsInRedacter = () => {
    redacter.add([
      ...secretEnumerator.staticApplication(config),
      ...secretEnumerator.dynamicPlugins(config),
    ]);
  };
  addSecretsInRedacter();
  config.subscribe?.(() => {
    addSecretsInRedacter();
  });

  const secrets = [...secretEnumerator.dynamicPlugins(config)];
  if (secrets.length > 0) {
    getRootLogger().info(
      `The following secret related to dynamic plugin should be redacted: ${secrets[0]}`,
    );
  }

  const createEnv = makeCreateEnv(config, pluginManager);

  const appEnv = useHotMemoize(module, () => createEnv('app'));

  const apiRouter = Router();

  // Scalprum frontend plugins provider
  await addPlugin({
    plugin: 'scalprum',
    apiRouter,
    createEnv,
    router: env =>
      scalprumRouter({
        logger: env.logger,
        pluginManager,
        discovery: env.discovery,
      }),
    logger,
  });

  // Dynamic plugins info provider
  await addPlugin({
    plugin: 'dynamic-plugins-info',
    apiRouter,
    createEnv,
    router: env =>
      dynamicPluginsInfoRouter({
        logger: env.logger,
        pluginManager,
      }),
    logger,
  });

  // Required core plugins
  await addPlugin({
    plugin: 'proxy',
    apiRouter,
    createEnv,
    router: proxy,
    logger,
  });
  await addPlugin({
    plugin: 'auth',
    apiRouter,
    createEnv,
    router: auth,
    logger,
  });
  await addPlugin({
    plugin: 'catalog',
    apiRouter,
    createEnv,
    router: catalog,
    logger,
  });
  await addPlugin({
    plugin: 'search',
    apiRouter,
    createEnv,
    router: search,
    logger,
  });
  await addPlugin({
    plugin: 'scaffolder',
    apiRouter,
    createEnv,
    router: scaffolder,
    logger,
  });
  await addPlugin({
    plugin: 'events',
    apiRouter,
    createEnv,
    router: events,
    logger,
  });
  await addPlugin({
    plugin: 'permission',
    apiRouter,
    createEnv,
    router: env =>
      permission(env, {
        getPluginIds: () => [
          'catalog', // Add the other required static plugins here
          'scaffolder',
          'permission',
          ...(pluginManager
            .backendPlugins()
            .map(p => {
              if (p.installer.kind !== 'legacy') {
                return undefined;
              }
              return p.installer.router?.pluginID;
            })
            .filter(p => p !== undefined) as string[]),
        ],
      }),
    logger,
  });

  // Load dynamic plugins
  for (const plugin of pluginManager.backendPlugins()) {
    if (plugin.installer.kind === 'legacy') {
      const pluginRouter = plugin.installer.router;
      if (pluginRouter !== undefined) {
        await addPlugin({
          plugin: pluginRouter.pluginID,
          apiRouter,
          createEnv,
          router: pluginRouter.createPlugin,
          logger,
        });
      }
    }
  }

  // Add backends ABOVE this line; this 404 handler is the catch-all fallback
  apiRouter.use(notFoundHandler());

  const service = createServiceBuilder(module).loadConfig(config);

  // Required core routers
  await addRouter({
    name: 'api',
    service,
    root: '/api',
    router: apiRouter,
    logger,
  });
  await addRouter({
    name: 'healthcheck',
    service,
    root: '',
    router: await createStatusCheckRouter(appEnv),
    logger,
  });
  await addRouter({
    name: 'metrics',
    service,
    root: '',
    router: metricsHandler(),
    logger,
  });
  await addRouter({
    name: 'app',
    service,
    root: '',
    router: await app(appEnv, dynamicPluginsSchemas),
    logger,
  });

  await service.start().catch(err => {
    console.log(err);
    process.exit(1);
  });
}

module.hot?.accept();
main().catch(error => {
  console.error('Backend failed to start up', error);
  process.exit(1);
});<|MERGE_RESOLUTION|>--- conflicted
+++ resolved
@@ -29,10 +29,6 @@
 import { createRouter as dynamicPluginsInfoRouter } from '@internal/plugin-dynamic-plugins-info-backend';
 import { createRouter as scalprumRouter } from '@internal/plugin-scalprum-backend';
 import { RequestHandler, Router } from 'express';
-<<<<<<< HEAD
-import type { Logger } from 'winston';
-=======
->>>>>>> 6dd1a4cb
 import * as winston from 'winston';
 import { metricsHandler } from './metrics';
 import app from './plugins/app';
@@ -104,7 +100,7 @@
   apiRouter: Router;
   createEnv: ReturnType<typeof makeCreateEnv>;
   router: (env: PluginEnvironment) => Promise<Router>;
-  logger: Logger;
+  logger: winston.Logger;
 }): Promise<void> {
   const { plugin, apiRouter, createEnv, router, logger } = args;
 
@@ -120,7 +116,7 @@
   service: ServiceBuilder;
   root: string;
   router: RequestHandler | Router;
-  logger: Logger;
+  logger: winston.Logger;
 }): Promise<void> {
   const { name, service, root, router, logger } = args;
 
