/*
 * Hi!
 *
 * Note that this is an EXAMPLE Backstage backend. Please check the README.
 *
 * Happy hacking!
 */

import {
  CacheManager,
  DatabaseManager,
  HostDiscovery,
  ServerTokenManager,
  ServiceBuilder,
  UrlReaders,
  createServiceBuilder,
  createStatusCheckRouter,
  getRootLogger,
  loadBackendConfig,
  notFoundHandler,
  useHotMemoize,
} from '@backstage/backend-common';
import {
  BackendPluginProvider,
  LegacyPluginEnvironment as PluginEnvironment,
  PluginManager,
} from '@backstage/backend-plugin-manager';
import { TaskScheduler } from '@backstage/backend-tasks';
import { Config } from '@backstage/config';
import { DefaultIdentityClient } from '@backstage/plugin-auth-node';
import { DefaultEventBroker } from '@backstage/plugin-events-backend';
import { ServerPermissionClient } from '@backstage/plugin-permission-node';
import { createRouter as scalprumRouter } from '@internal/plugin-scalprum-backend';
import { RequestHandler, Router } from 'express';
import { metricsHandler } from './metrics';
import app from './plugins/app';
import auth from './plugins/auth';
import catalog from './plugins/catalog';
import events from './plugins/events';
import permission from './plugins/permission';
import proxy from './plugins/proxy';
import scaffolder from './plugins/scaffolder';
import search from './plugins/search';
<<<<<<< HEAD
import sonarqube from './plugins/sonarqube';
import techdocs from './plugins/techdocs';
=======
import { metricsHandler } from './metrics';
import { RequestHandler } from 'express';
import {
  PluginManager,
  BackendPluginProvider,
  LegacyPluginEnvironment as PluginEnvironment,
} from '@backstage/backend-plugin-manager';
import { DefaultEventBroker } from '@backstage/plugin-events-backend';
import { createRouter as scalprumRouter } from '@internal/plugin-scalprum-backend';
>>>>>>> ce85b16b

// TODO(davidfestal): The following import is a temporary workaround for a bug
// in the upstream @backstage/backend-plugin-manager package.
//
// It should be removed as soon as the upstream package is fixed and released.
// see https://github.com/janus-idp/backstage-showcase/pull/600
import { CommonJSModuleLoader } from './loader/CommonJSModuleLoader';

function makeCreateEnv(config: Config, pluginProvider: BackendPluginProvider) {
  const root = getRootLogger();
  const reader = UrlReaders.default({ logger: root, config });
  const discovery = HostDiscovery.fromConfig(config);
  const cacheManager = CacheManager.fromConfig(config);
  const databaseManager = DatabaseManager.fromConfig(config, { logger: root });
  const tokenManager = ServerTokenManager.fromConfig(config, { logger: root });
  const taskScheduler = TaskScheduler.fromConfig(config, { databaseManager });
  const eventBroker = new DefaultEventBroker(root);

  const identity = DefaultIdentityClient.create({
    discovery,
  });
  const permissions = ServerPermissionClient.fromConfig(config, {
    discovery,
    tokenManager,
  });

  root.info(`Created UrlReader ${JSON.stringify(reader)}`);

  return (plugin: string): PluginEnvironment => {
    const logger = root.child({ type: 'plugin', plugin });
    const database = databaseManager.forPlugin(plugin);
    const cache = cacheManager.forPlugin(plugin);
    const scheduler = taskScheduler.forPlugin(plugin);
    return {
      logger,
      database,
      cache,
      config,
      reader,
      discovery,
      tokenManager,
      scheduler,
      permissions,
      identity,
      eventBroker,
      pluginProvider,
    };
  };
}

type AddPluginBase = {
  isOptional?: boolean;
  plugin: string;
  apiRouter: Router;
  createEnv: ReturnType<typeof makeCreateEnv>;
  router: (env: PluginEnvironment) => Promise<Router>;
  options?: { path?: string };
};

type AddPlugin = {
  isOptional?: false;
} & AddPluginBase;

type OptionalPluginOptions = {
  key?: string;
  path?: string;
};

type AddOptionalPlugin = {
  isOptional: true;
  config: Config;
  options?: OptionalPluginOptions;
} & AddPluginBase;

const OPTIONAL_DYNAMIC_PLUGINS: { [key: string]: OptionalPluginOptions } = {
  techdocs: {},
  argocd: {},
  sonarqube: {},
  kubernetes: {},
  'azure-devops': { key: 'enabled.azureDevOps' },
  jenkins: {},
  ocm: {},
  gitlab: {},
} as const satisfies { [key: string]: OptionalPluginOptions };

async function addPlugin(args: AddPlugin | AddOptionalPlugin): Promise<void> {
  const { isOptional, plugin, apiRouter, createEnv, router, options } = args;

  const isPluginEnabled =
    !isOptional ||
    args.config.getOptionalBoolean(options?.key ?? `enabled.${plugin}`) ||
    false;
  if (isPluginEnabled) {
    const pluginEnv: PluginEnvironment = useHotMemoize(module, () =>
      createEnv(plugin),
    );
    apiRouter.use(options?.path ?? `/${plugin}`, await router(pluginEnv));
    console.log(`Using backend plugin ${plugin}...`);
  } else if (isOptional) {
    console.log(`Backend plugin ${plugin} is disabled`);
  }
}

type AddRouterBase = {
  isOptional?: boolean;
  name: string;
  service: ServiceBuilder;
  root: string;
  router: RequestHandler | Router;
};

type AddRouterOptional = {
  isOptional: true;
  config: Config;
} & AddRouterBase;

type AddRouter = {
  isOptional?: false;
} & AddRouterBase;

async function addRouter(args: AddRouter | AddRouterOptional): Promise<void> {
  const { isOptional, name, service, root, router } = args;

  const isRouterEnabled =
    !isOptional || args.config.getOptionalBoolean(`enabled.${name}`) || false;

  if (isRouterEnabled) {
    console.log(`Adding router ${name} to backend...`);
    service.addRouter(root, router);
  }
}

async function main() {
  const logger = getRootLogger();
  const config = await loadBackendConfig({
    argv: process.argv,
    logger,
  });
  const pluginManager = await PluginManager.fromConfig(
    config,
    logger,
    undefined,
    new CommonJSModuleLoader(logger),
  );
  const createEnv = makeCreateEnv(config, pluginManager);

  const appEnv = useHotMemoize(module, () => createEnv('app'));

  const apiRouter = Router();

  // Scalprum frontend plugins provider
  const scalprumEmv = useHotMemoize(module, () => createEnv('scalprum'));
  apiRouter.use(
    '/scalprum',
    await scalprumRouter({
      logger: scalprumEmv.logger,
      pluginManager,
      discovery: scalprumEmv.discovery,
    }),
  );

  // Required plugins
  await addPlugin({ plugin: 'proxy', apiRouter, createEnv, router: proxy });
  await addPlugin({ plugin: 'auth', apiRouter, createEnv, router: auth });
  await addPlugin({ plugin: 'catalog', apiRouter, createEnv, router: catalog });
  await addPlugin({ plugin: 'search', apiRouter, createEnv, router: search });
  await addPlugin({
    plugin: 'scaffolder',
    apiRouter,
    createEnv,
    router: scaffolder,
  });
  await addPlugin({ plugin: 'events', apiRouter, createEnv, router: events });

  await addPlugin({
    plugin: 'permission',
    config,
    apiRouter,
    createEnv,
    router: permission,
    isOptional: true,
  });

  for (const plugin of pluginManager.backendPlugins()) {
    if (plugin.installer.kind === 'legacy') {
      const pluginRouter = plugin.installer.router;
      if (pluginRouter !== undefined) {
        let optionals = {};
        if (pluginRouter.pluginID in OPTIONAL_DYNAMIC_PLUGINS) {
          optionals = {
            isOptional: true,
            config: config,
            options: OPTIONAL_DYNAMIC_PLUGINS[pluginRouter.pluginID],
          };
        }
        await addPlugin({
          plugin: pluginRouter.pluginID,
          apiRouter,
          createEnv,
          router: pluginRouter.createPlugin,
          ...optionals,
        });
      }
    }
  }

  // Add backends ABOVE this line; this 404 handler is the catch-all fallback
  apiRouter.use(notFoundHandler());

  const service = createServiceBuilder(module).loadConfig(config);

  // Required routers
  await addRouter({
    name: 'api',
    service,
    root: '/api',
    router: apiRouter,
  });
  await addRouter({
    name: 'app',
    service,
    root: '',
    router: await app(appEnv),
  });
  await addRouter({
    name: 'healthcheck',
    service,
    root: '',
    router: await createStatusCheckRouter(appEnv),
  });

  // Optional routers
  await addRouter({
    name: 'metrics',
    config,
    service,
    root: '',
    router: metricsHandler(),
  });

  await service.start().catch(err => {
    console.log(err);
    process.exit(1);
  });
}

module.hot?.accept();
main().catch(error => {
  console.error('Backend failed to start up', error);
  process.exit(1);
});<|MERGE_RESOLUTION|>--- conflicted
+++ resolved
@@ -1,11 +1,3 @@
-/*
- * Hi!
- *
- * Note that this is an EXAMPLE Backstage backend. Please check the README.
- *
- * Happy hacking!
- */
-
 import {
   CacheManager,
   DatabaseManager,
@@ -41,20 +33,6 @@
 import proxy from './plugins/proxy';
 import scaffolder from './plugins/scaffolder';
 import search from './plugins/search';
-<<<<<<< HEAD
-import sonarqube from './plugins/sonarqube';
-import techdocs from './plugins/techdocs';
-=======
-import { metricsHandler } from './metrics';
-import { RequestHandler } from 'express';
-import {
-  PluginManager,
-  BackendPluginProvider,
-  LegacyPluginEnvironment as PluginEnvironment,
-} from '@backstage/backend-plugin-manager';
-import { DefaultEventBroker } from '@backstage/plugin-events-backend';
-import { createRouter as scalprumRouter } from '@internal/plugin-scalprum-backend';
->>>>>>> ce85b16b
 
 // TODO(davidfestal): The following import is a temporary workaround for a bug
 // in the upstream @backstage/backend-plugin-manager package.
