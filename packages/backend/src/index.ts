--- conflicted
+++ resolved
@@ -186,7 +186,6 @@
     isOptional: true,
   });
   await addPlugin({
-<<<<<<< HEAD
     plugin: 'azure-devops',
     config,
     apiRouter,
@@ -194,14 +193,14 @@
     router: azureDevOps,
     isOptional: true,
     options: { key: 'enabled.azureDevOps' },
-=======
+  });
+  await addPlugin({
     plugin: 'jenkins',
     config,
     apiRouter,
     createEnv,
     router: jenkins,
     isOptional: true,
->>>>>>> 639e4f82
   });
 
   // Add backends ABOVE this line; this 404 handler is the catch-all fallback
