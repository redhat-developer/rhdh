{
  "name": "backend",
  "version": "1.0.1",
  "main": "dist/index.cjs.js",
  "types": "src/index.ts",
  "private": true,
  "backstage": {
    "role": "backend"
  },
  "scripts": {
    "start": "backstage-cli package start",
    "build": "backstage-cli package build",
    "lint": "backstage-cli package lint",
    "test": "backstage-cli package test --passWithNoTests --coverage",
    "clean": "backstage-cli package clean"
  },
  "dependencies": {
    "@backstage/backend-app-api": "0.7.5",
    "@backstage/backend-common": "0.22.0",
    "@backstage/backend-defaults": "0.2.18",
    "@backstage/backend-dynamic-feature-service": "0.2.10",
    "@backstage/backend-plugin-api": "0.6.18",
    "@backstage/catalog-model": "1.5.0",
    "@backstage/cli-node": "0.2.5",
    "@backstage/config": "1.2.0",
    "@backstage/config-loader": "1.8.0",
    "@backstage/plugin-app-backend": "0.3.67",
    "@backstage/plugin-auth-backend": "0.22.5",
    "@backstage/plugin-auth-backend-module-guest-provider": "0.1.4",
    "@backstage/plugin-auth-node": "0.4.13",
    "@backstage/plugin-catalog-backend": "1.22.0",
    "@backstage/plugin-catalog-backend-module-openapi": "0.1.36",
    "@backstage/plugin-catalog-backend-module-scaffolder-entity-model": "0.1.16",
    "@backstage/plugin-events-backend": "0.3.5",
    "@backstage/plugin-proxy-backend": "0.4.16",
    "@backstage/plugin-scaffolder-backend": "1.22.8",
    "@backstage/plugin-search-backend": "1.5.9",
    "@backstage/plugin-search-backend-module-catalog": "0.1.24",
    "@internal/plugin-auth-backend-module-oidc-provider": "*",
    "@internal/plugin-dynamic-plugins-info-backend": "*",
    "@internal/plugin-scalprum-backend": "*",
    "@janus-idp/backstage-plugin-audit-log-node": "1.2.0",
    "@janus-idp/backstage-plugin-rbac-backend": "4.3.3",
    "@janus-idp/backstage-plugin-rbac-node": "1.2.0",
    "@janus-idp/backstage-scaffolder-backend-module-annotator": "1.1.0",
    "@manypkg/get-packages": "1.1.3",
    "app": "*",
    "express": "4.19.2",
    "express-prom-bundle": "6.6.0",
    "global-agent": "3.0.0",
    "prom-client": "15.1.3",
<<<<<<< HEAD
    "undici": "6.19.2",
    "winston": "3.13.1",
    "winston-daily-rotate-file": "5.0.0"
=======
    "undici": "6.19.4",
    "winston": "3.13.1"
>>>>>>> 928fbe42
  },
  "devDependencies": {
    "@backstage/cli": "0.26.6",
    "@types/express": "4.17.21",
    "@types/global-agent": "2.1.3"
  },
  "files": [
    "dist"
  ]
}<|MERGE_RESOLUTION|>--- conflicted
+++ resolved
@@ -49,14 +49,9 @@
     "express-prom-bundle": "6.6.0",
     "global-agent": "3.0.0",
     "prom-client": "15.1.3",
-<<<<<<< HEAD
-    "undici": "6.19.2",
+    "undici": "6.19.4",
     "winston": "3.13.1",
     "winston-daily-rotate-file": "5.0.0"
-=======
-    "undici": "6.19.4",
-    "winston": "3.13.1"
->>>>>>> 928fbe42
   },
   "devDependencies": {
     "@backstage/cli": "0.26.6",
