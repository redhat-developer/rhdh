{
  "name": "backend",
  "version": "1.0.1",
  "main": "dist/index.cjs.js",
  "types": "src/index.ts",
  "private": true,
  "backstage": {
    "role": "backend"
  },
  "scripts": {
    "start": "backstage-cli package start",
    "build": "backstage-cli package build",
    "lint": "backstage-cli package lint",
    "test": "backstage-cli package test --passWithNoTests --coverage",
    "clean": "backstage-cli package clean"
  },
  "dependencies": {
    "@backstage/backend-app-api": "0.7.2",
    "@backstage/backend-common": "0.21.7",
    "@backstage/backend-defaults": "0.2.17",
    "@backstage/backend-dynamic-feature-service": "0.2.9",
    "@backstage/backend-plugin-api": "0.6.17",
    "@backstage/catalog-model": "1.4.5",
    "@backstage/cli-node": "0.2.5",
    "@backstage/config-loader": "1.8.0",
    "@backstage/plugin-app-backend": "0.3.65",
    "@backstage/plugin-auth-backend": "0.22.4",
    "@backstage/plugin-auth-backend-module-guest-provider": "0.1.3",
    "@backstage/plugin-auth-node": "0.4.12",
    "@backstage/plugin-catalog-backend": "1.21.1",
    "@backstage/plugin-catalog-backend-module-openapi": "0.1.35",
    "@backstage/plugin-catalog-backend-module-scaffolder-entity-model": "0.1.15",
    "@backstage/plugin-events-backend": "0.3.4",
    "@backstage/plugin-proxy-backend": "0.4.15",
    "@backstage/plugin-scaffolder-backend": "1.22.5",
    "@backstage/plugin-search-backend": "1.5.7",
    "@backstage/plugin-search-backend-module-catalog": "0.1.23",
    "@internal/plugin-auth-backend-module-oidc-provider": "*",
    "@internal/plugin-dynamic-plugins-info-backend": "*",
    "@internal/plugin-scalprum-backend": "*",
<<<<<<< HEAD
    "@janus-idp/backstage-plugin-rbac-backend": "4.1.0",
    "@janus-idp/backstage-plugin-rbac-node": "1.1.2",
    "@janus-idp/backstage-scaffolder-backend-module-annotator": "1.0.2",
=======
    "@janus-idp/backstage-plugin-audit-log-node": "1.0.2",
    "@janus-idp/backstage-plugin-rbac-backend": "3.1.1",
    "@janus-idp/backstage-plugin-rbac-node": "1.1.1",
    "@janus-idp/backstage-scaffolder-backend-module-annotator": "^1.0.0",
>>>>>>> e1e62157
    "@manypkg/get-packages": "1.1.3",
    "app": "*",
    "express": "4.19.2",
    "express-prom-bundle": "6.6.0",
    "global-agent": "3.0.0",
    "prom-client": "15.1.0",
    "undici": "6.15.0",
    "winston": "3.11.0"
  },
  "devDependencies": {
    "@backstage/cli": "0.26.4",
    "@types/express": "4.17.21",
    "@types/global-agent": "2.1.3"
  },
  "files": [
    "dist"
  ]
}<|MERGE_RESOLUTION|>--- conflicted
+++ resolved
@@ -38,16 +38,10 @@
     "@internal/plugin-auth-backend-module-oidc-provider": "*",
     "@internal/plugin-dynamic-plugins-info-backend": "*",
     "@internal/plugin-scalprum-backend": "*",
-<<<<<<< HEAD
+    "@janus-idp/backstage-plugin-audit-log-node": "1.0.2",
     "@janus-idp/backstage-plugin-rbac-backend": "4.1.0",
     "@janus-idp/backstage-plugin-rbac-node": "1.1.2",
     "@janus-idp/backstage-scaffolder-backend-module-annotator": "1.0.2",
-=======
-    "@janus-idp/backstage-plugin-audit-log-node": "1.0.2",
-    "@janus-idp/backstage-plugin-rbac-backend": "3.1.1",
-    "@janus-idp/backstage-plugin-rbac-node": "1.1.1",
-    "@janus-idp/backstage-scaffolder-backend-module-annotator": "^1.0.0",
->>>>>>> e1e62157
     "@manypkg/get-packages": "1.1.3",
     "app": "*",
     "express": "4.19.2",
