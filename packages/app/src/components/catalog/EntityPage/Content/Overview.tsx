--- conflicted
+++ resolved
@@ -115,7 +115,6 @@
         </EntitySwitch.Case>
       </EntitySwitch>
     </Grid>
-<<<<<<< HEAD
     <Grid item container xs={4}>
       &nbsp;
     </Grid>
@@ -128,7 +127,5 @@
         </EntitySwitch.Case>
       </EntitySwitch>
     </Grid>
-=======
->>>>>>> fc283f07
   </Grid>
 );