import {
  EntityConsumedApisCard,
  EntityProvidedApisCard,
} from '@backstage/plugin-api-docs';
import {
  EntityLayout,
  EntitySwitch,
  isComponentType,
} from '@backstage/plugin-catalog';
import { EntityKubernetesContent } from '@backstage/plugin-kubernetes';
import { TektonPage } from '@janus-idp/backstage-plugin-tekton';
import { TopologyPage } from '@janus-idp/backstage-plugin-topology';
import { Grid } from '@mui/material';
import React from 'react';
import {
  cdContent,
  ciContent,
  dependenciesContent,
  imageRegistry,
  isCIsAvailable,
  isImageRegistriesAvailable,
  isIssuesAvailable,
<<<<<<< HEAD
  isPRsAvailable,
=======
  isMonitoringAvailable,
  isPrsAvailable,
>>>>>>> a430c22c
  issuesContent,
  monitoringContent,
  overviewContent,
  prContent,
  techdocsContent,
} from '../Content';
import { defaultEntityPage } from './DefaultEntity';

const componentEntityPage = (componentType: 'service' | 'website') => (
  <EntityLayout>
    <EntityLayout.Route path="/" title="Overview">
      {overviewContent}
    </EntityLayout.Route>

    <EntityLayout.Route path="/topology" title="Topology">
      <TopologyPage />
    </EntityLayout.Route>

    <EntityLayout.Route if={isIssuesAvailable} path="/issues" title="Issues">
      {issuesContent}
    </EntityLayout.Route>

    <EntityLayout.Route
      if={isPRsAvailable}
      path="/pr"
      title="Pull/Merge Requests"
    >
      {prContent}
    </EntityLayout.Route>

    <EntityLayout.Route if={isCIsAvailable} path="/ci" title="CI">
      {ciContent}
    </EntityLayout.Route>

    {/* Use `isArgocdAvailable` once its fixed */}
    <EntityLayout.Route if={isCIsAvailable} path="/cd" title="CD">
      {cdContent}
    </EntityLayout.Route>

    <EntityLayout.Route path="/kubernetes" title="Kubernetes">
      <EntityKubernetesContent refreshIntervalMs={30000} />
    </EntityLayout.Route>

    <EntityLayout.Route path="/tekton" title="Tekton">
      <TektonPage />
    </EntityLayout.Route>

    <EntityLayout.Route
      if={isImageRegistriesAvailable}
      path="/image-registry"
      title="Image Registry"
    >
      {imageRegistry}
    </EntityLayout.Route>

    <EntityLayout.Route
      if={isMonitoringAvailable}
      path="/monitoring"
      title="Monitoring"
    >
      {monitoringContent}
    </EntityLayout.Route>

    {componentType === 'service' && (
      <EntityLayout.Route path="/api" title="API">
        <Grid container spacing={3}>
          <Grid item md={6}>
            <EntityProvidedApisCard />
          </Grid>
          <Grid item md={6}>
            <EntityConsumedApisCard />
          </Grid>
        </Grid>
      </EntityLayout.Route>
    )}

    <EntityLayout.Route path="/dependencies" title="Dependencies">
      {dependenciesContent}
    </EntityLayout.Route>

    <EntityLayout.Route path="/docs" title="Docs">
      {techdocsContent}
    </EntityLayout.Route>
  </EntityLayout>
);

export const componentPage = (
  <EntitySwitch>
    <EntitySwitch.Case if={isComponentType('service')}>
      {componentEntityPage('service')}
    </EntitySwitch.Case>

    <EntitySwitch.Case if={isComponentType('website')}>
      {componentEntityPage('website')}
    </EntitySwitch.Case>

    <EntitySwitch.Case>{defaultEntityPage}</EntitySwitch.Case>
  </EntitySwitch>
);<|MERGE_RESOLUTION|>--- conflicted
+++ resolved
@@ -20,12 +20,8 @@
   isCIsAvailable,
   isImageRegistriesAvailable,
   isIssuesAvailable,
-<<<<<<< HEAD
+  isMonitoringAvailable,
   isPRsAvailable,
-=======
-  isMonitoringAvailable,
-  isPrsAvailable,
->>>>>>> a430c22c
   issuesContent,
   monitoringContent,
   overviewContent,
