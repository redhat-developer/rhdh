import { Content, Header, InfoCard, Page } from '@backstage/core-components';
import {
  ComponentAccordion,
  HomePageStarredEntities,
  HomePageToolkit,
} from '@backstage/plugin-home';
import { HomePageSearchBar } from '@backstage/plugin-search';
import { SearchContextProvider } from '@backstage/plugin-search-react';
import { css } from '@emotion/css';
<<<<<<< HEAD
import MuiAlert from '@mui/lab/Alert';
import Box from '@mui/material/Box';
import CircularProgress from '@mui/material/CircularProgress';
import Grid from '@mui/material/Grid';
=======
import { Box, CircularProgress, Grid } from '@mui/material';
>>>>>>> fa2fa01b
import React from 'react';
import { makeStyles } from 'tss-react/mui';
import { ErrorReport } from '../../common';
import { useQuickAccess } from '../../hooks/useQuickAccess';

const useStyles = makeStyles()(theme => ({
  img: {
    height: '40px',
    width: 'auto',
  },
  searchBar: {
    display: 'flex',
    maxWidth: '60vw',
    boxShadow: theme.shadows.at(1),
    borderRadius: '50px',
    margin: 'auto',
  },
}));

const QuickAccess = () => {
  const { classes } = useStyles();
  const { data, error, isLoading } = useQuickAccess();

  if (isLoading) {
    return <CircularProgress />;
  }

  if (!data) {
    return (
      <ErrorReport title="Could not fetch data." errorText="Unknown error" />
    );
  }

  if (!isLoading && !data && error) {
    return (
      <ErrorReport title="Could not fetch data." errorText={error.toString()} />
    );
  }

  return (
    <InfoCard title="Quick Access" noPadding>
      {data.map(item => (
        <HomePageToolkit
          key={item.title}
          title={item.title}
          tools={item.links.map(link => ({
            ...link,
            icon: (
              <img
                className={classes.img}
                src={link.iconUrl}
                alt={link.label}
              />
            ),
          }))}
          Renderer={
            item.isExpanded
              ? props => <ComponentAccordion expanded {...props} />
              : props => <ComponentAccordion {...props} />
          }
        />
      ))}
    </InfoCard>
  );
};

export const HomePage = () => {
  const { classes } = useStyles();

  return (
    <SearchContextProvider>
      <Page themeId="home">
        <Header title="Welcome back!" />
        <Content>
          <Box
            sx={{
              display: 'flex',
              flexDirection: 'column',
              alignItems: 'center',
              gap: 2,
            }}
          >
            {/* useStyles has a lower precedence over mui styles hence why we need to use css */}
            <HomePageSearchBar
              classes={{
                root: classes.searchBar,
              }}
              InputProps={{
                classes: {
                  notchedOutline: css`
                    border-style: none;
                  `,
                },
              }}
              placeholder="Search"
            />
            <Grid container xs={12}>
              <Grid item xs={12} md={7}>
                <QuickAccess />
              </Grid>
              <Grid item xs={12} md={5}>
                <HomePageStarredEntities />
              </Grid>
            </Grid>
          </Box>
        </Content>
      </Page>
    </SearchContextProvider>
  );
};<|MERGE_RESOLUTION|>--- conflicted
+++ resolved
@@ -7,14 +7,9 @@
 import { HomePageSearchBar } from '@backstage/plugin-search';
 import { SearchContextProvider } from '@backstage/plugin-search-react';
 import { css } from '@emotion/css';
-<<<<<<< HEAD
-import MuiAlert from '@mui/lab/Alert';
 import Box from '@mui/material/Box';
 import CircularProgress from '@mui/material/CircularProgress';
 import Grid from '@mui/material/Grid';
-=======
-import { Box, CircularProgress, Grid } from '@mui/material';
->>>>>>> fa2fa01b
 import React from 'react';
 import { makeStyles } from 'tss-react/mui';
 import { ErrorReport } from '../../common';
