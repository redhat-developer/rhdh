--- conflicted
+++ resolved
@@ -29,9 +29,5 @@
     },
     defaultPageTheme: 'home',
     pageTheme: pageTheme(themeColors),
-<<<<<<< HEAD
-    components: components('light'),
-=======
-    components: components(themeColors),
->>>>>>> da6b742a
+    components: components(themeColors, 'light'),
   });