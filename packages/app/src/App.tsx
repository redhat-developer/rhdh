--- conflicted
+++ resolved
@@ -1,111 +1,6 @@
-<<<<<<< HEAD
-import { createApp } from '@backstage/app-defaults';
-import { AppRouter, FlatRoutes } from '@backstage/core-app-api';
-import { AlertDisplay, OAuthRequestDialog } from '@backstage/core-components';
-import { ApiExplorerPage, apiDocsPlugin } from '@backstage/plugin-api-docs';
-import {
-  CatalogEntityPage,
-  CatalogIndexPage,
-  catalogPlugin,
-} from '@backstage/plugin-catalog';
-import { catalogEntityCreatePermission } from '@backstage/plugin-catalog-common/alpha';
-import { CatalogGraphPage } from '@backstage/plugin-catalog-graph';
-import {
-  CatalogImportPage,
-  catalogImportPlugin,
-} from '@backstage/plugin-catalog-import';
-import { HomepageCompositionRoot } from '@backstage/plugin-home';
-import { LighthousePage } from '@backstage/plugin-lighthouse';
-import { orgPlugin } from '@backstage/plugin-org';
-import { RequirePermission } from '@backstage/plugin-permission-react';
-import { ScaffolderPage, scaffolderPlugin } from '@backstage/plugin-scaffolder';
-import { SearchPage as BackstageSearchPage } from '@backstage/plugin-search';
-import { TechRadarPage } from '@backstage/plugin-tech-radar';
-import {
-  TechDocsIndexPage,
-  TechDocsReaderPage,
-  techdocsPlugin,
-} from '@backstage/plugin-techdocs';
-import { ReportIssue } from '@backstage/plugin-techdocs-module-addons-contrib';
-import { TechDocsAddons } from '@backstage/plugin-techdocs-react';
-import { UserSettingsPage } from '@backstage/plugin-user-settings';
-import { UnifiedThemeProvider } from '@backstage/theme';
-import { OcmPage } from '@janus-idp/backstage-plugin-ocm';
-import DarkIcon from '@mui/icons-material/Brightness2';
-import LightIcon from '@mui/icons-material/WbSunny';
 import React from 'react';
-import { Route } from 'react-router-dom';
 import { apis } from './apis';
-import { Root } from './components/Root';
-import { SignInPage } from './components/SignInPage/SignInPage';
-import { entityPage } from './components/catalog/EntityPage';
-import { HomePage } from './components/home/HomePage';
-import { LearningPaths } from './components/learningPaths/LearningPathsPage';
-import { SearchPage } from './components/search/SearchPage';
-import { useUpdateTheme } from './hooks/useUpdateTheme';
-import { customDarkTheme } from './themes/darkTheme';
-import { customLightTheme } from './themes/lightTheme';
-
-const app = createApp({
-  apis,
-  bindRoutes({ bind }) {
-    bind(catalogPlugin.externalRoutes, {
-      createComponent: scaffolderPlugin.routes.root,
-      viewTechDoc: techdocsPlugin.routes.docRoot,
-      createFromTemplate: scaffolderPlugin.routes.selectedTemplate,
-    });
-    bind(apiDocsPlugin.externalRoutes, {
-      registerApi: catalogImportPlugin.routes.importPage,
-    });
-    bind(scaffolderPlugin.externalRoutes, {
-      registerComponent: catalogImportPlugin.routes.importPage,
-      viewTechDoc: techdocsPlugin.routes.docRoot,
-    });
-    bind(orgPlugin.externalRoutes, {
-      catalogIndex: catalogPlugin.routes.catalogIndex,
-    });
-  },
-  themes: [
-    {
-      id: 'light',
-      title: 'Light Theme',
-      variant: 'light',
-      icon: <LightIcon />,
-      Provider: ({ children }) => {
-        const themeColors = useUpdateTheme('light');
-        return (
-          <UnifiedThemeProvider
-            theme={customLightTheme(themeColors)}
-            children={children}
-          />
-        );
-      },
-    },
-    {
-      id: 'dark',
-      title: 'Dark Theme',
-      variant: 'dark',
-      icon: <DarkIcon />,
-      Provider: ({ children }) => {
-        const themeColors = useUpdateTheme('dark');
-        return (
-          <UnifiedThemeProvider
-            theme={customDarkTheme(themeColors)}
-            children={children}
-          />
-        );
-      },
-    },
-  ],
-  components: {
-    SignInPage: props => <SignInPage {...props} />,
-  },
-});
-=======
 import DynamicRoot from './components/DynamicRoot';
-import { apis } from './apis';
-import React from 'react';
->>>>>>> 43c25c16
 
 const AppRoot = () => (
   <DynamicRoot apis={apis} afterInit={() => import('./components/AppBase')} />
