import { createApp } from '@backstage/app-defaults';
import { AppRouter, FlatRoutes } from '@backstage/core-app-api';
import { AlertDisplay, OAuthRequestDialog } from '@backstage/core-components';
import { ApiExplorerPage, apiDocsPlugin } from '@backstage/plugin-api-docs';
import {
  CatalogEntityPage,
  CatalogIndexPage,
  catalogPlugin,
} from '@backstage/plugin-catalog';
import { catalogEntityCreatePermission } from '@backstage/plugin-catalog-common/alpha';
import { CatalogGraphPage } from '@backstage/plugin-catalog-graph';
import {
  CatalogImportPage,
  catalogImportPlugin,
} from '@backstage/plugin-catalog-import';
import { HomepageCompositionRoot } from '@backstage/plugin-home';
import { orgPlugin } from '@backstage/plugin-org';
import { RequirePermission } from '@backstage/plugin-permission-react';
import { ScaffolderPage, scaffolderPlugin } from '@backstage/plugin-scaffolder';
import { SearchPage as BackstageSearchPage } from '@backstage/plugin-search';
import { TechRadarPage } from '@backstage/plugin-tech-radar';
import {
  TechDocsIndexPage,
  TechDocsReaderPage,
  techdocsPlugin,
} from '@backstage/plugin-techdocs';
import { ReportIssue } from '@backstage/plugin-techdocs-module-addons-contrib';
import { TechDocsAddons } from '@backstage/plugin-techdocs-react';
import { UserSettingsPage } from '@backstage/plugin-user-settings';
import { UnifiedThemeProvider } from '@backstage/theme';
import { OcmPage } from '@janus-idp/backstage-plugin-ocm';
import React from 'react';
import { Route } from 'react-router-dom';
import { apis } from './apis';
import { Root } from './components/Root';
import { entityPage } from './components/catalog/EntityPage';
import { HomePage } from './components/home/HomePage';
import { LearningPaths } from './components/learningPaths/LearningPathsPage';
import { SearchPage } from './components/search/SearchPage';
<<<<<<< HEAD
import { janusTheme } from './themes/janus';
import { LighthousePage } from '@backstage/plugin-lighthouse';
=======
import { customTheme } from './themes/theme';
>>>>>>> a430c22c

const app = createApp({
  apis,
  bindRoutes({ bind }) {
    bind(catalogPlugin.externalRoutes, {
      createComponent: scaffolderPlugin.routes.root,
      viewTechDoc: techdocsPlugin.routes.docRoot,
    });
    bind(apiDocsPlugin.externalRoutes, {
      registerApi: catalogImportPlugin.routes.importPage,
    });
    bind(scaffolderPlugin.externalRoutes, {
      registerComponent: catalogImportPlugin.routes.importPage,
    });
    bind(orgPlugin.externalRoutes, {
      catalogIndex: catalogPlugin.routes.catalogIndex,
    });
  },
  themes: [
    {
      id: 'default',
      title: 'Default Theme',
      variant: 'light',
      Provider: ({ children }) => (
        <UnifiedThemeProvider theme={customTheme} children={children} />
      ),
    },
  ],
});

// `routes` and every subsequent child needs to be static JSX, so the router can traverse the three without rendering.
// This is why we can't use a function component here.
const routes = (
  <FlatRoutes>
    <Route path="/" element={<HomepageCompositionRoot />}>
      <HomePage />
    </Route>
    <Route path="/catalog" element={<CatalogIndexPage />} />
    <Route
      path="/catalog/:namespace/:kind/:name"
      element={<CatalogEntityPage />}
    >
      {entityPage}
    </Route>
    <Route path="/docs" element={<TechDocsIndexPage />} />
    <Route
      path="/docs/:namespace/:kind/:name/*"
      element={<TechDocsReaderPage />}
    >
      <TechDocsAddons>
        <ReportIssue />
      </TechDocsAddons>
    </Route>
    <Route
      path="/create"
      element={
        <ScaffolderPage headerOptions={{ title: 'Golden Path Templates' }} />
      }
    />
    <Route path="/api-docs" element={<ApiExplorerPage />} />
    <Route
      path="/tech-radar"
      element={<TechRadarPage width={1500} height={800} id="default" />}
    />
    <Route
      path="/catalog-import"
      element={
        <RequirePermission permission={catalogEntityCreatePermission}>
          <CatalogImportPage />
        </RequirePermission>
      }
    />
    <Route path="/search" element={<BackstageSearchPage />}>
      <SearchPage />
    </Route>
    <Route path="/settings" element={<UserSettingsPage />} />
    <Route path="/catalog-graph" element={<CatalogGraphPage />} />
    <Route path="/ocm" element={<OcmPage />} />
    <Route path="/learning-paths" element={<LearningPaths />} />
    <Route path="/lighthouse" element={<LighthousePage />} />
  </FlatRoutes>
);

export default app.createRoot(
  <>
    <AlertDisplay />
    <OAuthRequestDialog />
    <AppRouter>
      <Root>{routes}</Root>
    </AppRouter>
  </>,
);<|MERGE_RESOLUTION|>--- conflicted
+++ resolved
@@ -37,12 +37,8 @@
 import { HomePage } from './components/home/HomePage';
 import { LearningPaths } from './components/learningPaths/LearningPathsPage';
 import { SearchPage } from './components/search/SearchPage';
-<<<<<<< HEAD
-import { janusTheme } from './themes/janus';
 import { LighthousePage } from '@backstage/plugin-lighthouse';
-=======
 import { customTheme } from './themes/theme';
->>>>>>> a430c22c
 
 const app = createApp({
   apis,
