{
  "title": "RHDH Metadata",
  "card": [
    "RHDH Version: 1.2.0",
<<<<<<< HEAD
    "Backstage Version: 1.26.5"
=======
    "Backstage Version: 1.25.2",
    "Last Commit: 2024-05-03T14:19:20Z"
>>>>>>> 231f9339
  ]
}<|MERGE_RESOLUTION|>--- conflicted
+++ resolved
@@ -2,11 +2,7 @@
   "title": "RHDH Metadata",
   "card": [
     "RHDH Version: 1.2.0",
-<<<<<<< HEAD
-    "Backstage Version: 1.26.5"
-=======
-    "Backstage Version: 1.25.2",
-    "Last Commit: 2024-05-03T14:19:20Z"
->>>>>>> 231f9339
+    "Backstage Version: 1.26.5",
+    "Last Commit: 2024-05-03T18:00:12Z"
   ]
 }