{
  "title": "RHDH Metadata",
  "card": [
    "RHDH Version: 1.2.0",
<<<<<<< HEAD
    "Backstage Version: 1.26.5",
    "Last Commit: repo @ 2024-05-10T14:34:25Z"
=======
    "Backstage Version: 1.25.2",
    "Last Commit: repo @ 2024-05-09T04:08:30Z"
>>>>>>> e5dd35ac
  ]
}<|MERGE_RESOLUTION|>--- conflicted
+++ resolved
@@ -2,12 +2,7 @@
   "title": "RHDH Metadata",
   "card": [
     "RHDH Version: 1.2.0",
-<<<<<<< HEAD
     "Backstage Version: 1.26.5",
-    "Last Commit: repo @ 2024-05-10T14:34:25Z"
-=======
-    "Backstage Version: 1.25.2",
-    "Last Commit: repo @ 2024-05-09T04:08:30Z"
->>>>>>> e5dd35ac
+    "Last Commit: repo @ 2024-05-10T14:59:23Z"
   ]
 }