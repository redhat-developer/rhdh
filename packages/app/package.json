--- conflicted
+++ resolved
@@ -52,17 +52,10 @@
     "tss-react": "4.9.3"
   },
   "devDependencies": {
-<<<<<<< HEAD
     "@backstage/cli": "0.26.6",
     "@backstage/test-utils": "1.5.5",
     "@janus-idp/cli": "1.11.0",
-    "@scalprum/react-test-utils": "0.1.3",
-=======
-    "@backstage/cli": "0.26.4",
-    "@backstage/test-utils": "1.5.4",
-    "@janus-idp/cli": "1.10.0",
     "@scalprum/react-test-utils": "0.2.0",
->>>>>>> e8bf79b1
     "@testing-library/dom": "9.3.4",
     "@testing-library/jest-dom": "6.4.6",
     "@testing-library/react": "14.3.1",
