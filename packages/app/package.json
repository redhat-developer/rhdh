{
  "name": "app",
  "version": "1.0.1",
  "private": true,
  "bundled": true,
  "backstage": {
    "role": "frontend"
  },
  "scripts": {
    "start": "janus-cli package start",
    "build": "janus-cli package build",
    "clean": "backstage-cli package clean",
    "test": "backstage-cli package test --passWithNoTests --coverage",
    "lint": "backstage-cli package lint"
  },
  "dependencies": {
    "@backstage/app-defaults": "1.5.5",
    "@backstage/catalog-model": "1.5.0",
    "@backstage/config": "1.2.0",
    "@backstage/core-app-api": "1.12.5",
    "@backstage/core-components": "0.14.7",
    "@backstage/core-plugin-api": "1.9.2",
    "@backstage/integration-react": "1.1.27",
    "@backstage/plugin-api-docs": "0.11.5",
    "@backstage/plugin-catalog": "1.20.0",
    "@backstage/plugin-catalog-common": "1.0.23",
    "@backstage/plugin-catalog-graph": "0.4.5",
    "@backstage/plugin-catalog-import": "0.11.0",
    "@backstage/plugin-home": "0.7.4",
    "@backstage/plugin-org": "0.6.25",
    "@backstage/plugin-permission-react": "0.4.22",
    "@backstage/plugin-scaffolder": "1.20.1",
    "@backstage/plugin-scaffolder-react": "1.8.6",
    "@backstage/plugin-search": "1.4.11",
    "@backstage/plugin-search-react": "1.7.11",
    "@backstage/plugin-user-settings": "0.8.6",
    "@backstage/theme": "0.5.5",
    "@emotion/react": "11.11.3",
    "@emotion/styled": "11.11.0",
    "@internal/plugin-dynamic-plugins-info": "*",
<<<<<<< HEAD
    "@janus-idp/backstage-plugin-rbac-common": "1.6.0",
    "@mui/icons-material": "5.15.6",
    "@mui/material": "5.15.6",
    "@redhat-developer/red-hat-developer-hub-theme": "0.0.57",
=======
    "@janus-idp/backstage-plugin-rbac-common": "1.5.0",
    "@mui/icons-material": "5.15.21",
    "@mui/material": "5.15.21",
    "@redhat-developer/red-hat-developer-hub-theme": "0.0.63",
>>>>>>> 89a58cfb
    "@scalprum/core": "0.7.0",
    "@scalprum/react-core": "0.8.0",
    "lodash": "4.17.21",
    "react": "18.3.1",
    "react-dom": "18.3.1",
    "react-router-dom": "6.24.1",
    "react-use": "17.5.0",
    "tss-react": "4.9.10"
  },
  "devDependencies": {
    "@backstage/cli": "0.26.6",
    "@backstage/test-utils": "1.5.5",
    "@janus-idp/cli": "1.11.0",
    "@scalprum/react-test-utils": "0.2.0",
    "@testing-library/dom": "9.3.4",
    "@testing-library/jest-dom": "6.4.6",
    "@testing-library/react": "14.3.1",
    "@testing-library/react-hooks": "8.0.1",
    "@testing-library/user-event": "14.5.2",
    "@types/node": "18.19.39",
    "@types/react": "18.3.3",
    "@types/react-dom": "18.3.0"
  },
  "browserslist": {
    "production": [
      ">0.2%",
      "not dead",
      "not op_mini all"
    ],
    "development": [
      "last 1 chrome version",
      "last 1 firefox version",
      "last 1 safari version"
    ]
  },
  "files": [
    "dist",
    "config.d.ts"
  ],
  "configSchema": "config.d.ts"
}<|MERGE_RESOLUTION|>--- conflicted
+++ resolved
@@ -38,17 +38,10 @@
     "@emotion/react": "11.11.3",
     "@emotion/styled": "11.11.0",
     "@internal/plugin-dynamic-plugins-info": "*",
-<<<<<<< HEAD
     "@janus-idp/backstage-plugin-rbac-common": "1.6.0",
-    "@mui/icons-material": "5.15.6",
-    "@mui/material": "5.15.6",
-    "@redhat-developer/red-hat-developer-hub-theme": "0.0.57",
-=======
-    "@janus-idp/backstage-plugin-rbac-common": "1.5.0",
     "@mui/icons-material": "5.15.21",
     "@mui/material": "5.15.21",
     "@redhat-developer/red-hat-developer-hub-theme": "0.0.63",
->>>>>>> 89a58cfb
     "@scalprum/core": "0.7.0",
     "@scalprum/react-core": "0.8.0",
     "lodash": "4.17.21",
